.. _command-line-options:

********************
Command-line options
********************

Command-line options
--------------------

Agda accepts the following options.

General options
~~~~~~~~~~~~~~~

:samp:`--version -V`
      Show version number

:samp:`--help -?`
      Show basically this help

:samp:`--interactive -I`
      Start in interactive mode (no longer
      supported)

:samp:`--interaction`
      For use with the Emacs mode (no need to invoke
      yourself)

Compilation
~~~~~~~~~~~

See :ref:`compilers` for backend-specific options.

:samp:`--no-main`
      Do not treat the requested module as the main module
      of a program when compiling

:samp:`--compile-dir={DIR}`
      Set :samp:`{DIR}` as directory for
      compiler output (default: the project root)

:samp:`--no-forcing`
      Disable the forcing optimisation

Generating highlighted source code
~~~~~~~~~~~~~~~~~~~~~~~~~~~~~~~~~~

:samp:`--vim`
      Generate Vim_ highlighting files

:samp:`--latex`
      Generate LaTeX with highlighted source code (see
      :ref:`generating-latex`)

:samp:`--latex-dir={DIR}`
      Set directory in which LaTeX files are
      placed to :samp:`{DIR}` (default: latex)

:samp:`--count-clusters`
      Count extended grapheme clusters when
      generating LaTeX code (see :ref:`grapheme-clusters`)

:samp:`--html`
      Generate HTML files with highlighted source code (see
      :ref:`generating-html`)

:samp:`--html-dir={DIR}`
      Set directory in which HTML files are placed
      to :samp:`{DIR}` (default: html)

:samp:`--css={URL}`
      Set URL of the CSS file used by the HTML files to
      :samp:`{URL}` (can be relative)

:samp:`--dependency-graph={FILE}`
      Generate a Dot_ file :samp:`{FILE}`
      with a module dependency graph

Imports and libraries
~~~~~~~~~~~~~~~~~~~~~

(see :ref:`package-system`)

:samp:`--ignore-interfaces`
      Ignore interface files (re-type check
      everything)

:samp:`--include-path={DIR} -i={DIR}`
      Look for imports in
      :samp:`{DIR}`

:samp:`--library={DIR} -l={LIB}`
      Use library :samp:`{LIB}`

:samp:`--library-file={FILE}`
      Use :samp:`{FILE}` instead of the
      standard libraries file

:samp:`--no-libraries`
      Don't use any library files

:samp:`--no-default-libraries`
      Don't use default library files

Sharing and caching
~~~~~~~~~~~~~~~~~~~

:samp:`--sharing`
      Enable sharing and call-by-need evaluation
      (experimental) (default: OFF)

:samp:`--no-sharing`
      Disable sharing and call-by-need evaluation

:samp:`--caching`
      Enable caching of typechecking (experimental)
      (default: OFF)

:samp:`--no-caching`
      Disable caching of typechecking

:samp:`--only-scope-checking`
      Only scope-check the top-level module,
      do not type-check it

.. _command-line-pragmas:

Command-line and pragma options
-------------------------------

The following options can also be given in .agda files in the
``{-# OPTIONS --{opt₁} --{opt₂} ... #-}`` form at the top of the file.

Printing and debugging
~~~~~~~~~~~~~~~~~~~~~~

:samp:`--show-implicit`
      Show implicit arguments when printing

:samp:`--show-irrelevant`
      Show irrelevant arguments when printing

:samp:`--no-unicode`
      Don't use unicode characters to print terms

:samp:`--verbose={N} -v={N}`
      Set verbosity level to :samp:`{N}`

Copatterns and projections
~~~~~~~~~~~~~~~~~~~~~~~~~~

:samp:`--copatterns`
      Enable definitions by copattern matching
      (default; see :ref:`copatterns`)

:samp:`--no-copatterns`
      Disable definitions by copattern matching

:samp:`--postfix-projections`
      Make postfix projection notation the
      default

Experimental features
~~~~~~~~~~~~~~~~~~~~~

:samp:`--proof-irrelevance`
      Enable proof irrelevance (experimental
      feature)

:samp:`--injective-type-constructors`
      Enable injective type
      constructors (makes Agda anti-classical and possibly
      inconsistent)

:samp:`--guardedness-preserving-type-constructors`
      Treat type
      constructors as inductive constructors when checking
      productivity

:samp:`--experimental-irrelevance`
      Enable potentially unsound
      irrelevance features (irrelevant levels, irrelevant data
      matching) (see :ref:`irrelevance`)

<<<<<<< HEAD
:samp:`--rewriting`                                                    Enable declaration and use of REWRITE
                                                                       rules
                                                                       (see :ref:`rewriting`)

:samp:`--cubical`                                                      Enable cubical features
                                                                       (see :ref:`cubical`)
==================================================  =================  ===========================================
=======
:samp:`--rewriting`
      Enable declaration and use of REWRITE rules (see
      :ref:`rewriting`)
>>>>>>> 683a22a3

Errors and warnings
~~~~~~~~~~~~~~~~~~~

:samp:`--allow-unsolved-metas`
      Succeed and create interface file
      regardless of unsolved meta variables (see :ref:`metavariables`)

:samp:`--no-positivity-check`
      Do not warn about not strictly positive
      data types (see :ref:`positivity-checking`)

:samp:`--no-termination-check`
      Do not warn about possibly
      nonterminating code (see :ref:`termination-checking`)

:samp:`--warning={MODE} -W={MODE}`
      Set warning mode to :samp:`{MODE}`
      (available: :samp:`warn` display warnings, :samp:`error` turn
      warnings into errors, and :samp:`ignore` ignore warnings)

Pattern matching and equality
~~~~~~~~~~~~~~~~~~~~~~~~~~~~~

:samp:`--without-K`
      Disables definitions using Streicher’s K axiom
      (see :ref:`without-K`)

:samp:`--with-K`
      Overrides a global ``--without-K`` in a file (see
      :ref:`without-K`)

:samp:`--no-pattern-matching`
      Disable pattern matching completely

:samp:`--exact-split`
      Require all clauses in a definition to hold as
      definitional equalities unless marked ``CATCHALL`` (see
      :ref:`case-trees`)

:samp:`--no-exact-split`
      Do not require all clauses in a definition to
      hold as definitional equalities (default)

:samp:`--no-eta-equality`
      Default records to no-eta-equality (see
      :ref:`eta-expansion`)

Search depth
~~~~~~~~~~~~

:samp:`--termination-depth={N}`
      Allow termination checker to count
      decrease/increase upto :samp:`{N}` (default: 1; see
      :ref:`termination-checking`)

:samp:`--instance-search-depth={N}`
      Set instance search depth to
      :samp:`{N}` (default: 500; see :ref:`instance-arguments`)

Other features
~~~~~~~~~~~~~~

:samp:`--safe`
      Disable postulates, unsafe ``OPTION`` pragmas and
      ``primTrustMe`` (see :ref:`safe-agda`)

:samp:`--type-in-type`
      Ignore universe levels (this makes Agda
      inconsistent; see :ref:`universe-levels`)

:samp:`--sized-types`
      Use sized types (default, inconsistent with
      "musical" coinduction; see :ref:`sized-types`)

:samp:`--no-sized-types`
      Disable sized types (see :ref:`sized-types`)

:samp:`--universe-polymorphism`
      Enable universe polymorphism (default;
      see :ref:`universe-levels`)

:samp:`--no-universe-polymorphism`
      Disable universe polymorphism (see
      :ref:`universe-levels`)

:samp:`--no-irrelevant-projections`
      Disable projection of irrelevant
      record fields (see :ref:`irrelevance`)

.. _Vim: http://www.vim.org/
.. _Dot: http://www.graphviz.org/content/dot-language<|MERGE_RESOLUTION|>--- conflicted
+++ resolved
@@ -182,19 +182,12 @@
       irrelevance features (irrelevant levels, irrelevant data
       matching) (see :ref:`irrelevance`)
 
-<<<<<<< HEAD
-:samp:`--rewriting`                                                    Enable declaration and use of REWRITE
-                                                                       rules
-                                                                       (see :ref:`rewriting`)
-
-:samp:`--cubical`                                                      Enable cubical features
-                                                                       (see :ref:`cubical`)
-==================================================  =================  ===========================================
-=======
 :samp:`--rewriting`
       Enable declaration and use of REWRITE rules (see
       :ref:`rewriting`)
->>>>>>> 683a22a3
+
+:samp:`--cubical`
+      Enable cubical features (see :ref:`cubical`)
 
 Errors and warnings
 ~~~~~~~~~~~~~~~~~~~
