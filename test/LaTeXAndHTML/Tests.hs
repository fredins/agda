{-# LANGUAGE CPP               #-}
{-# LANGUAGE DoAndIfThenElse   #-}
{-# LANGUAGE LambdaCase        #-}
{-# LANGUAGE OverloadedStrings #-}

module LaTeXAndHTML.Tests where

#if __GLASGOW_HASKELL__ <= 708
import Control.Applicative ((<$>))
#endif

import Data.Char
import qualified Data.List as List
import Data.Maybe
<<<<<<< HEAD
import Data.Text.Encoding
import qualified Data.ByteString as BS

=======
import qualified Network.URI.Encode
>>>>>>> e8f23ff3
import System.Directory
import System.Exit
import System.FilePath
import System.IO.Temp
import System.Process
import qualified System.Process.Text as PT
import qualified System.Process.ByteString as PB
import qualified Data.Text as T

import Test.Tasty
import Test.Tasty.Silver
import Test.Tasty.Silver.Advanced (readFileMaybe)

import Utils

import Agda.Utils.Three

type LaTeXProg = String

allLaTeXProgs :: [LaTeXProg]
allLaTeXProgs = ["pdflatex", "xelatex", "lualatex"]

testDir :: FilePath
testDir = "test" </> "LaTeXAndHTML" </> "succeed"

-- | List of test groups with names
--
-- @
--   [ "LaTeXAndHTML" , "HTMLOnly" , "LaTeXOnly" , "QuickLaTeXOnly" ]
-- @.
--
tests :: IO [TestTree]
tests = do
  allTests <- taggedListOfAllTests
  let (html, latex, quicklatex) = (\ f -> partition3 (f . fst) allTests) $ \case
        HTML       -> One
        LaTeX      -> Two
        QuickLaTeX -> Three
  return
    [ testGroup "LaTeXAndHTML"   $ map snd allTests
    , testGroup "HTMLOnly"       $ map snd html
    , testGroup "LaTeXOnly"      $ map snd latex
    , testGroup "QuickLaTeXOnly" $ map snd quicklatex
    ]

taggedListOfAllTests :: IO [(Kind, TestTree)]
taggedListOfAllTests = do
  inpFiles <- getAgdaFilesInDir NonRec testDir
  agdaBin  <- getAgdaBin
  return $
    [ (k, mkLaTeXOrHTMLTest k agdaBin f)
    | f <- inpFiles
    -- Note that the LaTeX backends are only tested on the @.lagda@
    -- and @.lagda.tex@ files.
    , k <- HTML : concat [ [ LaTeX, QuickLaTeX ]
                         | any (`List.isSuffixOf` takeExtensions f)
                               [".lagda",".lagda.tex"]
                         ]
    ]

data LaTeXResult
  = AgdaFailed ProgramResult
  | LaTeXFailed LaTeXProg ProgramResult
  | Success T.Text -- ^ The resulting LaTeX or HTML file.

data Kind = LaTeX | QuickLaTeX | HTML
  deriving Show

mkLaTeXOrHTMLTest
  :: Kind
  -> FilePath -- ^ Agda binary.
  -> FilePath -- ^ Input file.
  -> TestTree
mkLaTeXOrHTMLTest k agdaBin inp =
  goldenVsAction testName goldenFile doRun printLaTeXResult
  where
  extension = case k of
    LaTeX      -> "tex"
    QuickLaTeX -> "quick.tex"
    HTML       -> "html"

  flags :: FilePath -> [String]
  flags dir = case k of
    LaTeX      -> latexFlags
    QuickLaTeX -> latexFlags ++ ["--only-scope-checking"]
    HTML       -> ["--html", "--html-dir=" ++ dir]
    where
    latexFlags = ["--latex", "--latex-dir=" ++ dir]

  testName    = asTestName testDir inp ++ "_" ++ show k
  flagFile    = dropAgdaExtension inp <.> "flags"
  goldenFile  = dropAgdaExtension inp <.> extension
  -- For removing a LaTeX compiler when testing @Foo.lagda@, you can
  -- create a file @Foo.compile@ with the list of the LaTeX compilers
  -- that you want to use (e.g. ["xelatex", "lualatex"]).
  compFile    = dropAgdaExtension inp <.> ".compile"
  outFileName = case k of
    LaTeX      -> golden
    HTML       -> Network.URI.Encode.encode golden
    QuickLaTeX -> replaceExtension (dropExtension golden) "tex"
    where
    golden = takeFileName goldenFile

  -- Andreas, 2017-04-14, issue #2317
  -- Create temporary files in system temp directory.
  -- This has the advantage that upon Ctrl-C no junk is left behind
  -- in the Agda directory.
  -- doRun = withTempDirectory "." testName $ \outDir -> do
  doRun = withSystemTempDirectory testName $ \outDir -> do
    -- One can give extra options in .flags files (one per line).
    flagFileExists <- doesFileExist flagFile
    extraFlags <- if flagFileExists
                  then lines <$> readFile flagFile
                  else return []
    let agdaArgs = flags outDir ++
                   [ "-i" ++ testDir
                   , inp
                   , "--ignore-interfaces"
                   ] ++ extraFlags
    res@(ret, _, _) <- PT.readProcessWithExitCode agdaBin agdaArgs T.empty
    if ret /= ExitSuccess then
      return $ AgdaFailed res
    else do
      output <- decodeUtf8 <$> BS.readFile (outDir </> outFileName)
      let done    = return $ Success output
          compile = do
            rl <- doesEnvContain "DONT_RUN_LATEX"
            if rl
            then done
            else do
              -- read compile options
              doCompile <- readFileMaybe compFile
              case doCompile of
                -- there is no compile file, so we run all the LaTeX compilers
                Nothing -> foldl (runLaTeX outFileName outDir) done allLaTeXProgs
                -- there is a compile file, check it's content
                Just content -> do
                  let latexProgs =
                        fromMaybe allLaTeXProgs
                          (readMaybe $ T.unpack $ decodeUtf8 content)
                  -- run the selected LaTeX compilers
                  foldl (runLaTeX outFileName outDir) done latexProgs
      case k of
        HTML       -> done
        LaTeX      -> compile
        QuickLaTeX -> compile

  runLaTeX :: FilePath -- tex file
      -> FilePath -- working dir
      -> IO LaTeXResult -- continuation
      -> LaTeXProg
      -> IO LaTeXResult
  runLaTeX texFile wd cont prog = do
      let proc' = (proc prog ["-interaction=errorstopmode", texFile]) { cwd = Just wd }
      (ret, out, err) <- PB.readCreateProcessWithExitCode proc' BS.empty
      if ret == ExitSuccess then
        cont
      else do
        let dec = decodeUtf8With (\_ _ -> Just '?')
            res = (ret, dec out, dec err)
        return $ LaTeXFailed prog res

printLaTeXResult :: LaTeXResult -> T.Text
printLaTeXResult (Success t)          = t
printLaTeXResult (AgdaFailed p)       = "AGDA_COMPILE_FAILED\n\n" `T.append` printProcResult p
printLaTeXResult (LaTeXFailed prog p) = "LATEX_COMPILE_FAILED with "
    `T.append` (T.pack prog)
    `T.append` "\n\n"
    `T.append` printProcResult p

readMaybe :: Read a => String -> Maybe a
readMaybe s =
  case reads s of
    [(x, rest)] | all isSpace rest -> Just x
    _                              -> Nothing<|MERGE_RESOLUTION|>--- conflicted
+++ resolved
@@ -12,13 +12,10 @@
 import Data.Char
 import qualified Data.List as List
 import Data.Maybe
-<<<<<<< HEAD
 import Data.Text.Encoding
 import qualified Data.ByteString as BS
 
-=======
 import qualified Network.URI.Encode
->>>>>>> e8f23ff3
 import System.Directory
 import System.Exit
 import System.FilePath
