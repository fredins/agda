Error: the Epic backend has been disabled
Agda

Usage: agda [OPTIONS...] [FILE]

  -V      --version                                   show version number
  -?      --help                                      show this help
  -I      --interactive                               start in interactive mode
          --interaction                               for use with the Emacs mode
  -c      --compile                                   compile program using the MAlonzo backend (experimental)
<<<<<<< HEAD
          --no-main                                   when compiling using the MAlonzo or UHC backend (experimental), do not treat the requested module as the main module of a program
          --epic                                      the Epic backend has been disabled
=======
          --no-main                                   when compiling using the MAlonzo backend (experimental), do not treat the requested module as the main module of a program
          --epic                                      the Epic backend has been removed
>>>>>>> 3f1cb970
          --js                                        compile program using the JS backend
          --uhc                                       compile program using the UHC backend
          --uhc-bin=UHC                               The uhc binary to use when compiling with the UHC backend.
          --uhc-textual-core                          Use textual core as intermediate representation instead of binary core.
          --uhc-dont-call-uhc                         Don't call uhc, just write the UHC Core files.
          --uhc-gen-trace=TRACE                       Add tracing code to generated executable.
          --no-smashing                               Don't apply the smashing optimization.
          --compile-dir=DIR                           directory for compiler output (default: the project root)
          --ghc-flag=GHC-FLAG                         give the flag GHC-FLAG to GHC when compiling using MAlonzo
          --epic-flag=EPIC-FLAG                       the Epic backend has been removed
          --test                                      run internal test suite
          --vim                                       generate Vim highlighting files
          --latex                                     generate LaTeX with highlighted source code
          --latex-dir=DIR                             directory in which LaTeX files are placed (default: latex)
          --html                                      generate HTML files with highlighted source code
          --dependency-graph=FILE                     generate a Dot file with a module dependency graph
          --html-dir=DIR                              directory in which HTML files are placed (default: html)
          --css=URL                                   the CSS file used by the HTML files (can be relative)
          --ignore-interfaces                         ignore interface files (re-type check everything)
  -i DIR  --include-path=DIR                          look for imports in DIR
          --no-forcing                                disable the forcing optimisation
          --safe                                      disable postulates, unsafe OPTION pragmas and primTrustMe
          --sharing                                   enable sharing and call-by-need evaluation (default: ON)
          --no-sharing                                disable sharing and call-by-need evaluation
          --show-implicit                             show implicit arguments when printing
          --show-irrelevant                           show irrelevant arguments when printing
  -v N    --verbose=N                                 set verbosity level to N
          --allow-unsolved-metas                      allow unsolved meta variables (only needed in batch mode)
          --no-positivity-check                       do not warn about not strictly positive data types
          --no-termination-check                      do not warn about possibly nonterminating code
          --termination-depth=N                       allow termination checker to count decrease/increase upto N (default N=1)
          --no-coverage-check                         do not warn about possibly incomplete pattern matches
          --type-in-type                              ignore universe levels (this makes Agda inconsistent)
          --sized-types                               use sized types (default, inconsistent with 'musical' coinduction)
          --no-sized-types                            disable sized types
          --injective-type-constructors               enable injective type constructors (makes Agda anti-classical and possibly inconsistent)
          --guardedness-preserving-type-constructors  treat type constructors as inductive constructors when checking productivity
          --no-universe-polymorphism                  disable universe polymorphism
          --universe-polymorphism                     enable universe polymorphism (default)
          --no-irrelevant-projections                 disable projection of irrelevant record fields
          --experimental-irrelevance                  enable potentially unsound irrelevance features (irrelevant levels, irrelevant data matching)
          --with-K                                    enable the K rule in pattern matching
          --without-K                                 disable the K rule in pattern matching
          --copatterns                                enable definitions by copattern matching
          --no-pattern-matching                       disable pattern matching completely
          --exact-split                               require all clauses in a definition by pattern matching to hold as definitional equalities (except those marked as CATCHALL)
          --no-exact-split                            do not require all clauses in a definition by pattern matching to hold as definitional equalities (ignore those marked as CATCHALL)
          --no-eta                                    disable eta rules for records

Plugins:<|MERGE_RESOLUTION|>--- conflicted
+++ resolved
@@ -8,13 +8,8 @@
   -I      --interactive                               start in interactive mode
           --interaction                               for use with the Emacs mode
   -c      --compile                                   compile program using the MAlonzo backend (experimental)
-<<<<<<< HEAD
           --no-main                                   when compiling using the MAlonzo or UHC backend (experimental), do not treat the requested module as the main module of a program
-          --epic                                      the Epic backend has been disabled
-=======
-          --no-main                                   when compiling using the MAlonzo backend (experimental), do not treat the requested module as the main module of a program
           --epic                                      the Epic backend has been removed
->>>>>>> 3f1cb970
           --js                                        compile program using the JS backend
           --uhc                                       compile program using the UHC backend
           --uhc-bin=UHC                               The uhc binary to use when compiling with the UHC backend.
