Agda2> (agda2-status-action "")
(agda2-info-action "*Type-checking*" "" nil)
(agda2-highlight-clear)
(agda2-info-action "*Type-checking*" "Checking Issue289 (Issue289.agda). " t)
(agda2-info-action "*Type-checking*" "Finished Issue289. " t)
(agda2-status-action "")
(agda2-info-action "*All Goals*" "?0 : ⊤ " nil)
((last . 1) . (agda2-goals-action '(0)))
Agda2> (agda2-info-action "*Error*" "Issue289.agda:9,11-16 Since goal is solved, further case distinction is not supported; try `Solve constraints' instead when checking that the expression ? has type ⊤" nil)
<<<<<<< HEAD
((last . 3) . (agda2-goto-asynchronously '("Issue289.agda" . 104)))
=======
((last . 3) . (agda2-maybe-goto '("Issue289.agda" . 104)))
>>>>>>> 0fc6ffc7
(agda2-highlight-load-and-delete-action)
(agda2-status-action "")
Agda2> <|MERGE_RESOLUTION|>--- conflicted
+++ resolved
@@ -7,11 +7,7 @@
 (agda2-info-action "*All Goals*" "?0 : ⊤ " nil)
 ((last . 1) . (agda2-goals-action '(0)))
 Agda2> (agda2-info-action "*Error*" "Issue289.agda:9,11-16 Since goal is solved, further case distinction is not supported; try `Solve constraints' instead when checking that the expression ? has type ⊤" nil)
-<<<<<<< HEAD
-((last . 3) . (agda2-goto-asynchronously '("Issue289.agda" . 104)))
-=======
 ((last . 3) . (agda2-maybe-goto '("Issue289.agda" . 104)))
->>>>>>> 0fc6ffc7
 (agda2-highlight-load-and-delete-action)
 (agda2-status-action "")
 Agda2> 