--- conflicted
+++ resolved
@@ -447,11 +447,8 @@
                     Agda.TypeChecking.Irrelevance
                     Agda.TypeChecking.Level
                     Agda.TypeChecking.LevelConstraints
-<<<<<<< HEAD
                     Agda.TypeChecking.Lock
-=======
                     Agda.TypeChecking.Level.Solve
->>>>>>> 8255ee2a
                     Agda.TypeChecking.MetaVars
                     Agda.TypeChecking.MetaVars.Mention
                     Agda.TypeChecking.MetaVars.Occurs
