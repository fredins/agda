--- conflicted
+++ resolved
@@ -186,10 +186,6 @@
                     Agda.Compiler.Treeless.Simplify
                     Agda.Compiler.Treeless.Subst
                     Agda.Compiler.UHC.AuxAST
-<<<<<<< HEAD
-                    Agda.Compiler.UHC.AuxASTUtil
-=======
->>>>>>> 0fc6ffc7
                     Agda.Compiler.UHC.Bridge
                     Agda.Compiler.UHC.Compiler
                     Agda.Compiler.UHC.CompileState
@@ -537,11 +533,7 @@
   main-is:          Main.hs
   other-modules:    Compiler.Tests
                     , Fail.Tests
-<<<<<<< HEAD
-                    , LatexBackend.Tests
-=======
                     , LaTeXAndHTML.Tests
->>>>>>> 0fc6ffc7
                     , Utils
   build-depends:      array >= 0.4.0.1 && < 0.6
                     , base >= 4.6.0.1 && < 4.9
