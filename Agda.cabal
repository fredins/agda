--- conflicted
+++ resolved
@@ -616,13 +616,10 @@
                     Agda.VersionCommit
 
   other-modules:    Paths_Agda
-<<<<<<< HEAD
                     Agda.Interaction.Highlighting.Dot.Backend
                     Agda.Interaction.Highlighting.Dot.Base
-=======
                     Agda.Interaction.Highlighting.LaTeX.Backend
                     Agda.Interaction.Highlighting.LaTeX.Base
->>>>>>> 60e3a045
                     Agda.Utils.CallStack.Base
                     Agda.Utils.CallStack.Pretty
 
