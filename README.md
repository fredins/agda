[![Build Status](https://travis-ci.org/agda/agda.svg?branch=master)](https://travis-ci.org/agda/agda)

Agda 2
======

Table of contents:

* [Prerequisites](#prerequisites)
* [Installing Agda](#installing-agda)
* [Configuring the Emacs mode](#configuring-the-emacs-mode)
* [Installing the Epic backend's dependencies](#installing-the-epic-backends-dependencies)
* [Installing Emacs under Windows](#installing-emacs-under-windows)

Note that this README only discusses installation of Agda, not its standard
library. See the [Agda Wiki][agdawiki] for information about the library.


Prerequisites
-------------

You need recent versions of the following programs/libraries:

* GHC:           http://www.haskell.org/ghc/
* cabal-install: http://www.haskell.org/cabal/
* Alex:          http://www.haskell.org/alex/
* Happy:         http://www.haskell.org/happy/
* cpphs:         http://projects.haskell.org/cpphs/
* GNU Emacs:     http://www.gnu.org/software/emacs/

You should also make sure that programs installed by cabal-install are
on your shell's search path.

For instructions on installing a suitable version of Emacs under
Windows, see [below]((#installing-emacs-under-windows).

Non-Windows users need to ensure that the development files for the C
libraries zlib and ncurses are installed (see http://zlib.net and
http://www.gnu.org/software/ncurses/). Your package manager may be
able to install these files for you. For instance, on Debian or Ubuntu
it should suffice to run

    apt-get install zlib1g-dev libncurses5-dev

as root to get the correct files installed.

### Note on ghc's CPP language extension

Recent versions of Clang's preprocessor don't work well with Haskell.
In order to get some dependencies to build, you may need to set up Cabal
to have ghc use cpphs by default. You can do this by adding

    program-default-options
      ghc-options: -pgmPcpphs -optP--cpp

to your .cabal/config file. (You must be using cabal >= 1.18. Note
that some packages may not compile with this option set.)

You don't need to set this option to install *Agda* from the current
development source; Agda.cabal now uses cpphs.


Installing Agda
---------------

There are several ways to install Agda:


### Using a binary package prepared for your platform

Recommended if such a package exists. See the [Agda Wiki][agdawiki].


### Using a released source package from Hackage

Install the prerequisites mentioned below, then run the following commands:

    cabal update
    cabal install Agda
    agda-mode setup

The last command tries to set up Emacs for use with Agda. As an alternative you
can copy the following text to your .emacs file:

    (load-file (let ((coding-system-for-read 'utf-8))
                    (shell-command-to-string "agda-mode locate")))

It is also possible (but not necessary) to compile the Emacs mode's files:

    agda-mode compile

This can, in some cases, give a noticeable speedup.

**WARNING**: If you reinstall the Agda mode without recompiling the Emacs
Lisp files, then Emacs may continue using the old, compiled files.


### Using the development version of the code

You can obtain tarballs of the development version from the [Agda
Wiki][agdawiki], or clone the repository.

Install the prerequisites discussed in [Prerequisites](#prerequisites).

Then, either:

*(1a)* Run the following commands in the top-level directory of the Agda source
tree to install Agda:

    cabal update
    cabal install

*(1b)* Run `agda-mode setup` to set up Emacs for use with Agda. Alternatively,
add the following text to your .emacs file:

    (load-file (let ((coding-system-for-read 'utf-8))
                    (shell-command-to-string "agda-mode locate")))

It is also possible (but not necessary) to compile the Emacs mode's files:

    agda-mode compile

This can, in some cases, give a noticeable speedup.

**WARNING**: If you reinstall the Agda mode without recompiling the Emacs
Lisp files, then Emacs may continue using the old compiled files.

*(2)* Or, you can try to install Agda (including a compiled Emacs mode) by
running the following command:

    make install


Configuring the Emacs mode
--------------------------

If you want to you can customise the Emacs mode. Just start Emacs and
type the following:

    M-x load-library RET agda2-mode RET
    M-x customize-group RET agda2 RET

This is useful if you want to change the Agda search path, in which
case you should change the agda2-include-dirs variable.

If you want some specific settings for the Emacs mode you can add them
to agda2-mode-hook. For instance, if you do not want to use the Agda
input method (for writing various symbols like ∀≥ℕ→π⟦⟧) you can add
the following to your .emacs:

    (add-hook 'agda2-mode-hook
              '(lambda ()
                ; If you do not want to use any input method:
                (deactivate-input-method)
                ; (In some versions of Emacs you should use
                ; inactivate-input-method instead of
                ; deactivate-input-method.)

                ; If you want to use the X input method:
                (set-input-method "X")))

Note that, on some systems, the Emacs mode changes the default font of
the current frame in order to enable many Unicode symbols to be
displayed. This only works if the right fonts are available, though.
If you want to turn off this feature, then you should customise the
agda2-fontset-name variable.


------------------------------------------------------------------------
Installing the Epic backend's dependencies
------------------------------------------------------------------------

The Epic backend is experimental and requires that the Epic program is
installed. You can install this program by giving the epic flag to
cabal (but note that, at the time of writing, the Epic program does
not build with certain recent versions of GHC):

### Installing from Hackage:

    cabal update
    cabal install Agda -fepic
    agda-mode setup

### Installing from development sources using cabal

    cabal update
    cabal install -fepic
    agda-mode setup

### Installing from development sources using make

<<<<<<< HEAD
    make CABAL_OPTS=-fepic install
=======
    make install CABAL_OPTS=-fepic
>>>>>>> c43b2e57

You can also install Epic directly:

    cabal install epic

Note that Epic depends on other software:

* The Boehm garbage collector: http://www.hpl.hp.com/personal/Hans_Boehm/gc/
* The GNU Multiple Precision Arithmetic Library: http://gmplib.org/
* GCC, the GNU Compiler Collection: http://gcc.gnu.org/

For more information about Epic: http://www.cs.st-andrews.ac.uk/~eb/epic.php

------------------------------------------------------------------------
Installing Emacs under Windows
------------------------------------------------------------------------

A precompiled version of Emacs 24.3, with the necessary mathematical
fonts, is available at http://homepage.cs.uiowa.edu/~astump/agda/

[agdawiki]: http://wiki.portal.chalmers.se/agda/pmwiki.php

Hacking on Agda
---------------

Head to [`HACKING`](https://github.com/agda/agda/blob/master/HACKING)<|MERGE_RESOLUTION|>--- conflicted
+++ resolved
@@ -188,11 +188,7 @@
 
 ### Installing from development sources using make
 
-<<<<<<< HEAD
-    make CABAL_OPTS=-fepic install
-=======
     make install CABAL_OPTS=-fepic
->>>>>>> c43b2e57
 
 You can also install Epic directly:
 
