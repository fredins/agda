# Top-level Makefile for Agda 2
# Authors: Ulf Norell, Nils Anders Danielsson, Francesco Mazzoli

SHELL=bash

# Profiling verbosity for library-test
PROFVERB=7

<<<<<<< HEAD
=======
# The GHC version.
GHC_VERSION=$(shell ghc --numeric-version)

# Stack size for library-test [Issue 1521].
ifeq ($(GHC_VERSION), 7.4.2)
STACK_SIZE=-K16M
endif

>>>>>>> 0e7621d7
# Various paths and commands

TOP=.
# mk/path.mk uses TOP, so include after the definition of TOP.
include ./mk/paths.mk

CABAL_CMD=cabal

override CABAL_OPTS+=--builddir=$(BUILD_DIR)

# Run in interactive and parallel mode by default
AGDA_TESTS_OPTIONS ?=-i -j $(shell getconf _NPROCESSORS_ONLN)

## Default target #########################################################

.PHONY : default
default: install-bin

## Cabal-based installation ###############################################

.PHONY : install
install: install-bin compile-emacs-mode setup-emacs-mode

.PHONY : prof
prof : install-prof-bin

.PHONY : install-bin
install-bin :
	$(CABAL_CMD) install --enable-tests --disable-library-profiling --disable-documentation $(CABAL_OPTS)

.PHONY : install-O0-bin
install-O0-bin :
	$(CABAL_CMD) install -O0 --disable-library-profiling --disable-documentation $(CABAL_OPTS)

.PHONY : install-O2-bin
install-O2-bin :
	$(CABAL_CMD) install -O2 --disable-library-profiling --disable-documentation $(CABAL_OPTS)

.PHONY : install-prof-bin
install-prof-bin :
	$(CABAL_CMD) install --enable-library-profiling --enable-profiling \
                             --program-suffix=_p --disable-documentation $(CABAL_OPTS)

.PHONY : compile-emacs-mode
compile-emacs-mode: install-bin
	agda-mode compile

.PHONY : setup-emacs-mode
setup-emacs-mode : install-bin
	@echo
	@echo "If the agda-mode command is not found, make sure that the directory"
	@echo "in which it was installed is located on your shell's search path."
	@echo
	agda-mode setup

## Making the documentation ###############################################

.PHONY : doc
doc:
	$(CABAL_CMD) configure $(CABAL_OPTS)
	$(CABAL_CMD) haddock $(CABAL_OPTS)

## Making the full language ###############################################

$(AGDA_BIN):
	$(CABAL_CMD) build $(CABAL_OPTS)

.PHONY : full
full : $(AGDA_BIN)

## Making the source distribution #########################################

.PHONY : tags
tags :
	$(MAKE) -C $(FULL_SRC_DIR) tags

.PHONY : TAGS
TAGS :
	$(MAKE) -C $(FULL_SRC_DIR) TAGS

## Testing ###########################################################

.PHONY : quick
quick : install-O0-bin quicktest

.PHONY : test
# We don't run the `epic-test` because the Epic backend has been
# disabled. See Issue 1481.
test : check-whitespace succeed fail interaction interactive latex-test examples library-test lib-succeed api-test tests benchmark-without-logs compiler-test

.PHONY : quicktest
quicktest : succeed fail

.PHONY : tests
tests :
	@echo "======================================================================"
	@echo "======================== Internal test suite ========================="
	@echo "======================================================================"
	$(AGDA_BIN) --test +RTS -M1g

.PHONY : succeed
succeed :
	@echo "======================================================================"
	@echo "===================== Suite of successfull tests ====================="
	@echo "======================================================================"
	@chmod +x test/succeed/checkOutput
	@$(MAKE) -C test/succeed

.PHONY : interaction
interaction :
	@echo "======================================================================"
	@echo "===================== Suite of interaction tests ====================="
	@echo "======================================================================"
	@$(MAKE) -C test/interaction

.PHONY : interactive
interactive :
	@echo "======================================================================"
	@echo "===================== Suite of interactive tests ====================="
	@echo "======================================================================"
	@$(MAKE) -C test/interactive

.PHONY : examples
examples :
	@echo "======================================================================"
	@echo "========================= Suite of examples =========================="
	@echo "======================================================================"
	@$(MAKE) -C examples

.PHONY : fail
fail :
	@echo "======================================================================"
	@echo "======================= Suite of failing tests ======================="
	@echo "======================================================================"
	@$(MAKE) -C test/fail

.PHONY : latex-test
latex-test :
	@echo "======================================================================"
	@echo "================== Suite of tests for LaTeX backend =================="
	@echo "======================================================================"
	@$(MAKE) -C test/latex-backend clean
	@$(MAKE) -C test/latex-backend all
	@$(MAKE) -C test/latex-backend clean

.PHONY : std-lib
std-lib :
	if [ ! -d $@ ]; then \
	   git clone https://github.com/agda/agda-stdlib.git \
	             --single-branch $@; \
	fi

.PHONY : up-to-date-std-lib
up-to-date-std-lib : std-lib
	@(cd std-lib && \
	  git fetch && git checkout master && git merge origin/master && \
	  make setup)

.PHONY : library-test
library-test : # up-to-date-std-lib
	@echo "======================================================================"
	@echo "========================== Standard library =========================="
	@echo "======================================================================"
	(cd std-lib && runhaskell GenerateEverything.hs && \
          time $(AGDA_BIN) --ignore-interfaces -v profile:$(PROFVERB) \
                           -i. -isrc README.agda \
                           +RTS -s -H1G -M1.5G $(STACK_SIZE))

.PHONY : continue-library-test
continue-library-test :
	@(cd std-lib && \
          time $(AGDA_BIN) -v profile:$(PROFVERB) -i. -isrc README.agda +RTS -s -H1G -M1.5G)

.PHONY : lib-succeed
lib-succeed :
	@echo "======================================================================"
	@echo "========== Successfull tests using the standard library =============="
	@echo "======================================================================"
	@$(MAKE) -C test/$@

# The Epic backend has been disabled. See Issue 1481.
.PHONY : epic-test
epic-test :
	@echo "======================================================================"
	@echo "============================ Epic backend ============================"
	@echo "======================================================================"
	@$(MAKE) -C test/epic

.PHONY : compiler-test
compiler-test :
	@echo "======================================================================"
	@echo "========================== Compiler tests ============================"
	@echo "======================================================================"
	@AGDA_BIN=$(AGDA_BIN) $(AGDA_TESTS_BIN) $(AGDA_TESTS_OPTIONS)

.PHONY : api-test
api-test :
	@echo "======================================================================"
	@echo "======== Successfull tests using Agda as a Haskell library ==========="
	@echo "======================================================================"
	@$(MAKE) -C test/api

.PHONY : benchmark
benchmark :
	@echo "======================================================================"
	@echo "========================= Bencharmk suite ============================"
	@echo "======================================================================"
	@$(MAKE) -C benchmark

.PHONY : benchmark-without-logs
benchmark-without-logs :
	@echo "======================================================================"
	@echo "============ Bencharmk suite without creating logs ==================="
	@echo "======================================================================"
	@$(MAKE) -C benchmark without-creating-logs

## Clean ##################################################################

.PHONY : clean
clean :
	$(CABAL_CMD) clean --builddir=$(BUILD_DIR)

## Whitespace-related #####################################################

# Agda can fail to compile on Windows if files which are CPP-processed
# don't end with a newline character (because we use -Werror).

.PHONY : fix-whitespace
fix-whitespace :
	fix-agda-whitespace

.PHONY : check-whitespace
check-whitespace :
	fix-agda-whitespace --check

.PHONY : install-fix-agda-whitespace
install-fix-agda-whitespace :
	cd src/fix-agda-whitespace && $(CABAL_CMD) install

########################################################################
# HPC

.PHONY: hpc-build
hpc-build:
	$(CABAL_CMD) clean $(CABAL_OPTS)
	$(CABAL_CMD) configure --enable-library-coverage $(CABAL_OPTS)
	$(CABAL_CMD) build $(CABAL_OPTS)

agda.tix: ./examples/agda.tix ./test/succeed/agda.tix ./test/compiler/agda.tix ./test/api/agda.tix ./test/interaction/agda.tix ./test/fail/agda.tix ./test/fail/Epic/agda.tix ./test/lib-succeed/agda.tix ./std-lib/agda.tix
	hpc sum --output=$@ $^

.PHONY: hpc
hpc: hpc-build test agda.tix
	hpc report --hpcdir=$(BUILD_DIR)/hpc/mix/Agda-$(VERSION) agda.tix
	hpc markup --hpcdir=$(BUILD_DIR)/hpc/mix/Agda-$(VERSION) agda --destdir=hpc-report

## Lines of Code ##########################################################

agdalocfiles=$(shell find . \( \( -name '*.agda' -o -name '*.in' \) ! -name '.*' \) )

# Agda files (tests) in this project

agda-loc :
	@wc $(agdalocfiles)

# Source code of Agda

loc :
	make -C src/full loc

# EOF<|MERGE_RESOLUTION|>--- conflicted
+++ resolved
@@ -6,8 +6,6 @@
 # Profiling verbosity for library-test
 PROFVERB=7
 
-<<<<<<< HEAD
-=======
 # The GHC version.
 GHC_VERSION=$(shell ghc --numeric-version)
 
@@ -16,7 +14,6 @@
 STACK_SIZE=-K16M
 endif
 
->>>>>>> 0e7621d7
 # Various paths and commands
 
 TOP=.
