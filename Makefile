--- conflicted
+++ resolved
@@ -5,12 +5,13 @@
 PROFVERB=7
 
 # Various paths and commands
-
-include ./mk/paths.mk
 
 CABAL_CMD=cabal
 CABAL_OPTS=
 TOP=.
+
+# mk/path.mk uses TOP, so include after definition of TOP!
+include ./mk/paths.mk
 
 ## Default target #########################################################
 
@@ -160,13 +161,8 @@
 	@echo "======================================================================"
 	@echo "========================== Standard library =========================="
 	@echo "======================================================================"
-<<<<<<< HEAD
 	@(cd std-lib && runhaskell GenerateEverything.hs && \
-          time ../$(AGDA_BIN) --ignore-interfaces -v profile:$(PROFVERB) -i. -isrc README.agda $(AGDA_TEST_FLAGS) \
-=======
-	@(cd std-lib && \
-          time $(AGDA_BIN) -v profile:$(PROFVERB) -i. -isrc README.agda $(AGDA_TEST_FLAGS) \
->>>>>>> d982b5bb
+          time $(AGDA_BIN) --ignore-interfaces -v profile:$(PROFVERB) -i. -isrc README.agda $(AGDA_TEST_FLAGS) \
             +RTS -s -H1G -M1.5G)
 
 .PHONY : continue-library-test
