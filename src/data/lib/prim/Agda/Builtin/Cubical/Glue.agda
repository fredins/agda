--- conflicted
+++ resolved
@@ -12,48 +12,7 @@
 open import Agda.Builtin.Cubical.Sub renaming (Sub to _[_↦_]; primSubOut to ouc)
 import Agda.Builtin.Cubical.HCompU as HCompU
 
-<<<<<<< HEAD
-module Helpers where
-    -- Homogeneous filling
-    hfill : ∀ {ℓ} {A : Set ℓ} {φ : I}
-              (u : ∀ i → Partial φ A)
-              (u0 : A [ φ ↦ u i0 ]) (i : I) → A
-    hfill {φ = φ} u u0 i =
-      hcomp (λ j → \ { (φ = i1) → u (i ∧ j) 1=1
-                     ; (i = i0) → ouc u0 })
-            (ouc u0)
-
-    -- Heterogeneous filling defined using comp
-    fill : ∀ {ℓ : I → Level} (A : ∀ i → Set (ℓ i)) {φ : I}
-             (u : ∀ i → Partial φ (A i))
-             (u0 : A i0 [ φ ↦ u i0 ]) →
-             ∀ i →  A i
-    fill A {φ = φ} u u0 i =
-      comp (λ j → A (i ∧ j))
-           (λ j → \ { (φ = i1) → u (i ∧ j) 1=1
-                    ; (i = i0) → ouc u0 })
-           (ouc {φ = φ} u0)
-
-    module _ {ℓ} {A : Set ℓ} where
-      refl : {x : A} → x ≡ x
-      refl {x = x} = λ _ → x
-
-      sym : {x y : A} → x ≡ y → y ≡ x
-      sym p = λ i → p (~ i)
-
-      cong : ∀ {ℓ'} {B : A → Set ℓ'} {x y : A}
-             (f : (a : A) → B a) (p : x ≡ y)
-           → PathP (λ i → B (p i)) (f x) (f y)
-      cong f p = λ i → f (p i)
-
-    isContr : ∀ {ℓ} → Set ℓ → Set ℓ
-    isContr A = Σ A \ x → (∀ y → x ≡ y)
-
-    fiber : ∀ {ℓ ℓ'} {A : Set ℓ} {B : Set ℓ'} (f : A → B) (y : B) → Set (ℓ ⊔ ℓ')
-    fiber {A = A} f y = Σ A \ x → f x ≡ y
-=======
 module Helpers = HCompU.Helpers
->>>>>>> 8255ee2a
 
 open Helpers
 
