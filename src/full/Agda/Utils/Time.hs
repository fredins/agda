--- conflicted
+++ resolved
@@ -1,20 +1,12 @@
-<<<<<<< HEAD
-{-# LANGUAGE CPP, GeneralizedNewtypeDeriving #-}
+{-# LANGUAGE CPP #-}
+{-# LANGUAGE GeneralizedNewtypeDeriving #-}
 
-=======
-{-# LANGUAGE CPP #-}
->>>>>>> 08928571
 {-# OPTIONS_GHC -fwarn-missing-signatures #-}
 #if defined(__GLASGOW_HASKELL__) && __GLASGOW_HASKELL__ >= 702
 {-# OPTIONS_GHC -fno-warn-identities #-}
 #endif
 -- To avoid warning on derived Integral instance for CPUTime
 
-<<<<<<< HEAD
-=======
-{-# LANGUAGE GeneralizedNewtypeDeriving #-}
-
->>>>>>> 08928571
 -- | Time-related utilities.
 
 module Agda.Utils.Time
@@ -72,4 +64,4 @@
   start <- liftIO $ getCPUTime
   x     <- m
   stop  <- liftIO $ getCPUTime
-  return (x, CPUTime $ stop - start)
+  return (x, CPUTime $ stop - start)