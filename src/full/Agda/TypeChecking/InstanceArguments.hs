{-# LANGUAGE CPP #-}

#if __GLASGOW_HASKELL__ >= 710
{-# LANGUAGE FlexibleContexts #-}
#endif

module Agda.TypeChecking.InstanceArguments where

import Control.Applicative
import Control.Monad.Reader
import Control.Monad.State
import qualified Data.Map as Map
import Data.List as List

import Agda.Syntax.Common
import Agda.Syntax.Position
import Agda.Syntax.Scope.Base
import Agda.Syntax.Internal as I

import Agda.TypeChecking.Errors ()
import Agda.TypeChecking.Implicit (implicitArgs)
import Agda.TypeChecking.Irrelevance
import Agda.TypeChecking.Monad
import Agda.TypeChecking.Pretty
import Agda.TypeChecking.Reduce
import Agda.TypeChecking.Substitute
import Agda.TypeChecking.Telescope
import Agda.TypeChecking.Free

import {-# SOURCE #-} Agda.TypeChecking.Constraints
import {-# SOURCE #-} Agda.TypeChecking.Rules.Term (checkArguments)
import {-# SOURCE #-} Agda.TypeChecking.MetaVars
import {-# SOURCE #-} Agda.TypeChecking.Conversion

import Agda.Utils.Except ( MonadError(catchError, throwError), runExceptT )
import Agda.Utils.Lens
import Agda.Utils.Maybe
import Agda.Utils.Monad
import Agda.Utils.Pretty (prettyShow)

#include "undefined.h"
import Agda.Utils.Impossible

-- | A candidate solution for an instance meta is a term with its type.
type Candidate  = (Term, Type)
type Candidates = [Candidate]

-- | Compute a list of instance candidates.
--   'Nothing' if type is a meta, error if type is not eligible
--   for instance search.
initialIFSCandidates :: Type -> TCM (Maybe Candidates)
initialIFSCandidates t = do
  cands1 <- getContextVars
  otn <- getOutputTypeName t
  case otn of
    NoOutputTypeName -> typeError $ GenericError $ "Instance search can only be used to find elements in a named type"
    OutputTypeNameNotYetKnown -> return Nothing
    OutputTypeName n -> do
      cands2 <- getScopeDefs n
      return $ Just $ cands1 ++ cands2
  where
    -- get a list of variables with their type, relative to current context
    getContextVars :: TCM Candidates
    getContextVars = do
      ctx <- getContext
      let vars = [ (var i, raise (i + 1) t)
                 | (Dom info (x, t), i) <- zip ctx [0..]
                 , not (unusableRelevance $ argInfoRelevance info)
                 ]
      -- get let bindings
      env <- asks envLetBindings
      env <- mapM (getOpen . snd) $ Map.toList env
      let lets = [ (v,t)
                 | (v, Dom info t) <- env
                 , not (unusableRelevance $ argInfoRelevance info)
                 ]
      return $ vars ++ lets

    getScopeDefs :: QName -> TCM Candidates
    getScopeDefs n = do
      instanceDefs <- getInstanceDefs
      rel          <- asks envRelevance
      let qs = fromMaybe [] $ Map.lookup n instanceDefs
      catMaybes <$> mapM (candidate rel) qs

    candidate :: Relevance -> QName -> TCM (Maybe Candidate)
    candidate rel q =
      -- Andreas, 2012-07-07:
      -- we try to get the info for q
      -- while opening a module, q may be in scope but not in the signature
      -- in this case, we just ignore q (issue 674)
      flip catchError handle $ do
        def <- getConstInfo q
        let r = defRelevance def
        if not (r `moreRelevant` rel) then return Nothing else do
          t   <- defType <$> instantiateDef def
          args <- freeVarsToApply q
          let v = case theDef def of
               -- drop parameters if it's a projection function...
               Function{ funProjection = Just p } -> projDropPars p `apply` args
               -- Andreas, 2014-08-19: constructors cannot be declared as
               -- instances (at least as of now).
               -- I do not understand why the Constructor case is not impossible.
               -- Ulf, 2014-08-20: constructors are always instances.
               Constructor{ conSrcCon = c }       -> Con c []
               _                                  -> Def q $ map Apply args
          return $ Just (v, t)
      where
        -- unbound constant throws an internal error
        handle (TypeError _ (Closure {clValue = InternalError _})) = return Nothing
        handle err                                                 = throwError err

-- | @initializeIFSMeta s t@ generates an instance meta of type @t@
--   with suggested name @s@.
initializeIFSMeta :: String -> Type -> TCM Term
initializeIFSMeta s t = do
  t <- reduce t  -- see Issue 1321
  cands <- initialIFSCandidates t
  newIFSMeta s t cands

-- | @findInScope m b (v,a)s@ tries to instantiate on of the types @a@s
--   of the candidate terms @v@s to the type @t@ of the metavariable @m@.
--   (unless @b@ is @Just n@ and the metavariable @n@ is not instantiated,
--    in which case we just abort).
--   If successful, meta @m@ is solved with the instantiation of @v@.
--   If unsuccessful, the constraint is regenerated, with possibly reduced
--   candidate set.
--   The list of candidates is equal to @Nothing@ when the type of the meta
--   wasn't known when the constraint was generated. In that case, try to find
--   its type again.
findInScope :: MetaId -> Maybe Candidates -> TCM ()
findInScope m Nothing = do
  -- Andreas, 2015-02-07: New metas should be created with range of the
  -- current instance meta, thus, we set the range.
  mv <- lookupMeta m
  setCurrentRange mv $ do
<<<<<<< HEAD
  reportSLn "tc.instance" 20 $ "The type of the FindInScope constraint isn't known, trying to find it again."
  t <- getMetaType m
  cands <- initialIFSCandidates t
  case cands of
    Nothing -> addConstraint $ FindInScope m Nothing Nothing
    Just {} -> findInScope m cands
findInScope m (Just cands) =
  whenJustM (findInScope' m cands) $ (\ (cands, b) -> addConstraint $ FindInScope m b $ Just cands)

-- | Result says whether we need to add constraint, and if so, the set of
--   remaining candidates and an eventual blocking metavariable.
findInScope' :: MetaId -> Candidates -> TCM (Maybe (Candidates, Maybe MetaId))
findInScope' m cands = ifM (isFrozen m) (return (Just (cands, Nothing))) $ do
    -- Andreas, 2013-12-28 issue 1003:
    -- If instance meta is already solved, simply discard the constraint.
    ifM (isInstantiatedMeta m) (return Nothing) $ do
=======
    reportSLn "tc.instance" 20 $ "The type of the FindInScope constraint isn't known, trying to find it again."
    t <- getMetaType m
    cands <- initialIFSCandidates t
    case cands of
      Nothing -> addConstraint $ FindInScope m Nothing
      Just {} -> findInScope m cands
findInScope m (Just cands) = whenJustM (findInScope' m cands) $ addConstraint . FindInScope m . Just

-- | Result says whether we need to add constraint, and if so, the set of
--   remaining candidates.
findInScope' :: MetaId -> Candidates -> TCM (Maybe Candidates)
findInScope' m cands = ifM (isFrozen m) (return (Just cands)) $ do
  -- Andreas, 2013-12-28 issue 1003:
  -- If instance meta is already solved, simply discard the constraint.
  ifM (isInstantiatedMeta m) (return Nothing) $ do
>>>>>>> 68fbf1cb
    -- Andreas, 2015-02-07: New metas should be created with range of the
    -- current instance meta, thus, we set the range.
    mv <- lookupMeta m
    setCurrentRange mv $ do
<<<<<<< HEAD
    reportSLn "tc.instance" 15 $
      "findInScope 2: constraint: " ++ prettyShow m ++ "; candidates left: " ++ show (length cands)
    reportSDoc "tc.instance" 70 $ nest 2 $ vcat
      [ sep [ prettyTCM v <+> text ":", nest 2 $ prettyTCM t ] | (v, t) <- cands ]
    t <- normalise =<< getMetaTypeInContext m
    reportSDoc "tc.instance" 15 $ text "findInScope 3: t =" <+> prettyTCM t
    reportSLn "tc.instance" 70 $ "findInScope 3: t: " ++ show t

    -- If one of the arguments of the typeclass is a meta which is not rigidly
    -- constrained, then don’t do anything because it may loop.
    ifJustM (areThereNonRigidMetaArguments (unEl t)) (\ m -> return (Just (cands, Just m))) $ do

    cands <- checkCandidates m t cands
    reportSLn "tc.instance" 15 $
      "findInScope 4: cands left: " ++ show (length cands)
    case cands of
=======
      reportSLn "tc.instance" 15 $
        "findInScope 2: constraint: " ++ prettyShow m ++ "; candidates left: " ++ show (length cands)
      t <- normalise =<< getMetaTypeInContext m
      reportSDoc "tc.instance" 15 $ text "findInScope 3: t =" <+> prettyTCM t
      reportSLn "tc.instance" 70 $ "findInScope 3: t: " ++ show t
      -- If there are recursive instances, it's not safe to instantiate
      -- metavariables in the goal, so we freeze them before checking candidates.
      -- Metas that are rigidly constrained need not be frozen.
      isRec <- orM $ map (isRecursive . unEl . snd) cands
      let shouldFreeze rigid m
            | elem m rigid = return False
            | otherwise    = not <$> isFrozen m
      metas <- if not isRec then return [] else do
        rigid <- rigidlyConstrainedMetas
        filterM (shouldFreeze rigid) (allMetas t)
      forM_ metas $ \ m -> updateMetaVar m $ \ mv -> mv { mvFrozen = Frozen }
      cands <- checkCandidates m t cands
      reportSLn "tc.instance" 15 $
        "findInScope 4: cands left: " ++ show (length cands)
      unfreezeMeta metas
      case cands of
>>>>>>> 68fbf1cb

        [] -> do
          reportSDoc "tc.instance" 15 $
            text "findInScope 5: not a single candidate found..."
          typeError $ IFSNoCandidateInScope t

<<<<<<< HEAD
      [(term, t')] -> do
        reportSDoc "tc.instance" 15 $ vcat
          [ text "findInScope 5: solved by instance search using the only candidate"
          , nest 2 $ prettyTCM term
          , text "of type " <+> prettyTCM t'
          , text "for type" <+> prettyTCM t
          ]

        return Nothing  -- We’re done

      cs -> do
        reportSDoc "tc.instance" 15 $
          text ("findInScope 5: more than one candidate found: ") <+>
          prettyTCM (List.map fst cs)
        return (Just (cs, Nothing))
    where
      -- | Check whether a type is a function type with an instance domain.
      isRecursive :: Term -> TCM Bool
      isRecursive v = do
        v <- reduce v
        case ignoreSharing v of
          Pi (Dom info _) t ->
            if getHiding info == Instance then return True else
              isRecursive $ unEl $ unAbs t
          _ -> return False
=======
        [(term, t')] -> do
          reportSDoc "tc.instance" 15 $ vcat
            [ text "findInScope 5: found one candidate"
            , nest 2 $ prettyTCM term
            , text "of type " <+> prettyTCM t'
            , text "for type" <+> prettyTCM t
            ]

          -- If t' takes initial hidden and instance arguments, apply them.
          -- Taking also instance arguments facilitates recursive instance search.
          (args, t'') <- implicitArgs (-1) notVisible t'
          leqType t'' t
          ctxArgs <- getContextArgs
          v <- (`applyDroppingParameters` args) =<< reduce term
          assignV DirEq m ctxArgs v
          reportSDoc "tc.instance" 10 $ vcat
            [ text "solved by instance search:"
            , prettyTCM m <+> text ":=" <+> prettyTCM v
            ]
          return Nothing

        cs -> do
          reportSDoc "tc.instance" 15 $
            text ("findInScope 5: more than one candidate found: ") <+>
            prettyTCM (List.map fst cs)
          return (Just cs)
      where
        -- | Check whether a type is a function type with an instance domain.
        isRecursive :: Term -> TCM Bool
        isRecursive v = do
          v <- reduce v
          case ignoreSharing v of
            Pi (Dom info _) t ->
              if getHiding info == Instance then return True else
                isRecursive $ unEl $ unAbs t
            _ -> return False
>>>>>>> 68fbf1cb

-- | A meta _M is rigidly constrained if there is a constraint _M us == D vs,
-- for inert D. Such metas can safely be instantiated by recursive instance
-- search, since the constraint limits the solution space.
rigidlyConstrainedMetas :: TCM [MetaId]
rigidlyConstrainedMetas = do
  cs <- (++) <$> use stSleepingConstraints <*> use stAwakeConstraints
  catMaybes <$> mapM rigidMetas cs
  where
    isRigid v = do
      bv <- reduceB v
      case ignoreSharing <$> bv of
        Blocked{}    -> return False
        NotBlocked _ v -> case v of
          MetaV{}    -> return False
          Def f _    -> return True
          Con{}      -> return True
          Lit{}      -> return True
          Var{}      -> return True
          Sort{}     -> return True
          Pi{}       -> return True
          Level{}    -> return False
          DontCare{} -> return False
          Lam{}      -> __IMPOSSIBLE__
          Shared{}   -> __IMPOSSIBLE__
    rigidMetas c =
      case clValue $ theConstraint c of
        ValueCmp _ _ u v ->
          case (ignoreSharing u, ignoreSharing v) of
            (MetaV m us, _) | isJust (allApplyElims us) -> ifM (isRigid v) (return $ Just m) (return Nothing)
            (_, MetaV m vs) | isJust (allApplyElims vs) -> ifM (isRigid u) (return $ Just m) (return Nothing)
            _              -> return Nothing
        ElimCmp{}     -> return Nothing
        TypeCmp{}     -> return Nothing
        TelCmp{}      -> return Nothing
        SortCmp{}     -> return Nothing
        LevelCmp{}    -> return Nothing
        UnBlock{}     -> return Nothing
        Guarded{}     -> return Nothing  -- don't look inside Guarded, since the inner constraint might not fire
        IsEmpty{}     -> return Nothing
        FindInScope{} -> return Nothing

isRigid :: MetaId -> TCM Bool
isRigid id = do
  rigid <- rigidlyConstrainedMetas
  return (elem id rigid)

-- | Returns True if one of the arguments of @t@ is a meta which isn’t rigidly constrained
areThereNonRigidMetaArguments :: Term -> TCM (Maybe MetaId)
areThereNonRigidMetaArguments t = case ignoreSharing t of
    Def n args -> do
      TelV tel _ <- telView . defType =<< getConstInfo n
      let varOccs EmptyTel           = []
          varOccs (ExtendTel _ btel) = occurrence 0 (freeVars tel) : varOccs tel
            where tel = unAbs btel
          rigid StronglyRigid = True
          rigid Unguarded     = True
          rigid WeaklyRigid   = True
          rigid _             = False
      reportSDoc "tc.instance.rigid" 70 $ text "class args:" <+> prettyTCM tel $$
                                          nest 2 (text $ "used: " ++ show (varOccs tel))
      areThereNonRigidMetaArgs [ arg | (o, arg) <- zip (varOccs tel) args, not $ rigid o ]
    Sort{}   -> __IMPOSSIBLE__
    Var{}    -> __IMPOSSIBLE__
    Con{}    -> __IMPOSSIBLE__
    Lam{}    -> __IMPOSSIBLE__
    Lit{}    -> __IMPOSSIBLE__
    Level{}  -> __IMPOSSIBLE__
    MetaV{}  -> __IMPOSSIBLE__
    Pi{}     -> __IMPOSSIBLE__
    Shared{} -> __IMPOSSIBLE__
    DontCare{} -> __IMPOSSIBLE__
  where
    areThereNonRigidMetaArgs :: Elims -> TCM (Maybe MetaId)
    areThereNonRigidMetaArgs []             = return Nothing
    areThereNonRigidMetaArgs (Proj _ : _)   = __IMPOSSIBLE__
    areThereNonRigidMetaArgs (Apply x : xs) = do
      ifJustM (isNonRigidMeta $ unArg x) (return . Just) (areThereNonRigidMetaArgs xs)

    isNonRigidMeta :: Term -> TCM (Maybe MetaId)
    isNonRigidMeta v =
      case ignoreSharing v of
        MetaV i _ -> ifM (not <$> isRigid i) (return (Just i)) (return Nothing)
        Lam _ t   -> isNonRigidMeta (unAbs t)
        _         -> return Nothing

-- | Apply the computation to every argument in turn by reseting the state every
--   time. Return the list of the arguments giving the result True.
--
--   If the resulting list contains exactly one element, then the state is the
--   same as the one obtained after running the corresponding computation. In
--   all the other cases, the state is reseted.
filterResetingState :: MetaId -> Candidates -> (Candidate -> TCM Bool) -> TCM Candidates
filterResetingState m cands f = disableDestructiveUpdate $ do
  result <- mapM (\c -> do bs <- localTCStateSaving (f c); return (c, bs)) cands
  let result' = [ (c, s) | (c, (True, s)) <- result ]
  result <- dropSameCandidates m result'
  case result of
    [(c, s)] -> [c] <$ put s
    _        -> return $ map fst result

-- Drop all candidates which are judgmentally equal to the first one.
-- This is sufficient to reduce the list to a singleton should all be equal.
dropSameCandidates :: MetaId -> [(Candidate, a)] -> TCM [(Candidate, a)]
dropSameCandidates m cands = do
  reportSDoc "tc.instance" 50 $ text "valid candidates:" $$ nest 2 (vcat $ map (prettyTCM . fst . fst) cands)
  rel <- getMetaRelevance <$> lookupMeta m
  case cands of
    []            -> return cands
    ((v,a), d) : vas -> (((v,a), d):) <$> dropWhileM equal vas
      where
        equal _ | isIrrelevant rel = return True
        equal ((v',a'), _) =
          verboseBracket "tc.instance" 30 "checkEqualCandidates" $ do
          reportSDoc "tc.instance" 30 $ sep [ prettyTCM v <+> text "==", nest 2 $ prettyTCM v' ]
          localTCState $ dontAssignMetas $ ifNoConstraints_ (equalType a a' >> equalTerm a v v')
                             {- then -} (return True)
                             {- else -} (\ _ -> return False)
                             `catchError` (\ _ -> return False)

-- | Given a meta @m@ of type @t@ and a list of candidates @cands@,
-- @checkCandidates m t cands@ returns a refined list of valid candidates.
checkCandidates :: MetaId -> Type -> Candidates -> TCM Candidates
checkCandidates m t cands = disableDestructiveUpdate $ do
  filterResetingState m cands (uncurry $ checkCandidateForMeta m t)
  where
    checkCandidateForMeta :: MetaId -> Type -> Term -> Type -> TCM Bool
    checkCandidateForMeta m t term t' = do
      -- Andreas, 2015-02-07: New metas should be created with range of the
      -- current instance meta, thus, we set the range.
      mv <- lookupMeta m
      setCurrentRange mv $ do
<<<<<<< HEAD
      verboseBracket "tc.instance" 20 ("checkCandidateForMeta " ++ prettyShow m) $ do
      liftTCM $ flip catchError handle $ do
        reportSLn "tc.instance" 70 $ "  t: " ++ show t ++ "\n  t':" ++ show t' ++ "\n  term: " ++ show term ++ "."
        reportSDoc "tc.instance" 20 $ vcat
          [ text "checkCandidateForMeta"
          , text "t    =" <+> prettyTCM t
          , text "t'   =" <+> prettyTCM t'
          , text "term =" <+> prettyTCM term
          ]

        -- Apply hidden and instance arguments (recursive inst. search!).
        (args, t'') <- implicitArgs (-1) notVisible t'

        reportSDoc "tc.instance" 20 $
          text "instance search: checking" <+> prettyTCM t''
          <+> text "<=" <+> prettyTCM t
        ctxElims <- map Apply <$> getContextArgs
        v <- (`applyDroppingParameters` args) =<< reduce term
        reportSDoc "tc.instance" 15 $ vcat
          [ text "instance search: attempting"
          , nest 2 $ prettyTCM m <+> text ":=" <+> prettyTCM v
          ]
        -- if constraints remain, we abort, but keep the candidate
        -- Jesper, 05-12-2014: When we abort, we should add a constraint to
        -- instantiate the meta at a later time (see issue 1377).
        guardConstraint (ValueCmp CmpEq t'' (MetaV m ctxElims) v) $ leqType t'' t
        -- make a pass over constraints, to detect cases where some are made
        -- unsolvable by the assignment, but don't do this for FindInScope's
        -- to prevent loops. We currently also ignore UnBlock constraints
        -- to be on the safe side.
        solveAwakeConstraints' True
        return True
      where
        handle :: TCErr -> TCM Bool
        handle err = do
          reportSDoc "tc.instance" 50 $
            text "assignment failed:" <+> prettyTCM err
          return False
=======
        verboseBracket "tc.instance" 20 ("checkCandidateForMeta " ++ prettyShow m) $ do
          liftTCM $ flip catchError handle $ do
            reportSLn "tc.instance" 70 $ "  t: " ++ show t ++ "\n  t':" ++ show t' ++ "\n  term: " ++ show term ++ "."
            reportSDoc "tc.instance" 20 $ vcat
              [ text "checkCandidateForMeta"
              , text "t    =" <+> prettyTCM t
              , text "t'   =" <+> prettyTCM t'
              , text "term =" <+> prettyTCM term
              ]
            -- domi: we assume that nothing below performs direct IO
            -- (except for logging and such, I guess)
            localTCState $ do

              -- Apply hidden and instance arguments (recursive inst. search!).
              (args, t'') <- implicitArgs (-1) notVisible t'

              reportSDoc "tc.instance" 20 $
                text "instance search: checking" <+> prettyTCM t''
                <+> text "<=" <+> prettyTCM t
              -- if constraints remain, we abort, but keep the candidate
              flip (ifNoConstraints_ $ leqType t'' t) (const $ return True) $ do
                ctxArgs <- getContextArgs
                v <- (`applyDroppingParameters` args) =<< reduce term
                reportSDoc "tc.instance" 15 $ vcat
                  [ text "instance search: attempting"
                  , nest 2 $ prettyTCM m <+> text ":=" <+> prettyTCM v
                  ]
                assign DirEq m ctxArgs v
      --          assign m ctxArgs (term `apply` args)
                -- make a pass over constraints, to detect cases where some are made
                -- unsolvable by the assignment, but don't do this for FindInScope's
                -- to prevent loops. We currently also ignore UnBlock constraints
                -- to be on the safe side.
                solveAwakeConstraints' True
                return True
          where
            handle :: TCErr -> TCM Bool
            handle err = do
              reportSDoc "tc.instance" 50 $
                text "assignment failed:" <+> prettyTCM err
              return False
>>>>>>> 68fbf1cb

    isIFSConstraint :: Constraint -> Bool
    isIFSConstraint FindInScope{} = True
    isIFSConstraint UnBlock{}     = True -- otherwise test/fail/Issue723 loops
    isIFSConstraint _             = False

-- | To preserve the invariant that a constructor is not applied to its
--   parameter arguments, we explicitly check whether function term
--   we are applying to arguments is a unapplied constructor.
--   In this case we drop the first 'conPars' arguments.
--   See Issue670a.
--   Andreas, 2013-11-07 Also do this for projections, see Issue670b.
applyDroppingParameters :: Term -> Args -> TCM Term
applyDroppingParameters t vs = do
  let fallback = return $ t `apply` vs
  case ignoreSharing t of
    Con c [] -> do
      def <- theDef <$> getConInfo c
      case def of
        Constructor {conPars = n} -> return $ Con c (genericDrop n vs)
        _ -> __IMPOSSIBLE__
    Def f [] -> do
      mp <- isProjection f
      case mp of
        Just Projection{projIndex = n} -> do
          case drop n vs of
            []     -> return t
            u : us -> (`apply` us) <$> applyDef f u
        _ -> fallback
    _ -> fallback<|MERGE_RESOLUTION|>--- conflicted
+++ resolved
@@ -134,13 +134,12 @@
   -- current instance meta, thus, we set the range.
   mv <- lookupMeta m
   setCurrentRange mv $ do
-<<<<<<< HEAD
-  reportSLn "tc.instance" 20 $ "The type of the FindInScope constraint isn't known, trying to find it again."
-  t <- getMetaType m
-  cands <- initialIFSCandidates t
-  case cands of
-    Nothing -> addConstraint $ FindInScope m Nothing Nothing
-    Just {} -> findInScope m cands
+    reportSLn "tc.instance" 20 $ "The type of the FindInScope constraint isn't known, trying to find it again."
+    t <- getMetaType m
+    cands <- initialIFSCandidates t
+    case cands of
+      Nothing -> addConstraint $ FindInScope m Nothing Nothing
+      Just {} -> findInScope m cands
 findInScope m (Just cands) =
   whenJustM (findInScope' m cands) $ (\ (cands, b) -> addConstraint $ FindInScope m b $ Just cands)
 
@@ -148,129 +147,50 @@
 --   remaining candidates and an eventual blocking metavariable.
 findInScope' :: MetaId -> Candidates -> TCM (Maybe (Candidates, Maybe MetaId))
 findInScope' m cands = ifM (isFrozen m) (return (Just (cands, Nothing))) $ do
-    -- Andreas, 2013-12-28 issue 1003:
-    -- If instance meta is already solved, simply discard the constraint.
-    ifM (isInstantiatedMeta m) (return Nothing) $ do
-=======
-    reportSLn "tc.instance" 20 $ "The type of the FindInScope constraint isn't known, trying to find it again."
-    t <- getMetaType m
-    cands <- initialIFSCandidates t
-    case cands of
-      Nothing -> addConstraint $ FindInScope m Nothing
-      Just {} -> findInScope m cands
-findInScope m (Just cands) = whenJustM (findInScope' m cands) $ addConstraint . FindInScope m . Just
-
--- | Result says whether we need to add constraint, and if so, the set of
---   remaining candidates.
-findInScope' :: MetaId -> Candidates -> TCM (Maybe Candidates)
-findInScope' m cands = ifM (isFrozen m) (return (Just cands)) $ do
   -- Andreas, 2013-12-28 issue 1003:
   -- If instance meta is already solved, simply discard the constraint.
   ifM (isInstantiatedMeta m) (return Nothing) $ do
->>>>>>> 68fbf1cb
     -- Andreas, 2015-02-07: New metas should be created with range of the
     -- current instance meta, thus, we set the range.
     mv <- lookupMeta m
     setCurrentRange mv $ do
-<<<<<<< HEAD
-    reportSLn "tc.instance" 15 $
-      "findInScope 2: constraint: " ++ prettyShow m ++ "; candidates left: " ++ show (length cands)
-    reportSDoc "tc.instance" 70 $ nest 2 $ vcat
-      [ sep [ prettyTCM v <+> text ":", nest 2 $ prettyTCM t ] | (v, t) <- cands ]
-    t <- normalise =<< getMetaTypeInContext m
-    reportSDoc "tc.instance" 15 $ text "findInScope 3: t =" <+> prettyTCM t
-    reportSLn "tc.instance" 70 $ "findInScope 3: t: " ++ show t
-
-    -- If one of the arguments of the typeclass is a meta which is not rigidly
-    -- constrained, then don’t do anything because it may loop.
-    ifJustM (areThereNonRigidMetaArguments (unEl t)) (\ m -> return (Just (cands, Just m))) $ do
-
-    cands <- checkCandidates m t cands
-    reportSLn "tc.instance" 15 $
-      "findInScope 4: cands left: " ++ show (length cands)
-    case cands of
-=======
       reportSLn "tc.instance" 15 $
         "findInScope 2: constraint: " ++ prettyShow m ++ "; candidates left: " ++ show (length cands)
+      reportSDoc "tc.instance" 70 $ nest 2 $ vcat
+        [ sep [ prettyTCM v <+> text ":", nest 2 $ prettyTCM t ] | (v, t) <- cands ]
       t <- normalise =<< getMetaTypeInContext m
       reportSDoc "tc.instance" 15 $ text "findInScope 3: t =" <+> prettyTCM t
       reportSLn "tc.instance" 70 $ "findInScope 3: t: " ++ show t
-      -- If there are recursive instances, it's not safe to instantiate
-      -- metavariables in the goal, so we freeze them before checking candidates.
-      -- Metas that are rigidly constrained need not be frozen.
-      isRec <- orM $ map (isRecursive . unEl . snd) cands
-      let shouldFreeze rigid m
-            | elem m rigid = return False
-            | otherwise    = not <$> isFrozen m
-      metas <- if not isRec then return [] else do
-        rigid <- rigidlyConstrainedMetas
-        filterM (shouldFreeze rigid) (allMetas t)
-      forM_ metas $ \ m -> updateMetaVar m $ \ mv -> mv { mvFrozen = Frozen }
+
+      -- If one of the arguments of the typeclass is a meta which is not rigidly
+      -- constrained, then don’t do anything because it may loop.
+      ifJustM (areThereNonRigidMetaArguments (unEl t)) (\ m -> return (Just (cands, Just m))) $ do
+
       cands <- checkCandidates m t cands
       reportSLn "tc.instance" 15 $
         "findInScope 4: cands left: " ++ show (length cands)
-      unfreezeMeta metas
       case cands of
->>>>>>> 68fbf1cb
 
         [] -> do
           reportSDoc "tc.instance" 15 $
             text "findInScope 5: not a single candidate found..."
           typeError $ IFSNoCandidateInScope t
 
-<<<<<<< HEAD
-      [(term, t')] -> do
-        reportSDoc "tc.instance" 15 $ vcat
-          [ text "findInScope 5: solved by instance search using the only candidate"
-          , nest 2 $ prettyTCM term
-          , text "of type " <+> prettyTCM t'
-          , text "for type" <+> prettyTCM t
-          ]
-
-        return Nothing  -- We’re done
-
-      cs -> do
-        reportSDoc "tc.instance" 15 $
-          text ("findInScope 5: more than one candidate found: ") <+>
-          prettyTCM (List.map fst cs)
-        return (Just (cs, Nothing))
-    where
-      -- | Check whether a type is a function type with an instance domain.
-      isRecursive :: Term -> TCM Bool
-      isRecursive v = do
-        v <- reduce v
-        case ignoreSharing v of
-          Pi (Dom info _) t ->
-            if getHiding info == Instance then return True else
-              isRecursive $ unEl $ unAbs t
-          _ -> return False
-=======
         [(term, t')] -> do
           reportSDoc "tc.instance" 15 $ vcat
-            [ text "findInScope 5: found one candidate"
+            [ text "findInScope 5: solved by instance search using the only candidate"
             , nest 2 $ prettyTCM term
             , text "of type " <+> prettyTCM t'
             , text "for type" <+> prettyTCM t
             ]
 
-          -- If t' takes initial hidden and instance arguments, apply them.
-          -- Taking also instance arguments facilitates recursive instance search.
-          (args, t'') <- implicitArgs (-1) notVisible t'
-          leqType t'' t
-          ctxArgs <- getContextArgs
-          v <- (`applyDroppingParameters` args) =<< reduce term
-          assignV DirEq m ctxArgs v
-          reportSDoc "tc.instance" 10 $ vcat
-            [ text "solved by instance search:"
-            , prettyTCM m <+> text ":=" <+> prettyTCM v
-            ]
-          return Nothing
+          return Nothing  -- We’re done
 
         cs -> do
           reportSDoc "tc.instance" 15 $
             text ("findInScope 5: more than one candidate found: ") <+>
             prettyTCM (List.map fst cs)
-          return (Just cs)
+          return (Just (cs, Nothing))
       where
         -- | Check whether a type is a function type with an instance domain.
         isRecursive :: Term -> TCM Bool
@@ -281,7 +201,6 @@
               if getHiding info == Instance then return True else
                 isRecursive $ unEl $ unAbs t
             _ -> return False
->>>>>>> 68fbf1cb
 
 -- | A meta _M is rigidly constrained if there is a constraint _M us == D vs,
 -- for inert D. Such metas can safely be instantiated by recursive instance
@@ -414,88 +333,44 @@
       -- current instance meta, thus, we set the range.
       mv <- lookupMeta m
       setCurrentRange mv $ do
-<<<<<<< HEAD
-      verboseBracket "tc.instance" 20 ("checkCandidateForMeta " ++ prettyShow m) $ do
-      liftTCM $ flip catchError handle $ do
-        reportSLn "tc.instance" 70 $ "  t: " ++ show t ++ "\n  t':" ++ show t' ++ "\n  term: " ++ show term ++ "."
-        reportSDoc "tc.instance" 20 $ vcat
-          [ text "checkCandidateForMeta"
-          , text "t    =" <+> prettyTCM t
-          , text "t'   =" <+> prettyTCM t'
-          , text "term =" <+> prettyTCM term
-          ]
-
-        -- Apply hidden and instance arguments (recursive inst. search!).
-        (args, t'') <- implicitArgs (-1) notVisible t'
-
-        reportSDoc "tc.instance" 20 $
-          text "instance search: checking" <+> prettyTCM t''
-          <+> text "<=" <+> prettyTCM t
-        ctxElims <- map Apply <$> getContextArgs
-        v <- (`applyDroppingParameters` args) =<< reduce term
-        reportSDoc "tc.instance" 15 $ vcat
-          [ text "instance search: attempting"
-          , nest 2 $ prettyTCM m <+> text ":=" <+> prettyTCM v
-          ]
-        -- if constraints remain, we abort, but keep the candidate
-        -- Jesper, 05-12-2014: When we abort, we should add a constraint to
-        -- instantiate the meta at a later time (see issue 1377).
-        guardConstraint (ValueCmp CmpEq t'' (MetaV m ctxElims) v) $ leqType t'' t
-        -- make a pass over constraints, to detect cases where some are made
-        -- unsolvable by the assignment, but don't do this for FindInScope's
-        -- to prevent loops. We currently also ignore UnBlock constraints
-        -- to be on the safe side.
-        solveAwakeConstraints' True
-        return True
-      where
-        handle :: TCErr -> TCM Bool
-        handle err = do
-          reportSDoc "tc.instance" 50 $
-            text "assignment failed:" <+> prettyTCM err
-          return False
-=======
         verboseBracket "tc.instance" 20 ("checkCandidateForMeta " ++ prettyShow m) $ do
-          liftTCM $ flip catchError handle $ do
-            reportSLn "tc.instance" 70 $ "  t: " ++ show t ++ "\n  t':" ++ show t' ++ "\n  term: " ++ show term ++ "."
-            reportSDoc "tc.instance" 20 $ vcat
-              [ text "checkCandidateForMeta"
-              , text "t    =" <+> prettyTCM t
-              , text "t'   =" <+> prettyTCM t'
-              , text "term =" <+> prettyTCM term
-              ]
-            -- domi: we assume that nothing below performs direct IO
-            -- (except for logging and such, I guess)
-            localTCState $ do
-
-              -- Apply hidden and instance arguments (recursive inst. search!).
-              (args, t'') <- implicitArgs (-1) notVisible t'
-
-              reportSDoc "tc.instance" 20 $
-                text "instance search: checking" <+> prettyTCM t''
-                <+> text "<=" <+> prettyTCM t
-              -- if constraints remain, we abort, but keep the candidate
-              flip (ifNoConstraints_ $ leqType t'' t) (const $ return True) $ do
-                ctxArgs <- getContextArgs
-                v <- (`applyDroppingParameters` args) =<< reduce term
-                reportSDoc "tc.instance" 15 $ vcat
-                  [ text "instance search: attempting"
-                  , nest 2 $ prettyTCM m <+> text ":=" <+> prettyTCM v
-                  ]
-                assign DirEq m ctxArgs v
-      --          assign m ctxArgs (term `apply` args)
-                -- make a pass over constraints, to detect cases where some are made
-                -- unsolvable by the assignment, but don't do this for FindInScope's
-                -- to prevent loops. We currently also ignore UnBlock constraints
-                -- to be on the safe side.
-                solveAwakeConstraints' True
-                return True
-          where
-            handle :: TCErr -> TCM Bool
-            handle err = do
-              reportSDoc "tc.instance" 50 $
-                text "assignment failed:" <+> prettyTCM err
-              return False
->>>>>>> 68fbf1cb
+        liftTCM $ flip catchError handle $ do
+          reportSLn "tc.instance" 70 $ "  t: " ++ show t ++ "\n  t':" ++ show t' ++ "\n  term: " ++ show term ++ "."
+          reportSDoc "tc.instance" 20 $ vcat
+            [ text "checkCandidateForMeta"
+            , text "t    =" <+> prettyTCM t
+            , text "t'   =" <+> prettyTCM t'
+            , text "term =" <+> prettyTCM term
+            ]
+
+          -- Apply hidden and instance arguments (recursive inst. search!).
+          (args, t'') <- implicitArgs (-1) notVisible t'
+
+          reportSDoc "tc.instance" 20 $
+            text "instance search: checking" <+> prettyTCM t''
+            <+> text "<=" <+> prettyTCM t
+          ctxElims <- map Apply <$> getContextArgs
+          v <- (`applyDroppingParameters` args) =<< reduce term
+          reportSDoc "tc.instance" 15 $ vcat
+            [ text "instance search: attempting"
+            , nest 2 $ prettyTCM m <+> text ":=" <+> prettyTCM v
+            ]
+          -- if constraints remain, we abort, but keep the candidate
+          -- Jesper, 05-12-2014: When we abort, we should add a constraint to
+          -- instantiate the meta at a later time (see issue 1377).
+          guardConstraint (ValueCmp CmpEq t'' (MetaV m ctxElims) v) $ leqType t'' t
+          -- make a pass over constraints, to detect cases where some are made
+          -- unsolvable by the assignment, but don't do this for FindInScope's
+          -- to prevent loops. We currently also ignore UnBlock constraints
+          -- to be on the safe side.
+          solveAwakeConstraints' True
+          return True
+        where
+          handle :: TCErr -> TCM Bool
+          handle err = do
+            reportSDoc "tc.instance" 50 $
+              text "assignment failed:" <+> prettyTCM err
+            return False
 
     isIFSConstraint :: Constraint -> Bool
     isIFSConstraint FindInScope{} = True
