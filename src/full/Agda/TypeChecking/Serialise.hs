{-# LANGUAGE CPP #-}

-- Andreas, Makoto, Francesco 2014-10-15 AIM XX:
-- -O2 does not have any noticable effect on runtime
-- but sabotages cabal repl with -Werror
-- (due to a conflict with --interactive warning)
-- {-# OPTIONS_GHC -O2                      #-}

-- | Structure-sharing serialisation of Agda interface files.

-- -!-!-!-!-!-!-!-!-!-!-!-!-!-!-!-!-!-!-!-!-!-!-!-!-!-!-!-!-!-!-!-!-!-!-
-- NOTE: Every time the interface format is changed the interface
-- version number should be bumped _in the same patch_.
--
-- See 'currentInterfaceVersion' below.
--
-- -!-!-!-!-!-!-!-!-!-!-!-!-!-!-!-!-!-!-!-!-!-!-!-!-!-!-!-!-!-!-!-!-!-!-

module Agda.TypeChecking.Serialise
  ( encode, encodeFile, encodeInterface
  , decode, decodeFile, decodeInterface, decodeHashes
  , EmbPrj
  )
  where

import System.Directory ( createDirectoryIfMissing )
import System.FilePath ( takeDirectory )

import Control.Arrow (second)
import Control.DeepSeq
import qualified Control.Exception as E
import Control.Monad
import Control.Monad.Except
import Control.Monad.Reader
import Control.Monad.State.Strict

import Data.Array.IArray
import Data.Word
import qualified Data.ByteString.Builder as L
import qualified Data.ByteString.Lazy as L
import qualified Data.HashTable.IO as H
import qualified Data.Map as Map
import qualified Data.Binary as B
import qualified Data.Binary.Get as B
import qualified Data.Binary.Put as B
import qualified Data.List as List
import Data.Function
#if !(MIN_VERSION_base(4,11,0))
import Data.Semigroup((<>))
#endif

import qualified Codec.Compression.GZip as G
import qualified Codec.Compression.Zlib.Internal as Z

#if __GLASGOW_HASKELL__ >= 804
import GHC.Compact as C
#endif

import qualified Agda.TypeChecking.Monad.Benchmark as Bench

import Agda.TypeChecking.Serialise.Base
import Agda.TypeChecking.Serialise.Instances () --instance only

import Agda.TypeChecking.Monad

import Agda.Utils.FileName (canonicalizeAbsolutePath)
import Agda.Utils.Hash
import Agda.Utils.IORef

-- Note that the Binary instance for Int writes 64 bits, but throws
-- away the 32 high bits when reading (at the time of writing, on
-- 32-bit machines). Word64 does not have these problems.

currentInterfaceVersion :: Word64
<<<<<<< HEAD
currentInterfaceVersion = 20200622 * 10 + 0
=======
currentInterfaceVersion = 20200825 * 10 + 0
>>>>>>> 6289bb7c

-- | The result of 'encode' and 'encodeInterface'.

data Encoded = Encoded
  { uncompressed :: L.ByteString
    -- ^ The uncompressed bytestring, without hashes and the interface
    -- version.
  , compressed :: L.ByteString
    -- ^ The compressed bytestring.
  }

-- | Encodes something. To ensure relocatability file paths in
-- positions are replaced with module names.

encode :: EmbPrj a => a -> TCM Encoded
encode a = do
    collectStats <- hasVerbosity "profile.serialize" 20
    fileMod <- sourceToModule
    newD@(Dict nD ltD stD bD iD dD _tD
      _nameD
      _qnameD
      nC ltC stC bC iC dC tC
      nameC
      qnameC
      stats _ _) <- liftIO $ emptyDict collectStats
    root <- liftIO $ (`runReaderT` newD) $ do
       icodeFileMod fileMod  -- Only fills absPathD from fileMod
       icode a
    nL  <- benchSort $ l nD
    stL <- benchSort $ l stD
    ltL <- benchSort $ l ltD
    bL  <- benchSort $ l bD
    iL  <- benchSort $ l iD
    dL  <- benchSort $ l dD
    -- Record reuse statistics.
    verboseS "profile.sharing" 10 $ do
      statistics "pointers" tC
    verboseS "profile.serialize" 10 $ do
      statistics "Integer"     iC
      statistics "Lazy Text"   ltC
      statistics "Strict Text" stC
      statistics "Text"        bC
      statistics "Double"      dC
      statistics "Node"        nC
      statistics "Shared Term" tC
      statistics "A.QName"     qnameC
      statistics "A.Name"      nameC
    when collectStats $ do
      stats <- Map.fromList . map (second toInteger) <$> do
        liftIO $ H.toList stats
      modifyStatistics $ Map.union stats
    -- Encode hashmaps and root, and compress.
    bits1 <- Bench.billTo [ Bench.Serialization, Bench.BinaryEncode ] $
      return $!! B.encode (root, nL, ltL, stL, bL, iL, dL)
    let compressParams = G.defaultCompressParams
          { G.compressLevel    = G.bestSpeed
          , G.compressStrategy = G.huffmanOnlyStrategy
          }
    cbits <- Bench.billTo [ Bench.Serialization, Bench.Compress ] $
      return $!! G.compressWith compressParams bits1
    let x = B.encode currentInterfaceVersion `L.append` cbits
    return (Encoded { uncompressed = bits1, compressed = x })
  where
    l h = List.map fst . List.sortBy (compare `on` snd) <$> H.toList h
    benchSort = Bench.billTo [Bench.Serialization, Bench.Sort] . liftIO
    statistics :: String -> IORef FreshAndReuse -> TCM ()
    statistics kind ioref = do
      FreshAndReuse fresh
#ifdef DEBUG
                          reused
#endif
                                 <- liftIO $ readIORef ioref
      tickN (kind ++ "  (fresh)") $ fromIntegral fresh
#ifdef DEBUG
      tickN (kind ++ " (reused)") $ fromIntegral reused
#endif

-- encode :: EmbPrj a => a -> TCM L.ByteString
-- encode a = do
--     fileMod <- sourceToModule
--     (x, shared, total) <- liftIO $ do
--       newD@(Dict nD sD iD dD _ _ _ _ _ stats _) <- emptyDict fileMod
--       root <- runReaderT (icode a) newD
--       nL <- l nD; sL <- l sD; iL <- l iD; dL <- l dD
--       (shared, total) <- readIORef stats
--       return (B.encode currentInterfaceVersion `L.append`
--               G.compress (B.encode (root, nL, sL, iL, dL)), shared, total)
--     verboseS "profile.sharing" 10 $ do
--       tickN "pointers (reused)" $ fromIntegral shared
--       tickN "pointers" $ fromIntegral total
--     return x
--   where
--   l h = List.map fst . List.sortBy (compare `on` snd) <$> H.toList h

-- | Decodes an uncompressed bytestring (without extra hashes or magic
-- numbers). The result depends on the include path.
--
-- Returns 'Nothing' if a decoding error is encountered.

decode :: EmbPrj a => L.ByteString -> TCM (Maybe a)
decode s = do
  mf   <- useTC stModuleToSource
  incs <- getIncludeDirs

  -- Note that runGetState can raise errors if the input is malformed.
  -- The decoder is (intended to be) strict enough to ensure that all
  -- such errors can be caught by the handler here.

  (mf, r) <- liftIO $ E.handle (\(E.ErrorCall s) -> noResult s) $ do

    ((r, nL, ltL, stL, bL, iL, dL), s, _) <- return $ runGetState B.get s 0
    if s /= L.empty
     then noResult "Garbage at end."
     else do

      st <- St (ar nL) (ar ltL) (ar stL) (ar bL) (ar iL) (ar dL)
              <$> liftIO H.new
              <*> return mf <*> return incs
      (r, st) <- runStateT (runExceptT (value r)) st
      return (Just $ modFile st, r)

  forM_ mf (setTCLens stModuleToSource)

  case r of
    Right x -> do
#if __GLASGOW_HASKELL__ >= 804
      -- "Compact" the interfaces (without breaking sharing) to
      -- reduce the amount of memory that is traversed by the
      -- garbage collector.
      Bench.billTo [Bench.Deserialization, Bench.Compaction] $
        liftIO (Just . C.getCompact <$> C.compactWithSharing x)
#else
      return (Just x)
#endif
    Left err -> do
      reportSLn "import.iface" 5 $ "Error when decoding interface file"
      -- Andreas, 2014-06-11 deactivated debug printing
      -- in order to get rid of dependency of Serialize on TCM.Pretty
      -- reportSDoc "import.iface" 5 $
      --   "Error when decoding interface file:"
      --   $+$ nest 2 (prettyTCM err)
      return Nothing

  where
  ar l = listArray (0, List.genericLength l - 1) l

  noResult s = return (Nothing, Left $ GenericError s)

encodeInterface :: Interface -> TCM Encoded
encodeInterface i = do
  r <- encode i
  return (r { compressed = L.append hashes (compressed r) })
  where
    hashes :: L.ByteString
    hashes = B.runPut $ B.put (iSourceHash i) >> B.put (iFullHash i)

-- | Encodes an interface. To ensure relocatability file paths in
-- positions are replaced with module names.
--
-- An uncompressed bytestring corresponding to the encoded interface
-- is returned.

encodeFile :: FilePath -> Interface -> TCM L.ByteString
encodeFile f i = do
  r <- encodeInterface i
  liftIO $ createDirectoryIfMissing True (takeDirectory f)
  liftIO $ L.writeFile f (compressed r)
  return (uncompressed r)

-- | Decodes an interface. The result depends on the include path.
--
-- Returns 'Nothing' if the file does not start with the right magic
-- number or some other decoding error is encountered.

decodeInterface :: L.ByteString -> TCM (Maybe Interface)
decodeInterface s = do

  -- Note that runGetState and the decompression code below can raise
  -- errors if the input is malformed. The decoder is (intended to be)
  -- strict enough to ensure that all such errors can be caught by the
  -- handler here or the one in decode.

  s <- liftIO $
       E.handle (\(E.ErrorCall s) -> return (Left s)) $
       E.evaluate $
       let (ver, s', _) = runGetState B.get (L.drop 16 s) 0 in
       if ver /= currentInterfaceVersion
       then Left "Wrong interface version."
       else Right $
            L.toLazyByteString $
            Z.foldDecompressStreamWithInput
              (\s -> (L.byteString s <>))
              (\s -> if L.null s
                     then mempty
                     else error "Garbage at end.")
              (\err -> error (show err))
              (Z.decompressST Z.gzipFormat Z.defaultDecompressParams)
              s'

  case s of
    Right s  -> decode s
    Left err -> do
      reportSLn "import.iface" 5 $
        "Error when decoding interface file: " ++ err
      return Nothing

decodeHashes :: L.ByteString -> Maybe (Hash, Hash)
decodeHashes s
  | L.length s < 16 = Nothing
  | otherwise       = Just $ B.runGet getH $ L.take 16 s
  where getH = (,) <$> B.get <*> B.get

decodeFile :: FilePath -> TCM (Maybe Interface)
decodeFile f = decodeInterface =<< liftIO (L.readFile f)

-- | Store a 'SourceToModule' (map from 'AbsolutePath' to 'TopLevelModuleName')
--   as map from 'AbsolutePath' to 'Int32', in order to directly get the identifiers
--   from absolute pathes rather than going through top level module names.
icodeFileMod
  :: SourceToModule
     -- ^ Maps file names to the corresponding module names.
     --   Must contain a mapping for every file name that is later encountered.
  -> S ()
icodeFileMod fileMod = do
  hmap <- asks absPathD
  forM_ (Map.toList fileMod) $ \ (absolutePath, topLevelModuleName) -> do
    -- Andreas, 2020-08-11, issue #4828.
    -- Expand symlinks before storing in the dictonary.
    absolutePath <- liftIO $ canonicalizeAbsolutePath absolutePath
    i <- icod_ topLevelModuleName
    liftIO $ H.insert hmap absolutePath i<|MERGE_RESOLUTION|>--- conflicted
+++ resolved
@@ -72,11 +72,7 @@
 -- 32-bit machines). Word64 does not have these problems.
 
 currentInterfaceVersion :: Word64
-<<<<<<< HEAD
-currentInterfaceVersion = 20200622 * 10 + 0
-=======
-currentInterfaceVersion = 20200825 * 10 + 0
->>>>>>> 6289bb7c
+currentInterfaceVersion = 20200901 * 10 + 0
 
 -- | The result of 'encode' and 'encodeInterface'.
 
