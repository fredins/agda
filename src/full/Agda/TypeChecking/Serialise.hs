--- conflicted
+++ resolved
@@ -662,36 +662,6 @@
 
 -- Only used for pattern synonyms
 instance EmbPrj A.Expr where
-<<<<<<< HEAD
-  icode (A.Var n)               = icode1 0 n
-  icode (A.Def n)               = icode1 1 n
-  icode (A.Con ns)              = icode1 2 ns
-  icode (A.Lit l)               = icode1 3 l
-  icode (A.QuestionMark{})      = icode0 4
-  icode (A.Underscore _)        = icode0 5
-  icode (A.App _ a b)           = icode2 6 a b
-  icode (A.WithApp _ a b)       = icode2 7 a b
-  icode (A.Lam  _ a b)          = icode2 8 a b
-  icode (A.AbsurdLam _ a)       = icode1 9 a
-  icode (A.ExtendedLam _ _ _ _) = __IMPOSSIBLE__
-  icode (A.Pi   _ a b)          = icode2 11 a b
-  icode (A.Fun  _ a b)          = icode2 12 a b
-  icode (A.Set  _ a)            = icode1 13 a
-  icode (A.Prop _)              = icode0 14
-  icode (A.Let  _ _ _)          = __IMPOSSIBLE__
-  icode (A.ETel a)              = icode1 16 a
-  icode (A.Rec  _ a)            = icode1 17 a
-  icode (A.RecUpdate _ a b)     = icode2 18 a b
-  icode (A.ScopedExpr a b)      = icode2 19 a b
-  icode (A.QuoteGoal _ a b)     = icode2 20 a b
-  icode (A.QuoteContext _)      = icode0 21
-  icode (A.Quote _)             = icode0 22
-  icode (A.QuoteTerm _)         = icode0 23
-  icode (A.Unquote _)           = icode0 24
-  icode (A.DontCare a)          = icode1 25 a
-  icode (A.PatternSyn a)        = icode1 26 a
-  icode (A.Proj a)              = icode1 27 a
-=======
   icod_ (A.Var n)               = icode1 0 n
   icod_ (A.Def n)               = icode1 1 n
   icod_ (A.Con ns)              = icode1 2 ns
@@ -713,14 +683,13 @@
   icod_ (A.RecUpdate _ a b)     = icode2 18 a b
   icod_ (A.ScopedExpr a b)      = icode2 19 a b
   icod_ (A.QuoteGoal _ a b)     = icode2 20 a b
-  icod_ (A.QuoteContext _ a b)  = icode2 21 a b
+  icod_ (A.QuoteContext _)      = icode0 21
   icod_ (A.Quote _)             = icode0 22
   icod_ (A.QuoteTerm _)         = icode0 23
   icod_ (A.Unquote _)           = icode0 24
   icod_ (A.DontCare a)          = icode1 25 a
   icod_ (A.PatternSyn a)        = icode1 26 a
   icod_ (A.Proj a)              = icode1 27 a
->>>>>>> 026736e1
 
   value = vcase valu
     where
