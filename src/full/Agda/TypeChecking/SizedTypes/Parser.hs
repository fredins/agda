--- conflicted
+++ resolved
@@ -7,28 +7,13 @@
 -- {-# LANGUAGE NoMonomorphismRestriction #-}
 -- {-# LANGUAGE TypeSynonymInstances #-}
 
-<<<<<<< HEAD
-{-# OPTIONS_GHC -fno-warn-missing-signatures #-}
+-- {-# OPTIONS_GHC -fno-warn-missing-signatures #-}
 
-module Agda.TypeChecking.SizedTypes.Parser where
-=======
 -- module Agda.TypeChecking.SizedTypes.Parser where
->>>>>>> 8c4096ff
 
 -- import Control.Applicative hiding (Const)
 
 -- import Data.Char
-
-<<<<<<< HEAD
-import Text.Parsec (Parsec)
-import qualified Text.Parsec as P
-import qualified Text.Parsec.Token as T
-import Text.Parsec.Language (haskellDef)
-
-import Agda.TypeChecking.SizedTypes.Syntax
-import Agda.Utils.Functor (($>))
-=======
--- import Text.Read.Lex
 
 -- import Text.Parsec (Parsec)
 -- import qualified Text.Parsec as P
@@ -36,9 +21,7 @@
 -- import Text.Parsec.Language (haskellDef)
 
 -- import Agda.TypeChecking.SizedTypes.Syntax
--- import Agda.TypeChecking.SizedTypes.Utils
 -- import Agda.Utils.Functor (($>))
->>>>>>> 8c4096ff
 
 -- -- | Size meta variable identifiers are upper case or start with x, y, or z.
 -- isFlexId :: String -> Bool
