--- conflicted
+++ resolved
@@ -872,34 +872,13 @@
       reportSDoc "tc.conv.elim" 25 $ "compareElims IApply"
        -- Andrea: copying stuff from the Apply case..
       let (pol, pols) = nextPolarity pols0
-<<<<<<< HEAD
-      ifBlocked a (\ m t -> patternViolation) $ \ _ a -> do
-          va <- pathView a
-          reportSDoc "tc.conv.elim.iapply" 60 $ "compareElims IApply" $$ do
-            nest 2 $ "va =" <+> text (show (isPathType va))
-          case va of
-            PathType s path l bA x y -> do
-              b <- primIntervalType
-              compareWithPol pol (flip compareTerm b)
-                                  r1 r2
-              -- TODO: compare (x1,x2) and (y1,y2) ?
-              let r = r1 -- TODO Andrea:  do blocking
-              codom <- el' (pure . unArg $ l) ((pure . unArg $ bA) <@> pure r)
-              compareElims pols [] codom -- Path non-dependent (codom `lazyAbsApp` unArg arg)
-                                (applyE v [e]) els1 els2
-            -- We allow for functions (i : I) -> ... to also be heads of a IApply,
-            -- because @etaContract@ can produce such terms
-            OType t@(El _ Pi{}) -> compareElims pols0 fors0 t v (Apply (defaultArg r1) : els1) (Apply (defaultArg r2) : els2)
-
-            OType{} -> patternViolation
-=======
       a  <- abortIfBlocked a
       va <- pathView a
       reportSDoc "tc.conv.elim.iapply" 60 $ "compareElims IApply" $$ do
         nest 2 $ "va =" <+> text (show (isPathType va))
       case va of
         PathType s path l bA x y -> do
-          b <- elInf primInterval
+          b <- primIntervalType
           compareWithPol pol (flip compareTerm b)
                               r1 r2
           -- TODO: compare (x1,x2) and (y1,y2) ?
@@ -912,7 +891,6 @@
         OType t@(El _ Pi{}) -> compareElims pols0 fors0 t v (Apply (defaultArg r1) : els1) (Apply (defaultArg r2) : els2)
 
         OType t -> patternViolation (unblockOnAnyMetaIn t) -- Can we get here? We know a is not blocked.
->>>>>>> 552987aa
 
     (Apply arg1 : els1, Apply arg2 : els2) ->
       (verboseBracket "tc.conv.elim" 20 "compare Apply" :: m () -> m ()) $ do
