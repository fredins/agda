{-# LANGUAGE NondecreasingIndentation #-}
{-# LANGUAGE UndecidableInstances     #-}

{- |  Non-linear matching of the lhs of a rewrite rule against a
      neutral term.

Given a lhs

  Δ ⊢ lhs : B

and a candidate term

  Γ ⊢ t : A

we seek a substitution Γ ⊢ σ : Δ such that

  Γ ⊢ B[σ] = A   and
  Γ ⊢ lhs[σ] = t : A

-}

module Agda.TypeChecking.Rewriting.NonLinMatch where

import Prelude hiding (null, sequence)

import Control.Monad.Except
import Control.Monad.State

import Data.Maybe
import Data.IntMap (IntMap)
import qualified Data.IntMap as IntMap
import Data.IntSet (IntSet)
import qualified Data.IntSet as IntSet

import Agda.Syntax.Common
import Agda.Syntax.Internal
import Agda.Syntax.Internal.MetaVars

import Agda.TypeChecking.Conversion.Pure
import Agda.TypeChecking.Datatypes
import Agda.TypeChecking.Free
import Agda.TypeChecking.Free.Reduce
import Agda.TypeChecking.Irrelevance (workOnTypes, isPropM)
import Agda.TypeChecking.Level
import Agda.TypeChecking.Monad hiding (constructorForm)
import Agda.TypeChecking.Pretty
import Agda.TypeChecking.Records
import Agda.TypeChecking.Reduce
import Agda.TypeChecking.Reduce.Monad
import Agda.TypeChecking.Substitute
import Agda.TypeChecking.Telescope

import Agda.Utils.Either
import Agda.Utils.Functor
import Agda.Utils.Lens
import Agda.Utils.List
import Agda.Utils.Maybe
import Agda.Utils.Monad
import Agda.Utils.Null
import Agda.Utils.Permutation
import Agda.Utils.Size

import Agda.Utils.Impossible

<<<<<<< HEAD
-- | Turn a term into a non-linear pattern, treating the
--   free variables as pattern variables.
--   The first argument indicates the relevance we are working under: if this
--   is Irrelevant, then we construct a pattern that never fails to match.
--   The second argument is the number of bound variables (from pattern lambdas).
--   The third argument is the type of the term.

class PatternFrom t a b where
  patternFrom :: Relevance -> Int -> t -> a -> TCM b

instance (PatternFrom t a b) => PatternFrom (Dom t) (Arg a) (Arg b) where
  patternFrom r k t u = let r' = r `composeRelevance` getRelevance u
                        in  traverse (patternFrom r' k $ unDom t) u

instance PatternFrom (Type, Term) Elims [Elim' NLPat] where
  patternFrom r k (t,hd) = \case
    [] -> return []
    (Apply u : es) -> do
      ~(Pi a b) <- reduce $ unEl t
      p   <- patternFrom r k a u
      t'  <- t `piApplyM` u
      let hd' = hd `apply` [ u ]
      ps  <- patternFrom r k (t',hd') es
      return $ Apply p : ps
    (IApply x y u : es) -> __IMPOSSIBLE__ -- TODO
    (Proj o f : es) -> do
      ~(Just (El _ (Pi a b))) <- getDefType f =<< reduce t
      let t' = b `absApp` hd
      hd' <- applyDef o f (argFromDom a $> hd)
      ps  <- patternFrom r k (t',hd') es
      return $ Proj o f : ps

instance (PatternFrom t a b) => PatternFrom t (Dom a) (Dom b) where
  patternFrom r k t = traverse $ patternFrom r k t

instance PatternFrom () Type NLPType where
  patternFrom r k _ a = NLPType <$> patternFrom r k () (getSort a)
                                <*> patternFrom r k (sort $ getSort a) (unEl a)

instance PatternFrom () Sort NLPat where
  patternFrom r k _ s = do
    s <- reduce s
    let done = return PWild
    case s of
      Type l   -> do
        t <- levelType
        patternFrom Irrelevant k t (Level l)
      Prop l   -> done --TODO
      Inf      -> done
      SizeUniv -> done
      LockUniv -> done
      PiSort _ _ -> __IMPOSSIBLE__
      UnivSort _ -> __IMPOSSIBLE__
      MetaS{}  -> __IMPOSSIBLE__
      DefS{}   -> done
      DummyS s -> do
        reportSLn "impossible" 10 $ unlines
          [ "patternFrom: hit dummy sort with content:"
          , s
          ]
        __IMPOSSIBLE__

instance PatternFrom Type Term NLPat where
  patternFrom r k t v = do
    t <- reduce t
    etaRecord <- isEtaRecordType t
    v <- unLevel =<< reduce v
    reportSDoc "rewriting.build" 60 $ sep
      [ "building a pattern from term v = " <+> prettyTCM v
      , " of type " <+> prettyTCM t
      ]
    let done = if isIrrelevant r then
                 return PWild
               else
                 return $ PTerm v
    case (unEl t , v) of
      (Pi a b , _) -> do
        let body = raise 1 v `apply` [ Arg (domInfo a) $ var 0 ]
        p <- addContext a (patternFrom r (k+1) (absBody b) body)
        return $ PLam (domInfo a) $ Abs (absName b) p
      (_ , Var i es)
       | i < k     -> do
           t <- typeOfBV i
           PBoundVar i <$> patternFrom r k (t , var i) es
       -- The arguments of `var i` should be distinct bound variables
       -- in order to build a Miller pattern
       | Just vs <- allApplyElims es -> do
           TelV tel _ <- telView =<< typeOfBV i
           unless (size tel >= size vs) __IMPOSSIBLE__
           let ts = applySubst (parallelS $ reverse $ map unArg vs) $ map unDom $ flattenTel tel
           mbvs <- forM (zip ts vs) $ \(t , v) -> do
             isEtaVar (unArg v) t >>= \case
               Just j | j < k -> return $ Just $ v $> j
               _              -> return Nothing
           case sequence mbvs of
             Just bvs | fastDistinct bvs -> do
               let allBoundVars = IntSet.fromList (downFrom k)
                   ok = not (isIrrelevant r) ||
                        IntSet.fromList (map unArg bvs) == allBoundVars
               if ok then return (PVar i bvs) else done
             _ -> done
       | otherwise -> done
      (_ , _ ) | Just (d, pars) <- etaRecord -> do
        def <- theDef <$> getConstInfo d
        (tel, c, ci, vs) <- etaExpandRecord_ d pars def v
        caseMaybeM (getFullyAppliedConType c t) __IMPOSSIBLE__ $ \ (_ , ct) -> do
        PDef (conName c) <$> patternFrom r k (ct , Con c ci []) (map Apply vs)
      (_ , Lam i t) -> __IMPOSSIBLE__
      (_ , Lit{})   -> done
      (_ , Def f es) | isIrrelevant r -> done
      (_ , Def f es) -> do
        Def lsuc [] <- primLevelSuc
        Def lmax [] <- primLevelMax
        case es of
          [x]     | f == lsuc -> done
          [x , y] | f == lmax -> done
          _                   -> do
            ft <- defType <$> getConstInfo f
            PDef f <$> patternFrom r k (ft , Def f []) es
      (_ , Con c ci vs) | isIrrelevant r -> done
      (_ , Con c ci vs) ->
        caseMaybeM (getFullyAppliedConType c t) __IMPOSSIBLE__ $ \ (_ , ct) -> do
        PDef (conName c) <$> patternFrom r k (ct , Con c ci []) vs
      (_ , Pi a b) | isIrrelevant r -> done
      (_ , Pi a b) -> do
        pa <- patternFrom r k () a
        pb <- addContext a (patternFrom r (k+1) () $ absBody b)
        return $ PPi pa (Abs (absName b) pb)
      (_ , Sort s)     -> done
      (_ , Level l)    -> __IMPOSSIBLE__
      (_ , DontCare{}) -> return PWild
      (_ , MetaV{})    -> __IMPOSSIBLE__
      (_ , Dummy s)    -> __IMPOSSIBLE_VERBOSE__ s

=======
>>>>>>> 8255ee2a
-- | Monad for non-linear matching.
type NLM = ExceptT Blocked_ (StateT NLMState ReduceM)

data NLMState = NLMState
  { _nlmSub   :: Sub
  , _nlmEqs   :: PostponedEquations
  }

instance Null NLMState where
  empty  = NLMState { _nlmSub = empty , _nlmEqs = empty }
  null s = null (s^.nlmSub) && null (s^.nlmEqs)

nlmSub :: Lens' Sub NLMState
nlmSub f s = f (_nlmSub s) <&> \x -> s {_nlmSub = x}

nlmEqs :: Lens' PostponedEquations NLMState
nlmEqs f s = f (_nlmEqs s) <&> \x -> s {_nlmEqs = x}

runNLM :: (MonadReduce m) => NLM () -> m (Either Blocked_ NLMState)
runNLM nlm = do
  (ok,out) <- liftReduce $ runStateT (runExceptT nlm) empty
  case ok of
    Left block -> return $ Left block
    Right _    -> return $ Right out

matchingBlocked :: Blocked_ -> NLM ()
matchingBlocked = throwError

-- | Add substitution @i |-> v : a@ to result of matching.
tellSub :: Relevance -> Int -> Type -> Term -> NLM ()
tellSub r i a v = do
  old <- IntMap.lookup i <$> use nlmSub
  case old of
    Nothing -> nlmSub %= IntMap.insert i (r,v)
    Just (r',v')
      | isIrrelevant r  -> return ()
      | isIrrelevant r' -> nlmSub %= IntMap.insert i (r,v)
      | otherwise       -> whenJustM (equal a v v') matchingBlocked

tellEq :: Telescope -> Telescope -> Type -> Term -> Term -> NLM ()
tellEq gamma k a u v = do
  traceSDoc "rewriting.match" 30 (sep
               [ "adding equality between" <+> addContext (gamma `abstract` k) (prettyTCM u)
               , " and " <+> addContext k (prettyTCM v) ]) $ do
  nlmEqs %= (PostponedEquation k a u v:)

type Sub = IntMap (Relevance, Term)

-- | Matching against a term produces a constraint
--   which we have to verify after applying
--   the substitution computed by matching.
data PostponedEquation = PostponedEquation
  { eqFreeVars :: Telescope -- ^ Telescope of free variables in the equation
  , eqType :: Type    -- ^ Type of the equation, living in same context as the rhs.
  , eqLhs :: Term     -- ^ Term from pattern, living in pattern context.
  , eqRhs :: Term     -- ^ Term from scrutinee, living in context where matching was invoked.
  }
type PostponedEquations = [PostponedEquation]

-- | Match a non-linear pattern against a neutral term,
--   returning a substitution.

class Match t a b where
  match :: Relevance  -- ^ Are we currently matching in an irrelevant context?
        -> Telescope  -- ^ The telescope of pattern variables
        -> Telescope  -- ^ The telescope of lambda-bound variables
        -> t          -- ^ The type of the pattern
        -> a          -- ^ The pattern to match
        -> b          -- ^ The term to be matched against the pattern
        -> NLM ()

instance Match t a b => Match (Dom t) (Arg a) (Arg b) where
  match r gamma k t p v = let r' = r `composeRelevance` getRelevance p
                          in  match r' gamma k (unDom t) (unArg p) (unArg v)

instance Match (Type, Elims -> Term) [Elim' NLPat] Elims where
  match r gamma k (t, hd) [] [] = return ()
  match r gamma k (t, hd) [] _  = matchingBlocked $ NotBlocked ReallyNotBlocked ()
  match r gamma k (t, hd) _  [] = matchingBlocked $ NotBlocked ReallyNotBlocked ()
  match r gamma k (t, hd) (p:ps) (v:vs) = case (p,v) of
    (Apply p, Apply v) -> do
      ~(Pi a b) <- addContext k $ unEl <$> reduce t
      match r gamma k a p v
      let t'  = absApp b (unArg v)
          hd' = hd . (Apply v:)
      match r gamma k (t',hd') ps vs

    (Proj o f, Proj o' f') | f == f' -> do
      ~(Just (El _ (Pi a b))) <- addContext k $ getDefType f =<< reduce t
      let u = hd []
          t' = b `absApp` u
      hd' <- addContext k $ applyE <$> applyDef o f (argFromDom a $> u)
      match r gamma k (t',hd') ps vs

    (Proj _ f, Proj _ f') | otherwise -> do
      traceSDoc "rewriting.match" 20 (sep
        [ "mismatch between projections " <+> prettyTCM f
        , " and " <+> prettyTCM f' ]) mzero

    (Apply{}, Proj{} ) -> __IMPOSSIBLE__
    (Proj{} , Apply{}) -> __IMPOSSIBLE__

    (IApply{} , _    ) -> __IMPOSSIBLE__ -- TODO
    (_ , IApply{}    ) -> __IMPOSSIBLE__ -- TODO

instance Match t a b => Match t (Dom a) (Dom b) where
  match r gamma k t p v = match r gamma k t (unDom p) (unDom v)

instance Match () NLPType Type where
  match r gamma k _ (NLPType sp p) (El s a) = workOnTypes $ do
    match r gamma k () sp s
    match r gamma k (sort s) p a

instance Match () NLPSort Sort where
  match r gamma k _ p s = do
    bs <- addContext k $ reduceB s
    let b = void bs
        s = ignoreBlocking bs
        yes = return ()
        no  = matchingBlocked $ NotBlocked ReallyNotBlocked ()
    traceSDoc "rewriting.match" 30 (sep
      [ "matching pattern " <+> addContext (gamma `abstract` k) (prettyTCM p)
      , "  with sort      " <+> addContext k (prettyTCM s) ]) $ do
    case (p , s) of
      (PType lp  , Type l  ) -> match r gamma k () lp l
      (PProp lp  , Prop l  ) -> match r gamma k () lp l
      (PInf np   , Inf n   )
        | np == n            -> yes
      (PSizeUniv , SizeUniv) -> yes

      -- blocked cases
      (_ , UnivSort{}) -> matchingBlocked b
      (_ , PiSort{}  ) -> matchingBlocked b
      (_ , FunSort{} ) -> matchingBlocked b
      (_ , MetaS m _ ) -> matchingBlocked $ Blocked m ()

      -- all other cases do not match
      (_ , _) -> no

instance Match () NLPat Level where
  match r gamma k _ p l = do
    t <- El (mkType 0) . fromMaybe __IMPOSSIBLE__ <$> getBuiltin' builtinLevel
    v <- reallyUnLevelView l
    match r gamma k t p v

instance Match Type NLPat Term where
  match r0 gamma k t p v = do
    vbt <- addContext k $ reduceB (v,t)
    let n = size k
        b = void vbt
        (v,t) = ignoreBlocking vbt
        prettyPat  = withShowAllArguments $ addContext (gamma `abstract` k) (prettyTCM p)
        prettyTerm = withShowAllArguments $ addContext k $ prettyTCM v
        prettyType = withShowAllArguments $ addContext k $ prettyTCM t
    etaRecord <- addContext k $ isEtaRecordType t
    prop <- addContext k $ isPropM t
    let r = if prop then Irrelevant else r0
    traceSDoc "rewriting.match" 30 (sep
      [ "matching pattern " <+> prettyPat
      , "  with term      " <+> prettyTerm
      , "  of type        " <+> prettyType ]) $ do
    traceSDoc "rewriting.match" 80 (vcat
      [ "  raw pattern:  " <+> text (show p)
      , "  raw term:     " <+> text (show v)
      , "  raw type:     " <+> text (show t) ]) $ do
    traceSDoc "rewriting.match" 70 (vcat
      [ "pattern vars:   " <+> prettyTCM gamma
      , "bound vars:     " <+> prettyTCM k ]) $ do
    let yes = return ()
        no msg = if r == Irrelevant then yes else do
          traceSDoc "rewriting.match" 10 (sep
            [ "mismatch between" <+> prettyPat
            , " and " <+> prettyTerm
            , " of type " <+> prettyType
            , msg ]) $ do
          traceSDoc "rewriting.match" 30 (sep
            [ "blocking tag from reduction: " <+> text (show b) ]) $ do
          matchingBlocked b
        block b' = if r == Irrelevant then yes else do
          traceSDoc "rewriting.match" 10 (sep
            [ "matching blocked on meta"
            , text (show b') ]) $ do
          traceSDoc "rewriting.match" 30 (sep
            [ "blocking tag from reduction: " <+> text (show b') ]) $ do
          matchingBlocked (b `mappend` b')
        maybeBlock w = case w of
          MetaV m es -> matchingBlocked $ Blocked m ()
          _          -> no ""
    case p of
      PVar i bvs -> traceSDoc "rewriting.match" 60 ("matching a PVar: " <+> text (show i)) $ do
        let allowedVars :: IntSet
            allowedVars = IntSet.fromList (map unArg bvs)
            badVars :: IntSet
            badVars = IntSet.difference (IntSet.fromList (downFrom n)) allowedVars
            perm :: Permutation
            perm = Perm n $ reverse $ map unArg $ bvs
            tel :: Telescope
            tel = permuteTel perm k
        ok <- addContext k $ reallyFree badVars v
        case ok of
          Left b         -> block b
          Right Nothing  -> no ""
          Right (Just v) ->
            let t' = telePi  tel $ renameP __IMPOSSIBLE__ perm t
                v' = teleLam tel $ renameP __IMPOSSIBLE__ perm v
            in tellSub r (i-n) t' v'

      PDef f ps -> traceSDoc "rewriting.match" 60 ("matching a PDef: " <+> prettyTCM f) $ do
        v <- addContext k $ constructorForm =<< unLevel v
        case v of
          Def f' es
            | f == f'   -> do
                ft <- addContext k $ defType <$> getConstInfo f
                match r gamma k (ft , Def f) ps es
          Con c ci vs
            | f == conName c -> do
                ~(Just (_ , ct)) <- addContext k $ getFullyAppliedConType c t
                match r gamma k (ct , Con c ci) ps vs
          _ | Pi a b <- unEl t -> do
            let ai    = domInfo a
                pbody = PDef f $ raise 1 ps ++ [ Apply $ Arg ai $ PTerm $ var 0 ]
                body  = raise 1 v `apply` [ Arg (domInfo a) $ var 0 ]
                k'    = ExtendTel a (Abs (absName b) k)
            match r gamma k' (absBody b) pbody body
          _ | Just (d, pars) <- etaRecord -> do
          -- If v is not of record constructor form but we are matching at record
          -- type, e.g., we eta-expand both v to (c vs) and
          -- the pattern (p = PDef f ps) to @c (p .f1) ... (p .fn)@.
            def <- addContext k $ theDef <$> getConstInfo d
            (tel, c, ci, vs) <- addContext k $ etaExpandRecord_ d pars def v
            ~(Just (_ , ct)) <- addContext k $ getFullyAppliedConType c t
            let flds = map argFromDom $ recFields def
                mkField fld = PDef f (ps ++ [Proj ProjSystem fld])
                -- Issue #3335: when matching against the record constructor,
                -- don't add projections but take record field directly.
                ps'
                  | conName c == f = ps
                  | otherwise      = map (Apply . fmap mkField) flds
            match r gamma k (ct, Con c ci) ps' (map Apply vs)
          MetaV m es -> do
            matchingBlocked $ Blocked m ()
          v -> maybeBlock v
      PLam i p' -> case unEl t of
        Pi a b -> do
          let body = raise 1 v `apply` [Arg i (var 0)]
              k'   = ExtendTel a (Abs (absName b) k)
          match r gamma k' (absBody b) (absBody p') body
        MetaV m es -> matchingBlocked $ Blocked m ()
        v -> maybeBlock v
      PPi pa pb -> case v of
        Pi a b -> do
          match r gamma k () pa a
          let k' = ExtendTel a (Abs (absName b) k)
          match r gamma k' () (absBody pb) (absBody b)
        v -> maybeBlock v
      PSort ps -> case v of
        Sort s -> match r gamma k () ps s
        v -> maybeBlock v
      PBoundVar i ps -> case v of
        Var i' es | i == i' -> do
          let ti = unDom $ indexWithDefault __IMPOSSIBLE__ (flattenTel k) i
          match r gamma k (ti , Var i) ps es
        _ | Pi a b <- unEl t -> do
          let ai    = domInfo a
              pbody = PBoundVar (1+i) $ raise 1 ps ++ [ Apply $ Arg ai $ PTerm $ var 0 ]
              body  = raise 1 v `apply` [ Arg ai $ var 0 ]
              k'    = ExtendTel a (Abs (absName b) k)
          match r gamma k' (absBody b) pbody body
        _ | Just (d, pars) <- etaRecord -> do
          def <- addContext k $ theDef <$> getConstInfo d
          (tel, c, ci, vs) <- addContext k $ etaExpandRecord_ d pars def v
          ~(Just (_ , ct)) <- addContext k $ getFullyAppliedConType c t
          let flds = map argFromDom $ recFields def
              ps'  = map (fmap $ \fld -> PBoundVar i (ps ++ [Proj ProjSystem fld])) flds
          match r gamma k (ct, Con c ci) (map Apply ps') (map Apply vs)
        v -> maybeBlock v
      PTerm u -> traceSDoc "rewriting.match" 60 ("matching a PTerm" <+> addContext (gamma `abstract` k) (prettyTCM u)) $
        tellEq gamma k t u v

-- Checks if the given term contains any free variables that satisfy the
-- given condition on their DBI, possibly reducing the term in the process.
-- Returns `Right Nothing` if there are such variables, `Right (Just v')`
-- if there are none (where v' is the possibly reduced version of the given
-- term) or `Left b` if the problem is blocked on a meta.
reallyFree :: (MonadReduce m, Reduce a, ForceNotFree a)
           => IntSet -> a -> m (Either Blocked_ (Maybe a))
reallyFree xs v = do
  (mxs , v') <- forceNotFree xs v
  case IntMap.foldr pickFree NotFree mxs of
    MaybeFree ms
      | null ms   -> return $ Right Nothing
      | otherwise -> return $ Left $
        foldrMetaSet (\ m -> mappend $ Blocked m ()) (notBlocked ()) ms
    NotFree -> return $ Right (Just v')

  where
    -- Check if any of the variables occur freely.
    -- Prefer occurrences that do not depend on any metas.
    pickFree :: IsFree -> IsFree -> IsFree
    pickFree f1@(MaybeFree ms1) f2
      | null ms1  = f1
    pickFree f1@(MaybeFree ms1) f2@(MaybeFree ms2)
      | null ms2  = f2
      | otherwise = f1
    pickFree f1@(MaybeFree ms1) NotFree = f1
    pickFree NotFree f2 = f2


makeSubstitution :: Telescope -> Sub -> Substitution
makeSubstitution gamma sub =
  prependS __IMPOSSIBLE__ (map val [0 .. size gamma-1]) IdS
    where
      val i = case IntMap.lookup i sub of
                Just (Irrelevant, v) -> Just $ dontCare v
                Just (_         , v) -> Just v
                Nothing              -> Nothing

checkPostponedEquations :: (MonadReduce m, MonadAddContext m, HasConstInfo m, HasBuiltins m, MonadDebug m)
                        => Substitution -> PostponedEquations -> m (Maybe Blocked_)
checkPostponedEquations sub eqs = forM' eqs $
  \ (PostponedEquation k a lhs rhs) -> do
      let lhs' = applySubst (liftS (size k) sub) lhs
      traceSDoc "rewriting.match" 30 (sep
        [ "checking postponed equality between" , addContext k (prettyTCM lhs')
        , " and " , addContext k (prettyTCM rhs) ]) $ do
      addContext k $ equal a lhs' rhs

-- main function
nonLinMatch :: (MonadReduce m, MonadAddContext m, HasConstInfo m, HasBuiltins m, MonadDebug m, Match t a b)
            => Telescope -> t -> a -> b -> m (Either Blocked_ Substitution)
nonLinMatch gamma t p v = do
  let no msg b = traceSDoc "rewriting.match" 10 (sep
                   [ "matching failed during" <+> text msg
                   , "blocking: " <+> text (show b) ]) $ return (Left b)
  caseEitherM (runNLM $ match Relevant gamma EmptyTel t p v) (no "matching") $ \ s -> do
    let sub = makeSubstitution gamma $ s^.nlmSub
        eqs = s^.nlmEqs
    traceSDoc "rewriting.match" 90 (text $ "sub = " ++ show sub) $ do
    ok <- checkPostponedEquations sub eqs
    case ok of
      Nothing -> return $ Right sub
      Just b  -> no "checking of postponed equations" b

-- | Typed βη-equality, also handles empty record types.
--   Returns `Nothing` if the terms are equal, or `Just b` if the terms are not
--   (where b contains information about possible metas blocking the comparison)
equal :: (MonadReduce m, MonadAddContext m, HasConstInfo m, HasBuiltins m)
      => Type -> Term -> Term -> m (Maybe Blocked_)
equal a u v = pureEqualTerm a u v >>= \case
  True -> return Nothing
  False -> traceSDoc "rewriting.match" 10 (sep
      [ "mismatch between " <+> prettyTCM u
      , " and " <+> prettyTCM v
      ]) $ do
    return $ Just block

  where
    block = caseMaybe (firstMeta (u, v))
              (NotBlocked ReallyNotBlocked ())
              (\m -> Blocked m ())<|MERGE_RESOLUTION|>--- conflicted
+++ resolved
@@ -62,143 +62,7 @@
 
 import Agda.Utils.Impossible
 
-<<<<<<< HEAD
--- | Turn a term into a non-linear pattern, treating the
---   free variables as pattern variables.
---   The first argument indicates the relevance we are working under: if this
---   is Irrelevant, then we construct a pattern that never fails to match.
---   The second argument is the number of bound variables (from pattern lambdas).
---   The third argument is the type of the term.
-
-class PatternFrom t a b where
-  patternFrom :: Relevance -> Int -> t -> a -> TCM b
-
-instance (PatternFrom t a b) => PatternFrom (Dom t) (Arg a) (Arg b) where
-  patternFrom r k t u = let r' = r `composeRelevance` getRelevance u
-                        in  traverse (patternFrom r' k $ unDom t) u
-
-instance PatternFrom (Type, Term) Elims [Elim' NLPat] where
-  patternFrom r k (t,hd) = \case
-    [] -> return []
-    (Apply u : es) -> do
-      ~(Pi a b) <- reduce $ unEl t
-      p   <- patternFrom r k a u
-      t'  <- t `piApplyM` u
-      let hd' = hd `apply` [ u ]
-      ps  <- patternFrom r k (t',hd') es
-      return $ Apply p : ps
-    (IApply x y u : es) -> __IMPOSSIBLE__ -- TODO
-    (Proj o f : es) -> do
-      ~(Just (El _ (Pi a b))) <- getDefType f =<< reduce t
-      let t' = b `absApp` hd
-      hd' <- applyDef o f (argFromDom a $> hd)
-      ps  <- patternFrom r k (t',hd') es
-      return $ Proj o f : ps
-
-instance (PatternFrom t a b) => PatternFrom t (Dom a) (Dom b) where
-  patternFrom r k t = traverse $ patternFrom r k t
-
-instance PatternFrom () Type NLPType where
-  patternFrom r k _ a = NLPType <$> patternFrom r k () (getSort a)
-                                <*> patternFrom r k (sort $ getSort a) (unEl a)
-
-instance PatternFrom () Sort NLPat where
-  patternFrom r k _ s = do
-    s <- reduce s
-    let done = return PWild
-    case s of
-      Type l   -> do
-        t <- levelType
-        patternFrom Irrelevant k t (Level l)
-      Prop l   -> done --TODO
-      Inf      -> done
-      SizeUniv -> done
-      LockUniv -> done
-      PiSort _ _ -> __IMPOSSIBLE__
-      UnivSort _ -> __IMPOSSIBLE__
-      MetaS{}  -> __IMPOSSIBLE__
-      DefS{}   -> done
-      DummyS s -> do
-        reportSLn "impossible" 10 $ unlines
-          [ "patternFrom: hit dummy sort with content:"
-          , s
-          ]
-        __IMPOSSIBLE__
-
-instance PatternFrom Type Term NLPat where
-  patternFrom r k t v = do
-    t <- reduce t
-    etaRecord <- isEtaRecordType t
-    v <- unLevel =<< reduce v
-    reportSDoc "rewriting.build" 60 $ sep
-      [ "building a pattern from term v = " <+> prettyTCM v
-      , " of type " <+> prettyTCM t
-      ]
-    let done = if isIrrelevant r then
-                 return PWild
-               else
-                 return $ PTerm v
-    case (unEl t , v) of
-      (Pi a b , _) -> do
-        let body = raise 1 v `apply` [ Arg (domInfo a) $ var 0 ]
-        p <- addContext a (patternFrom r (k+1) (absBody b) body)
-        return $ PLam (domInfo a) $ Abs (absName b) p
-      (_ , Var i es)
-       | i < k     -> do
-           t <- typeOfBV i
-           PBoundVar i <$> patternFrom r k (t , var i) es
-       -- The arguments of `var i` should be distinct bound variables
-       -- in order to build a Miller pattern
-       | Just vs <- allApplyElims es -> do
-           TelV tel _ <- telView =<< typeOfBV i
-           unless (size tel >= size vs) __IMPOSSIBLE__
-           let ts = applySubst (parallelS $ reverse $ map unArg vs) $ map unDom $ flattenTel tel
-           mbvs <- forM (zip ts vs) $ \(t , v) -> do
-             isEtaVar (unArg v) t >>= \case
-               Just j | j < k -> return $ Just $ v $> j
-               _              -> return Nothing
-           case sequence mbvs of
-             Just bvs | fastDistinct bvs -> do
-               let allBoundVars = IntSet.fromList (downFrom k)
-                   ok = not (isIrrelevant r) ||
-                        IntSet.fromList (map unArg bvs) == allBoundVars
-               if ok then return (PVar i bvs) else done
-             _ -> done
-       | otherwise -> done
-      (_ , _ ) | Just (d, pars) <- etaRecord -> do
-        def <- theDef <$> getConstInfo d
-        (tel, c, ci, vs) <- etaExpandRecord_ d pars def v
-        caseMaybeM (getFullyAppliedConType c t) __IMPOSSIBLE__ $ \ (_ , ct) -> do
-        PDef (conName c) <$> patternFrom r k (ct , Con c ci []) (map Apply vs)
-      (_ , Lam i t) -> __IMPOSSIBLE__
-      (_ , Lit{})   -> done
-      (_ , Def f es) | isIrrelevant r -> done
-      (_ , Def f es) -> do
-        Def lsuc [] <- primLevelSuc
-        Def lmax [] <- primLevelMax
-        case es of
-          [x]     | f == lsuc -> done
-          [x , y] | f == lmax -> done
-          _                   -> do
-            ft <- defType <$> getConstInfo f
-            PDef f <$> patternFrom r k (ft , Def f []) es
-      (_ , Con c ci vs) | isIrrelevant r -> done
-      (_ , Con c ci vs) ->
-        caseMaybeM (getFullyAppliedConType c t) __IMPOSSIBLE__ $ \ (_ , ct) -> do
-        PDef (conName c) <$> patternFrom r k (ct , Con c ci []) vs
-      (_ , Pi a b) | isIrrelevant r -> done
-      (_ , Pi a b) -> do
-        pa <- patternFrom r k () a
-        pb <- addContext a (patternFrom r (k+1) () $ absBody b)
-        return $ PPi pa (Abs (absName b) pb)
-      (_ , Sort s)     -> done
-      (_ , Level l)    -> __IMPOSSIBLE__
-      (_ , DontCare{}) -> return PWild
-      (_ , MetaV{})    -> __IMPOSSIBLE__
-      (_ , Dummy s)    -> __IMPOSSIBLE_VERBOSE__ s
-
-=======
->>>>>>> 8255ee2a
+
 -- | Monad for non-linear matching.
 type NLM = ExceptT Blocked_ (StateT NLMState ReduceM)
 
@@ -328,6 +192,7 @@
       (PInf np   , Inf n   )
         | np == n            -> yes
       (PSizeUniv , SizeUniv) -> yes
+      (PLockUniv , LockUniv) -> yes
 
       -- blocked cases
       (_ , UnivSort{}) -> matchingBlocked b
