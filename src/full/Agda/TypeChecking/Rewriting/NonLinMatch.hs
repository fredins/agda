{-# LANGUAGE CPP                   #-}
{-# LANGUAGE FlexibleContexts      #-}
{-# LANGUAGE FlexibleInstances     #-}
{-# LANGUAGE MultiParamTypeClasses #-}

{- |  Non-linear matching of the lhs of a rewrite rule against a
      neutral term.

Given a lhs

  Δ ⊢ lhs : B

and a candidate term

  Γ ⊢ t : A

we seek a substitution Γ ⊢ σ : Δ such that

  Γ ⊢ B[σ] = A   and
  Γ ⊢ lhs[σ] = t : A

-}

module Agda.TypeChecking.Rewriting.NonLinMatch where

import Prelude hiding (null, sequence)

import Control.Arrow (first, second)
<<<<<<< HEAD
=======
import Control.Monad.Trans.Maybe
>>>>>>> bfebae80
import Control.Monad.State

import Debug.Trace
import System.IO.Unsafe

import Data.Maybe
import Data.Functor
import Data.Traversable hiding (for)
import Data.IntMap (IntMap)
import qualified Data.IntMap as IntMap
<<<<<<< HEAD
=======
import Data.IntSet (IntSet)
>>>>>>> bfebae80
import qualified Data.IntSet as IntSet

import Agda.Syntax.Common (unArg)
import qualified Agda.Syntax.Common as C
import Agda.Syntax.Internal

import Agda.TypeChecking.EtaContract
import Agda.TypeChecking.Free
import Agda.TypeChecking.Monad
import Agda.TypeChecking.Pretty
import Agda.TypeChecking.Reduce
import Agda.TypeChecking.Reduce.Monad
import Agda.TypeChecking.Substitute

import Agda.Utils.Either
import Agda.Utils.Except
import Agda.Utils.Functor
import Agda.Utils.Maybe
import Agda.Utils.Monad
import Agda.Utils.Null
<<<<<<< HEAD
=======
import Agda.Utils.Singleton
>>>>>>> bfebae80

#include "undefined.h"
import Agda.Utils.Impossible

-- | Turn a term into a non-linear pattern, treating the
--   free variables as pattern variables.
--   The first argument is the number of bound variables.

class PatternFrom a b where
  patternFrom :: Int -> a -> TCM b

instance (PatternFrom a b) => PatternFrom [a] [b] where
  patternFrom k = traverse $ patternFrom k

instance (PatternFrom a b) => PatternFrom (Arg a) (Arg b) where
  patternFrom k = traverse $ patternFrom k

instance (PatternFrom a b) => PatternFrom (Elim' a) (Elim' b) where
  patternFrom k = traverse $ patternFrom k

instance (PatternFrom a b) => PatternFrom (Dom a) (Dom b) where
  patternFrom k = traverse $ patternFrom k

instance (PatternFrom a b) => PatternFrom (Type' a) (Type' b) where
  patternFrom k = traverse $ patternFrom k

instance PatternFrom Term NLPat where
  patternFrom k v = do
    v <- etaContract =<< reduce v
    let done = return $ PTerm v
    case ignoreSharing v of
      Var i es
       | i < k     -> PBoundVar i <$> patternFrom k es
       | otherwise -> if null es
                      then return $ PVar (i-k)
                      else done
      Lam i t  -> PLam i <$> patternFrom k t
      Lit{}    -> done
      Def f es -> PDef f <$> patternFrom k es
      Con c vs -> PDef (conName c) <$> patternFrom k (Apply <$> vs)
      Pi a b   -> PPi <$> patternFrom k a <*> patternFrom k b
      Sort{}   -> done
      Level{}  -> return PWild   -- TODO: unLevel and continue
      DontCare{} -> return PWild
      MetaV{}    -> __IMPOSSIBLE__
      Shared{}   -> __IMPOSSIBLE__

instance (PatternFrom a b) => PatternFrom (Abs a) (Abs b) where
  patternFrom k (Abs n x)   = Abs n   <$> patternFrom (k+1) x
  patternFrom k (NoAbs n x) = NoAbs n <$> patternFrom k x

-- | Monad for non-linear matching.
type NLM = ExceptT Blocked_ (StateT NLMState ReduceM)

type NLMState = (Sub, PostponedEquations)

liftRed :: ReduceM a -> NLM a
liftRed = lift . lift

instance HasOptions NLM where
  pragmaOptions      = liftRed pragmaOptions
  commandLineOptions = liftRed commandLineOptions

runNLM :: NLM () -> ReduceM (Either Blocked_ NLMState)
runNLM nlm = do
  (ok,out) <- runStateT (runExceptT nlm) empty
  case ok of
    Left block -> return $ Left block
    Right _    -> return $ Right out

traceSDocNLM :: VerboseKey -> Int -> TCM Doc -> NLM a -> NLM a
traceSDocNLM k n doc = applyWhenVerboseS k n $ \ cont -> do
  ReduceEnv env st <- liftRed askR
  trace (show $ fst $ unsafePerformIO $ runTCM env st doc) cont

matchingBlocked :: Blocked_ -> NLM ()
matchingBlocked = throwError

-- | Add substitution @i |-> v@ to result of matching.
tellSub :: Int -> Term -> NLM ()
tellSub i v = do
  caseMaybeM (IntMap.lookup i <$> gets fst) (modify $ first $ IntMap.insert i v) $ \v' -> do
    unlessM (liftRed $ equal v v') $ matchingBlocked $ NotBlocked ReallyNotBlocked () -- lies!

tellEq :: Int -> Term -> Term -> NLM ()
tellEq k u v =
  traceSDocNLM "rewriting" 60 (sep
               [ text "adding equality between" <+> prettyTCM u
               , text " and " <+> prettyTCM v
               , text ("(with " ++ show k ++ " free variables)") ]) $ do
  modify $ second $ (PostponedEquation k u v:)

type Sub = IntMap Term

-- | Matching against a term produces a constraint
--   which we have to verify after applying
--   the substitution computed by matching.
data PostponedEquation = PostponedEquation
  { eqFreeVars :: Int -- ^ Number of free variables in the equation
  , eqLhs :: Term     -- ^ Term from pattern, living in pattern context.
  , eqRhs :: Term     -- ^ Term from scrutinee, living in context where matching was invoked.
  }
type PostponedEquations = [PostponedEquation]

-- | Match a non-linear pattern against a neutral term,
--   returning a substitution.

class Match a b where
  match :: Int -> a -> b -> NLM ()

instance Match a b => Match [a] [b] where
  match k ps vs
    | length ps == length vs = zipWithM_ (match k) ps vs
    | otherwise              = matchingBlocked $ NotBlocked ReallyNotBlocked ()

instance Match a b => Match (Arg a) (Arg b) where
  match k p v = match k (unArg p) (unArg v)

instance Match a b => Match (Elim' a) (Elim' b) where
  match k p v =
   case (p, v) of
     (Apply p, Apply v) -> match k p v
     (Proj x , Proj y ) -> if x == y then return () else
                             traceSDocNLM "rewriting" 100 (sep
                               [ text "mismatch between projections " <+> prettyTCM x
                               , text " and " <+> prettyTCM y ]) mzero
     (Apply{}, Proj{} ) -> __IMPOSSIBLE__
     (Proj{} , Apply{}) -> __IMPOSSIBLE__

instance Match a b => Match (Dom a) (Dom b) where
  match k p v = match k (C.unDom p) (C.unDom v)

instance Match a b => Match (Type' a) (Type' b) where
  match k p v = match k (unEl p) (unEl v)

instance (Match a b, Subst b, Free b, PrettyTCM a, PrettyTCM b) => Match (Abs a) (Abs b) where
  match k (Abs _ p) (Abs _ v) = match (k+1) p v
  match k (Abs _ p) (NoAbs _ v) = match (k+1) p (raise 1 v)
  match k (NoAbs _ p) (Abs _ v) = if (0 `freeIn` v) then no else match k p (raise (-1) v)
    where
      no = traceSDocNLM "rewriting" 100 (sep
        [ text "mismatch between" <+> prettyTCM p
        , text " and " <+> prettyTCM v ]) mzero
  match k (NoAbs _ p) (NoAbs _ v) = match k p v

instance Match NLPat Term where
  match k p v = do
    let yes = return ()
        no  =
          traceSDocNLM "rewriting" 100 (sep
            [ text "mismatch between" <+> prettyTCM p
            , text " and " <+> prettyTCM v]) mzero
    case p of
      PWild  -> yes
      PVar i -> if null (allFreeVars v `IntSet.intersection` IntSet.fromList [0..(k-1)])
                then tellSub i (raise (-k) v)
                else no
      PDef f ps -> do
        v <- liftRed $ constructorForm v
        case ignoreSharing v of
          Def f' es
            | f == f'   -> matchArgs k ps es
            | otherwise -> no
          Con c vs
            | f == conName c -> matchArgs k ps (Apply <$> vs)
            | otherwise -> no
          MetaV m es -> do
            matchingBlocked $ Blocked m ()
          _ -> no
      PLam i p' -> do
        let body = Abs (absName p') $ raise 1 v `apply` [C.Arg i (var 0)]
        body <- liftRed (etaContract =<< reduce' body)
        match k p' body
      PPi pa pb  -> case ignoreSharing v of
        Pi a b -> match k pa a >> match k pb b
        _ -> no
      PBoundVar i ps -> case ignoreSharing v of
        Var i' es | i == i' -> matchArgs k ps es
        _ -> no
      PTerm u -> tellEq k u v
    where
      matchArgs :: Int -> [Elim' NLPat] -> Elims -> NLM ()
      matchArgs k ps es = match k ps =<< liftRed (etaContract =<< reduce' es)

makeSubstitution :: Sub -> Substitution
makeSubstitution sub
  | IntMap.null sub = idS
  | otherwise       = map val [0 .. highestIndex] ++# raiseS (highestIndex + 1)
  where
    highestIndex = fst $ IntMap.findMax sub  -- find highest key
    val i = fromMaybe (var i) $ IntMap.lookup i sub

checkPostponedEquations :: Substitution -> PostponedEquations -> ReduceM Bool
checkPostponedEquations sub eqs = andM $ for eqs $
  \ (PostponedEquation k lhs rhs) -> equal (applySubst (liftS k sub) lhs) rhs

-- main function
nonLinMatch :: (Match a b) => a -> b -> ReduceM (Either Blocked_ Substitution)
nonLinMatch p v = do
  let no msg b = traceSDoc "rewriting" 100 (sep
                   [ text "matching failed during" <+> text msg
                   , text "blocking: " <+> text (show b) ]) $ return (Left b)
  caseEitherM (runNLM $ match 0 p v) (no "matching") $ \ (s, eqs) -> do
    let sub = makeSubstitution s
    traceSDoc "rewriting" 90 (text $ "sub = " ++ show sub) $ do
      ifM (checkPostponedEquations sub eqs)
        (return $ Right sub)
        (no "checking of postponed equations" $ NotBlocked ReallyNotBlocked ()) -- more lies

-- | Untyped βη-equality, does not handle things like empty record types.
equal :: Term -> Term -> ReduceM Bool
equal u v = do
  (u, v) <- etaContract =<< normalise' (u, v)
  let ok = u == v
  if ok then return True else
    traceSDoc "rewriting" 100 (sep
      [ text "mismatch between " <+> prettyTCM u
      , text " and " <+> prettyTCM v
      ]) $ return False<|MERGE_RESOLUTION|>--- conflicted
+++ resolved
@@ -26,10 +26,6 @@
 import Prelude hiding (null, sequence)
 
 import Control.Arrow (first, second)
-<<<<<<< HEAD
-=======
-import Control.Monad.Trans.Maybe
->>>>>>> bfebae80
 import Control.Monad.State
 
 import Debug.Trace
@@ -40,10 +36,7 @@
 import Data.Traversable hiding (for)
 import Data.IntMap (IntMap)
 import qualified Data.IntMap as IntMap
-<<<<<<< HEAD
-=======
 import Data.IntSet (IntSet)
->>>>>>> bfebae80
 import qualified Data.IntSet as IntSet
 
 import Agda.Syntax.Common (unArg)
@@ -64,10 +57,6 @@
 import Agda.Utils.Maybe
 import Agda.Utils.Monad
 import Agda.Utils.Null
-<<<<<<< HEAD
-=======
-import Agda.Utils.Singleton
->>>>>>> bfebae80
 
 #include "undefined.h"
 import Agda.Utils.Impossible
