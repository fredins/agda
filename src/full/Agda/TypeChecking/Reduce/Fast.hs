{-# LANGUAGE CPP           #-}
{-# LANGUAGE BangPatterns  #-}
{-# LANGUAGE PatternGuards #-}
{-# LANGUAGE PatternSynonyms #-}

{-|

This module implements the Agda Abstract Machine used for compile-time reduction. It's a
call-by-need environment machine with an implicit heap maintained using 'STRef's. See the 'AM' type
below for a description of the machine.

Some other tricks that improves performance:

- Memoise getConstInfo.

  A big chunk of the time during reduction is spent looking up definitions in the signature. Any
  long-running reduction will use only a handful definitions though, so memoising getConstInfo is a
  big win.

- Optimised case trees.

  Since we memoise getConstInfo we can do some preprocessing of the definitions, returning a
  'CompactDef' instead of a 'Definition'. In particular we streamline the case trees used for
  matching in a few ways:

    - Drop constructor arity information.
    - Use NameId instead of QName as map keys.
    - Special branch for natural number successor.

  None of these changes would make sense to incorporate into the actual case trees. The first two
  loses information that we need in other places and the third would complicate a lot of code
  working with case trees.

  'CompactDef' also has a special representation for built-in/primitive
  functions that can be implemented as pure functions from 'Literal's.

-}
module Agda.TypeChecking.Reduce.Fast
  ( fastReduce ) where

import Control.Arrow (first, second)
import Control.Applicative hiding (empty)
import Control.Monad.Reader
import Control.Monad.ST
import Control.Monad.ST.Unsafe (unsafeSTToIO, unsafeInterleaveST)

import Data.Map (Map)
import qualified Data.Map as Map
import qualified Data.List as List
import Data.Traversable (traverse)
import Data.Coerce
import Data.Semigroup ((<>))

import System.IO.Unsafe (unsafePerformIO)
import Data.IORef
import Data.STRef
import Data.Char

import Debug.Trace (trace)

import Agda.Syntax.Internal
import Agda.Syntax.Common
import Agda.Syntax.Position
import Agda.Syntax.Literal

import Agda.TypeChecking.CompiledClause
import Agda.TypeChecking.Monad hiding (Closure(..))
import Agda.TypeChecking.Reduce as R
import Agda.TypeChecking.Rewriting (rewrite)
import Agda.TypeChecking.Reduce.Monad as RedM
import Agda.TypeChecking.Substitute
import Agda.TypeChecking.Monad.Builtin hiding (constructorForm)
import Agda.TypeChecking.CompiledClause.Match ()

import Agda.Interaction.Options

import Agda.Utils.Float
import Agda.Utils.Lens
import Agda.Utils.List
import Agda.Utils.Maybe
import Agda.Utils.Memo
import Agda.Utils.Null (empty)
import Agda.Utils.Function
import Agda.Utils.Functor
import Agda.Utils.Pretty hiding ((<>))

#include "undefined.h"
import Agda.Utils.Impossible

import Debug.Trace

-- * Compact definitions

-- This is what the memoised getConstInfo returns. We essentially pick out only the
-- information needed for fast reduction from the definition.

data CompactDef =
  CompactDef { cdefDelayed        :: Bool
             , cdefNonterminating :: Bool
             , cdefDef            :: CompactDefn
             , cdefRewriteRules   :: RewriteRules
             }

data CompactDefn
  = CFun  { cfunCompiled  :: FastCompiledClauses, cfunProjection :: Maybe QName }
  | CCon  { cconSrcCon :: ConHead, cconArity :: Int }
  | CForce  -- ^ primForce
  | CTyCon  -- ^ Datatype or record type. Need to know this for primForce.
  | CAxiom  -- ^ Axiom or abstract defn
  | CPrimOp Int ([Literal] -> Term) (Maybe FastCompiledClauses)
      -- ^ Literals in reverse argument order
  | COther  -- ^ In this case we fall back to slow reduction

data BuiltinEnv = BuiltinEnv
  { bZero, bSuc, bTrue, bFalse :: Maybe ConHead
  , bPrimForce :: Maybe QName }

-- | Compute a 'CompactDef' from a regular definition.
compactDef :: BuiltinEnv -> Definition -> RewriteRules -> ReduceM CompactDef
compactDef bEnv def rewr = do
  cdefn <-
    case theDef def of
      _ | Just (defName def) == bPrimForce bEnv -> pure CForce
      Constructor{conSrcCon = c, conArity = n} -> pure CCon{cconSrcCon = c, cconArity = n}
      Function{funCompiled = Just cc, funClauses = _:_, funProjection = proj} ->
        pure CFun{ cfunCompiled   = fastCompiledClauses bEnv cc
                 , cfunProjection = projOrig <$> proj }
      Function{funClauses = []}      -> pure CAxiom
      Function{}                     -> pure COther -- Incomplete definition
      Datatype{dataClause = Nothing} -> pure CTyCon
      Record{recClause = Nothing}    -> pure CTyCon
      Datatype{}                     -> pure COther -- TODO
      Record{}                       -> pure COther -- TODO
      Axiom{}                        -> pure CAxiom
      AbstractDefn{}                 -> pure CAxiom
      Primitive{ primName = name, primCompiled = cc } ->
        case name of
          -- "primShowInteger" -- integers are not literals

          -- Natural numbers
          "primNatPlus"                -> mkPrim 2 $ natOp (+)
          "primNatMinus"               -> mkPrim 2 $ natOp (\ x y -> max 0 (x - y))
          "primNatTimes"               -> mkPrim 2 $ natOp (*)
          "primNatDivSucAux"           -> mkPrim 4 $ natOp4 divAux
          "primNatModSucAux"           -> mkPrim 4 $ natOp4 modAux
          "primNatLess"                -> mkPrim 2 $ natRel (<)
          "primNatEquality"            -> mkPrim 2 $ natRel (==)

          -- Word64
          "primWord64ToNat"            -> mkPrim 1 $ \ [LitWord64 _ a] -> nat (fromIntegral a)
          "primWord64FromNat"          -> mkPrim 1 $ \ [LitNat _ a]    -> word (fromIntegral a)

          -- Levels are not literals
          -- "primLevelZero"
          -- "primLevelSuc"
          -- "primLevelMax"

          -- Floats
          "primNatToFloat"             -> mkPrim 1 $ \ [LitNat _ a] -> float (fromIntegral a)
          "primFloatPlus"              -> mkPrim 2 $ floatOp (+)
          "primFloatMinus"             -> mkPrim 2 $ floatOp (-)
          "primFloatTimes"             -> mkPrim 2 $ floatOp (*)
          "primFloatNegate"            -> mkPrim 1 $ floatFun negate
          "primFloatDiv"               -> mkPrim 2 $ floatOp (/)
          "primFloatEquality"          -> mkPrim 2 $ floatRel floatEq
          "primFloatLess"              -> mkPrim 2 $ floatRel floatLt
          "primFloatNumericalEquality" -> mkPrim 2 $ floatRel (==)
          "primFloatNumericalLess"     -> mkPrim 2 $ floatRel (<)
          "primFloatSqrt"              -> mkPrim 1 $ floatFun sqrt
          -- "primRound"    -- Integers are not literals
          -- "primFloor"
          -- "primCeiling"
          "primExp"                    -> mkPrim 1 $ floatFun exp
          "primLog"                    -> mkPrim 1 $ floatFun log
          "primSin"                    -> mkPrim 1 $ floatFun sin
          "primCos"                    -> mkPrim 1 $ floatFun cos
          "primTan"                    -> mkPrim 1 $ floatFun tan
          "primASin"                   -> mkPrim 1 $ floatFun asin
          "primACos"                   -> mkPrim 1 $ floatFun acos
          "primATan"                   -> mkPrim 1 $ floatFun atan
          "primATan2"                  -> mkPrim 2 $ floatOp atan2
          "primShowFloat"              -> mkPrim 1 $ \ [LitFloat _ a] -> string (show a)

          -- Characters
          "primCharEquality"           -> mkPrim 2 $ charRel (==)
          "primIsLower"                -> mkPrim 1 $ charPred isLower
          "primIsDigit"                -> mkPrim 1 $ charPred isDigit
          "primIsAlpha"                -> mkPrim 1 $ charPred isAlpha
          "primIsSpace"                -> mkPrim 1 $ charPred isSpace
          "primIsAscii"                -> mkPrim 1 $ charPred isAscii
          "primIsLatin1"               -> mkPrim 1 $ charPred isLatin1
          "primIsPrint"                -> mkPrim 1 $ charPred isPrint
          "primIsHexDigit"             -> mkPrim 1 $ charPred isHexDigit
          "primToUpper"                -> mkPrim 1 $ charFun toUpper
          "primToLower"                -> mkPrim 1 $ charFun toLower
          "primCharToNat"              -> mkPrim 1 $ \ [LitChar _ a] -> nat (fromIntegral (fromEnum a))
          "primNatToChar"              -> mkPrim 1 $ \ [LitNat  _ a] -> char (toEnum $ fromIntegral $ a `mod` 0x110000)
          "primShowChar"               -> mkPrim 1 $ \ a -> string (show $ pretty a)

          -- Strings
          -- "primStringToList"     -- We don't have the list builtins (but could have, TODO)
          -- "primStringFromList"   -- and they are not literals
          "primStringAppend"           -> mkPrim 2 $ \ [LitString _ a, LitString _ b] -> string (b ++ a)
          "primStringEquality"         -> mkPrim 2 $ \ [LitString _ a, LitString _ b] -> bool (b == a)
          "primShowString"             -> mkPrim 1 $ \ a -> string (show $ pretty a)

          -- "primTrustMe"
          -- "primForce"
          -- "primForceLemma"
          "primQNameEquality"          -> mkPrim 2 $ \ [LitQName _ a, LitQName _ b] -> bool (b == a)
          "primQNameLess"              -> mkPrim 2 $ \ [LitQName _ a, LitQName _ b] -> bool (b < a)
          "primShowQName"              -> mkPrim 1 $ \ [LitQName _ a] -> string (show a)
          -- "primQNameFixity"  -- We don't have fixity builtins (TODO)
          "primMetaEquality"           -> mkPrim 2 $ \ [LitMeta _ _ a, LitMeta _ _ b] -> bool (b == a)
          "primMetaLess"               -> mkPrim 2 $ \ [LitMeta _ _ a, LitMeta _ _ b] -> bool (b < a)
          "primShowMeta"               -> mkPrim 1 $ \ [LitMeta _ _ a] -> string (show (pretty a))

          _                            -> pure COther
        where
          fcc = fastCompiledClauses bEnv <$> cc
          mkPrim n op = pure $ CPrimOp n op fcc

          divAux k m n j = k + div (max 0 $ n + m - j) (m + 1)
          modAux k m n j | n > j     = mod (n - j - 1) (m + 1)
                         | otherwise = k + n

          ~(Just true)  = bTrue  bEnv <&> \ c -> Con c ConOSystem []
          ~(Just false) = bFalse bEnv <&> \ c -> Con c ConOSystem []

          bool   a = if a then true else false
          nat    a = Lit . LitNat    noRange $! a
          word   a = Lit . LitWord64 noRange $! a
          float  a = Lit . LitFloat  noRange $! a
          string a = Lit . LitString noRange $! a
          char   a = Lit . LitChar   noRange $! a

          -- Remember reverse order!
          natOp f [LitNat _ a, LitNat _ b] = nat (f b a)
          natOp _ _ = __IMPOSSIBLE__

          natOp4 f [LitNat _ a, LitNat _ b, LitNat _ c, LitNat _ d] = nat (f d c b a)
          natOp4 _ _ = __IMPOSSIBLE__

          natRel f [LitNat _ a, LitNat _ b] = bool (f b a)
          natRel _ _ = __IMPOSSIBLE__

          floatFun f [LitFloat _ a] = float (f a)
          floatFun _ _ = __IMPOSSIBLE__

          floatOp f [LitFloat _ a, LitFloat _ b] = float (f b a)
          floatOp _ _ = __IMPOSSIBLE__

          floatRel f [LitFloat _ a, LitFloat _ b] = bool (f b a)
          floatRel _ _ = __IMPOSSIBLE__

          charFun f [LitChar _ a] = char (f a)
          charFun _ _ = __IMPOSSIBLE__

          charPred f [LitChar _ a] = bool (f a)
          charPred _ _ = __IMPOSSIBLE__

          charRel f [LitChar _ a, LitChar _ b] = bool (f b a)
          charRel _ _ = __IMPOSSIBLE__

  return $
    CompactDef { cdefDelayed        = defDelayed def == Delayed
               , cdefNonterminating = defNonterminating def
               , cdefDef            = cdefn
               , cdefRewriteRules   = rewr
               }

-- Faster case trees ------------------------------------------------------

data FastCase c = FBranches
  { fprojPatterns   :: Bool
    -- ^ We are constructing a record here (copatterns).
    --   'conBranches' lists projections.
  , fconBranches    :: Map NameId c
    -- ^ Map from constructor (or projection) names to their arity
    --   and the case subtree.  (Projections have arity 0.)
  , fsucBranch      :: Maybe c
  , flitBranches    :: Map Literal c
    -- ^ Map from literal to case subtree.
  , fcatchAllBranch :: Maybe c
    -- ^ (Possibly additional) catch-all clause.
  , ffallThrough    :: Bool
    -- ^ (if True) In case of non-canonical argument use catchAllBranch.
  }

noBranches :: FastCase a
noBranches = FBranches{ fprojPatterns   = False
                      , fconBranches    = Map.empty
                      , fsucBranch      = Nothing
                      , flitBranches    = Map.empty
                      , fcatchAllBranch = Nothing
                      , ffallThrough    = False }

-- | Case tree with bodies.

data FastCompiledClauses
  = FCase Int (FastCase FastCompiledClauses)
    -- ^ @Case n bs@ stands for a match on the @n@-th argument
    -- (counting from zero) with @bs@ as the case branches.
    -- If the @n@-th argument is a projection, we have only 'conBranches'
    -- with arity 0.
  | FEta Int [QName] FastCompiledClauses (Maybe FastCompiledClauses)
    -- ^ Match on record constructor. Can still have a catch-all though. Just
    --   contains the fields, not the actual constructor.
  | FDone [Arg ArgName] Term
    -- ^ @Done xs b@ stands for the body @b@ where the @xs@ contains hiding
    --   and name suggestions for the free variables. This is needed to build
    --   lambdas on the right hand side for partial applications which can
    --   still reduce.
  | FFail
    -- ^ Absurd case.

fastCompiledClauses :: BuiltinEnv -> CompiledClauses -> FastCompiledClauses
fastCompiledClauses bEnv cc =
  case cc of
    Fail              -> FFail
    Done xs b         -> FDone xs b
    Case (Arg _ n) Branches{ etaBranch = Just (c, cc), catchAllBranch = ca } ->
      FEta n (conFields c) (fastCompiledClauses bEnv $ content cc) (fastCompiledClauses bEnv <$> ca)
    Case (Arg _ n) bs -> FCase n (fastCase bEnv bs)

fastCase :: BuiltinEnv -> Case CompiledClauses -> FastCase FastCompiledClauses
fastCase env (Branches proj con _ lit wild fT _) =
  FBranches
    { fprojPatterns   = proj
    , fconBranches    = Map.mapKeysMonotonic (nameId . qnameName) $ fmap (fastCompiledClauses env . content) (stripSuc con)
    , fsucBranch      = fmap (fastCompiledClauses env . content) $ flip Map.lookup con . conName =<< bSuc env
    , flitBranches    = fmap (fastCompiledClauses env) lit
    , ffallThrough    = fromMaybe False fT
    , fcatchAllBranch = fmap (fastCompiledClauses env) wild }
  where
    stripSuc | Just c <- bSuc env = Map.delete (conName c)
             | otherwise          = id


{-# INLINE lookupCon #-}
lookupCon :: QName -> FastCase c -> Maybe c
lookupCon c (FBranches _ cons _ _ _ _) = Map.lookup (nameId $ qnameName c) cons

-- QName memo -------------------------------------------------------------

{-# NOINLINE memoQName #-}
memoQName :: (QName -> a) -> (QName -> a)
memoQName f = unsafePerformIO $ do
  tbl <- newIORef Map.empty
  return (unsafePerformIO . f' tbl)
  where
    f' tbl x = do
      let i = nameId (qnameName x)
      m <- readIORef tbl
      case Map.lookup i m of
        Just y  -> return y
        Nothing -> do
          let y = f x
          writeIORef tbl (Map.insert i y m)
          return y

-- * Fast reduction

-- | The entry point to the reduction machine. First argument: allow
--   unfolding of non-terminating functions.
fastReduce :: Bool -> Term -> ReduceM (Blocked Term)
fastReduce allowNonTerminating v = do
  let name (Con c _ _) = c
      name _         = __IMPOSSIBLE__
  zero  <- fmap name <$> getBuiltin' builtinZero
  suc   <- fmap name <$> getBuiltin' builtinSuc
  force <- fmap primFunName <$> getPrimitive' "primForce"
  true  <- fmap name <$> getBuiltin' builtinTrue
  false <- fmap name <$> getBuiltin' builtinFalse
  let bEnv = BuiltinEnv { bZero = zero, bSuc = suc, bTrue = true, bFalse = false, bPrimForce = force }
  rwr <- optRewriting <$> pragmaOptions
  constInfo <- unKleisli $ \f -> do
    info <- getConstInfo f
    rewr <- if rwr then instantiateRewriteRules =<< getRewriteRulesFor f
                   else return []
    compactDef bEnv info rewr
  ReduceM $ \ redEnv -> reduceTm redEnv bEnv (memoQName constInfo) allowNonTerminating rwr v

unKleisli :: (a -> ReduceM b) -> ReduceM (a -> b)
unKleisli f = ReduceM $ \ env x -> unReduceM (f x) env

-- * Closures

-- | The abstract machine represents terms as closures containing a 'Term', an environment, and a
--   spine of eliminations. Note that the environment doesn't necessarily bind all variables in the
--   term. The variables in the context in which the abstract machine is started are free in
--   closures. The 'IsValue' argument tracks whether the closure is in weak-head normal form.
data Closure s = Closure IsValue Term (Env s) (Spine s)
                 -- ^ The environment applies to the 'Term' argument. The spine contains closures
                 --   with their own environments.

-- | Used to track if a closure is @Unevaluated@ or a @Value@ (in weak-head normal form), and if so
--   why it cannot reduce further.
data IsValue = Value Blocked_ | Unevaled

-- | The spine is a list of eliminations. Application eliminations contain pointers.
type Spine s = [Elim' (Pointer s)]

isValue :: Closure s -> IsValue
isValue (Closure isV _ _ _) = isV

setIsValue :: IsValue -> Closure s -> Closure s
setIsValue isV (Closure _ t env spine) = Closure isV t env spine

-- | Apply a closure to a spine of eliminations. Note that this does not preserve the 'IsValue'
--   field.
clApply :: Closure s -> Spine s -> Closure s
clApply c es' | null es' = c
clApply (Closure _ t env es) es' = Closure Unevaled t env (es <> es')

-- * Pointers and thunks

-- | Spines and environments contain pointers to closures to enable call-by-need evaluation.
data Pointer s = Pure (Closure s)
                 -- ^ Not a pointer. Used for closures that do not need to be shared to avoid
                 --   unnecessary updates.
               | Pointer (STPointer s)
                 -- ^ An actual pointer is an 'STRef' to a 'Thunk'. The thunk is set to 'BlackHole'
                 --   during the evaluation of its contents to make debugging loops easier.

type STPointer s = STRef s (Thunk (Closure s))

-- | A thunk is either a black hole or contains a value.
data Thunk a = BlackHole | Thunk a
  deriving (Functor)

derefPointer :: Pointer s -> ST s (Thunk (Closure s))
derefPointer (Pure x)      = return (Thunk x)
derefPointer (Pointer ptr) = readSTRef ptr

-- | In most cases pointers that we dereference do not contain black holes.
derefPointer_ :: Pointer s -> ST s (Closure s)
derefPointer_ ptr = do
  Thunk cl <- derefPointer ptr
  return cl

-- | Only use for debug printing!
unsafeDerefPointer :: Pointer s -> Thunk (Closure s)
unsafeDerefPointer (Pure x)    = Thunk x
unsafeDerefPointer (Pointer p) = unsafePerformIO (unsafeSTToIO (readSTRef p))

readPointer :: STPointer s -> ST s (Thunk (Closure s))
readPointer = readSTRef

storePointer :: STPointer s -> Closure s -> ST s ()
storePointer ptr !cl = writeSTRef ptr (Thunk cl)
    -- Note the strict match. To prevent leaking memory in case of unnecessary updates.

blackHolePointer :: STPointer s -> ST s ()
blackHolePointer ptr = writeSTRef ptr BlackHole

-- | Create a thunk. If the closure is a naked variable we can reuse the pointer from the
--   environment to avoid creating long pointer chains.
createThunk :: Closure s -> ST s (Pointer s)
createThunk (Closure _ (Var x []) env spine)
  | null spine, Just p <- lookupEnv x env = return p
createThunk cl = Pointer <$> newSTRef (Thunk cl)

-- | Create a thunk that is not shared or updated.
pureThunk :: Closure s -> Pointer s
pureThunk = Pure

-- * Environments

-- | The environment of a closure binds pointers to deBruijn indicies.
newtype Env s = Env [Pointer s]

emptyEnv :: Env s
emptyEnv = Env []

isEmptyEnv :: Env s -> Bool
isEmptyEnv (Env xs) = null xs

envSize :: Env s -> Int
envSize (Env xs) = length xs

envToList :: Env s -> [Pointer s]
envToList (Env xs) = xs

extendEnv :: Pointer s -> Env s -> Env s
extendEnv p (Env xs) = Env (p : xs)

-- | Unsafe.
lookupEnv_ :: Int -> Env s -> Pointer s
lookupEnv_ i (Env e) = e !! i

lookupEnv :: Int -> Env s -> Maybe (Pointer s)
lookupEnv i e | i < n     = Just (lookupEnv_ i e)
              | otherwise = Nothing
  where n = envSize e

-- * The Agda Abstract Machine

-- | The abstract machine state has two states 'Eval' and 'Match' that determine what the machine is
--   currently working on: evaluating a closure in the Eval state and matching a spine against a
--   case tree in the Match state. Both states contain a 'ControlStack' of continuations for what to
--   do next. The heap is maintained implicitly using 'STRef's, hence the @s@ parameter.
data AM s = Eval (Closure s) !(ControlStack s)
            -- ^ Evaluate the given closure (the focus) to weak-head normal form. If the 'IsValue'
            --   field of the closure is 'Value' we look at the control stack for what to do. Being
            --   strict in the control stack is important! We can spend a lot of steps with
            --   unevaluated closures (where we update, but don't look at the control stack). For
            --   instance, long chains of 'suc' constructors.
          | Match QName FastCompiledClauses (Spine s) (MatchStack s) (ControlStack s)
            -- ^ @Match f cc spine stack ctrl@ Match the arguments @spine@ against the case tree
            --   @cc@. The match stack contains a (possibly empty) list of 'CatchAll' frames and a
            --   closure to return in case of a stuck match.

-- | The control stack contains a list of continuations, i.e. what to do with
--   the result of the current focus.
type ControlStack s = [ControlFrame s]

-- | The control stack for matching. Contains a list of CatchAllFrame's and the closure to return in
--   case of a stuck match.
data MatchStack s = [CatchAllFrame s] :> Closure s
infixr 2 :>, >:

(>:) :: CatchAllFrame s -> MatchStack s -> MatchStack s
c >: cs :> cl = c : cs :> cl

data CatchAllFrame s = CatchAll FastCompiledClauses (Spine s)
                        -- ^ @CatchAll cc spine@. Case trees are not fully expanded, that is,
                        --   inner matches can be partial and covered by a catch-all at a higher
                        --   level. This catch-all is represented on the match stack as a
                        --   @CatchAll@. @cc@ is the case tree in the catch-all case and @spine@ is
                        --   the value of the pattern variables at the point of the catch-all.

-- | Control frames are continuations that act on value closures.
data ControlFrame s = CaseK QName ArgInfo (FastCase FastCompiledClauses) (Spine s) (Spine s) (MatchStack s)
                        -- ^ @CaseK f i bs spine0 spine1 stack@. Pattern match on the focus (with
                        --   arg info @i@) using the @bs@ case tree. @f@ is the name of the function
                        --   doing the matching, and @spine0@ and @spine1@ are the values bound to
                        --   the pattern variables to the left and right (respectively) of the
                        --   focus. The match stack contains catch-all cases we need to consider if
                        --   this match fails.
                    | ForceK QName (Spine s) (Spine s)
                        -- ^ @ForceK f spine0 spine1@. Evaluating @primForce@ of the focus. @f@ is
                        --   the name of @primForce@ and is used to build the result if evaluation
                        --   gets stuck. @spine0@ are the level and type arguments and @spine1@
                        --   contains (if not empty) the continuation and any additional
                        --   eliminations.
                    | NatSucK Integer
                        -- ^ @NatSucK n@. Add @n@ to the focus. If the focus computes to a natural
                        --   number literal this returns a new literal, otherwise it constructs @n@
                        --   calls to @suc@.
                    | PrimOpK QName ([Literal] -> Term) [Literal] [Pointer s] (Maybe FastCompiledClauses)
                        -- ^ @PrimOpK f op lits es cc@. Evaluate the primitive function @f@ using
                        --   the Haskell function @op@. @op@ gets a list of literal values in
                        --   reverse order for the arguments of @f@ and computes the result as a
                        --   term. The already computed arguments (in reverse order) are @lits@ and
                        --   @es@ are the arguments that should be computed after the current focus.
                        --   In case of built-in functions with corresponding Agda implementations,
                        --   @cc@ contains the case tree.
                    | UpdateThunk [STPointer s]
                        -- ^ @UpdateThunk ps@. Update the pointers @ps@ with the value of the
                        --   current focus.
                    | ApplyK (Spine s)
                        -- ^ @ApplyK spine@. Apply the current focus to the eliminations in @spine@.
                        --   This is used when a thunk needs to be updated with a partial
                        --   application of a function.

-- * Compilation and decoding

-- | The initial abstract machine state. Wrap the term to be evaluated in an empty closure. Note
--   that free variables of the term are treated as constants by the abstract machine.
compile :: Term -> AM s
compile t = Eval (Closure Unevaled t emptyEnv []) []

-- | The abstract machine treats uninstantiated meta-variables as blocked, but the rest of Agda does
--   not.
topMetaIsNotBlocked :: Blocked Term -> Blocked Term
topMetaIsNotBlocked (Blocked _ t@MetaV{}) = notBlocked t
topMetaIsNotBlocked b = b

decodePointer :: Pointer s -> ST s Term
decodePointer p = decodeClosure_ =<< derefPointer_ p

-- | Note: it's important to be lazy in the spine and environment when decoding. Hence the
--   'unsafeInterleaveST' here and in 'decodeEnv', and the special version of 'parallelS' in
--   'decodeClosure'.
decodeSpine :: Spine s -> ST s Elims
decodeSpine spine = unsafeInterleaveST $ (traverse . traverse) decodePointer spine

decodeEnv :: Env s -> ST s [Term]
decodeEnv env = unsafeInterleaveST $ traverse decodePointer (envToList env)

decodeClosure_ :: Closure s -> ST s Term
decodeClosure_ = ignoreBlocking <.> decodeClosure

-- | Turning an abstract machine closure back into a term. This happens in three cases:
--    * when reduction is finished and we return the weak-head normal term to the outside world.
--    * when the abstract machine encounters something it cannot handle and falls back to the slow
--      reduction engine
--    * when there are rewrite rules to apply
decodeClosure :: Closure s -> ST s (Blocked Term)
decodeClosure (Closure isV t env spine) = do
    vs <- decodeEnv env
    es <- decodeSpine spine
    return $ topMetaIsNotBlocked (applyE (applySubst (parS vs) t) es <$ b)
  where
    parS = foldr (:#) IdS  -- parallelS is too strict
    b    = case isV of
             Value b  -> b
             Unevaled -> notBlocked ()  -- only when falling back to slow reduce in which case the
                                        -- blocking tag is immediately discarded

-- | Turn a list of internal syntax eliminations into a spine. This builds closures and allocates
--   thunks for all the 'Apply' elims.
elimsToSpine :: Env s -> Elims -> ST s (Spine s)
elimsToSpine env es = do
    spine <- (traverse . traverse) createThunk closures
    forceSpine spine `seq` return spine
  where
    closures = (map . fmap) (mkClosure env) es

    -- Need to be strict in mkClosure to avoid memory leak
    forceSpine = foldl (\ () -> forceEl) ()
    forceEl (Apply (Arg _ (Pure Closure{}))) = ()
    forceEl (Apply (Arg _ (Pointer{})))      = ()
    forceEl _                                = ()

    -- Dropping the environment for naked defs and cons is mostly to make debug traces less verbose.
    mkClosure _   t@(Def f [])   = Closure Unevaled t emptyEnv []
    mkClosure _   t@(Con c i []) = Closure Unevaled t emptyEnv []
    mkClosure env t              = Closure Unevaled t env []

-- | Build an environment for a body with some given free variables from a spine of arguments.
--   Returns a triple containing
--    * the left-over variable names (in case of partial application)
--    * the environment
--    * the remaining spine (in case of over-application)
buildEnv :: [Arg String] -> Spine s -> ([Arg String], Env s, Spine s)
buildEnv xs spine = go xs spine emptyEnv
  where
    go [] sp env = ([], env, sp)
    go xs0@(x : xs) sp env =
      case sp of
        []           -> (xs0, env, sp)
        Apply c : sp -> go xs sp (unArg c `extendEnv` env)
        IApply x y r : sp -> go xs sp (r `extendEnv` env)
        _            -> __IMPOSSIBLE__

-- * Running the abstract machine

-- | Evaluating a term in the abstract machine. It gets the type checking state and environment in
--   the 'ReduceEnv' argument, some precomputed built-in mappings in 'BuiltinEnv', the memoised
--   'getConstInfo' function, a couple of flags (allow non-terminating function unfolding, and
--   whether rewriting is enabled), and a term to reduce. The result is the weak-head normal form of
--   the term with an attached blocking tag.
reduceTm :: ReduceEnv -> BuiltinEnv -> (QName -> CompactDef) -> Bool -> Bool -> Term -> Blocked Term
reduceTm rEnv bEnv !constInfo allowNonTerminating hasRewriting = compileAndRun . traceDoc (text "-- fast reduce --")
  where
    -- Helpers to get information from the ReduceEnv.
    metaStore      = redSt rEnv ^. stMetaStore
    getMeta m      = maybe __IMPOSSIBLE__ mvInstantiation (Map.lookup m metaStore)
    runReduce m    = unReduceM m rEnv
    partialDefs    = runReduce getPartialDefs
    rewriteRules f = cdefRewriteRules (constInfo f)
<<<<<<< HEAD
    iview          = runReduce intervalView'
=======
    callByNeed     = envCallByNeed (redEnv rEnv)
>>>>>>> b030f8b9

    -- Debug output. Taking care that we only look at the verbosity level once.
    hasVerb tag lvl = unReduceM (hasVerbosity tag lvl) rEnv
    doDebug = hasVerb "tc.reduce.fast" 110
    traceDoc
      | doDebug   = trace . show
      | otherwise = const id

    -- Checking for built-in zero and suc
    BuiltinEnv{ bZero = zero, bSuc = suc } = bEnv
    conNameId = nameId . qnameName . conName
    isZero = case zero of
               Nothing -> const False
               Just z  -> (conNameId z ==) . conNameId
    isSuc  = case suc of
               Nothing -> const False
               Just s  -> (conNameId s ==) . conNameId

    -- The entry point of the machine.
    compileAndRun :: Term -> Blocked Term
    compileAndRun t = runST (runAM (compile t))

    -- Run the machine in a given state. Prints the state if the right verbosity level is active.
    runAM :: AM s -> ST s (Blocked Term)
    runAM = if doDebug then \ s -> trace (prettyShow s) (runAM' s)
                       else runAM'

    -- The main function. This is where the stuff happens!
    runAM' :: AM s -> ST s (Blocked Term)

    -- Base case: The focus is a value closure and the control stack is empty. Decode and return.
    runAM' (Eval cl@(Closure Value{} _ _ _) []) = decodeClosure cl

    -- Unevaluated closure: inspect the term and take the appropriate action. For instance,
    --  - Change to the 'Match' state if a definition
    --  - Look up in the environment if variable
    --  - Perform a beta step if lambda and application elimination in the spine
    --  - Perform a record beta step if record constructor and projection elimination in the spine
    runAM' s@(Eval cl@(Closure Unevaled t env spine) !ctrl) = {-# SCC "runAM.Eval" #-}
      case t of

        -- Case: definition. Enter 'Match' state if defined function or shift to evaluating an
        -- argument and pushing the appropriate control frame for primitive functions. Fall back to
        -- slow reduce for unsupported definitions.
        Def f [] ->
          evalIApplyAM spine ctrl $
          let CompactDef{ cdefDelayed        = delayed
                        , cdefNonterminating = nonterm
                        , cdefDef            = def } = constInfo f
              dontUnfold = (nonterm && not allowNonTerminating) ||
                           (delayed && not (unfoldDelayed ctrl))
          in case def of
            CFun{ cfunCompiled = cc }
              | dontUnfold -> rewriteAM done
              | otherwise  -> runAM (Match f cc spine ([] :> cl) ctrl)
            CAxiom         -> rewriteAM done
            CTyCon         -> rewriteAM done
            CCon{}         -> runAM done   -- Only happens for builtinSharp (which is a Def when you bind it)
            CForce | (spine0, Apply v : spine1) <- splitAt 4 spine ->
              evalPointerAM (unArg v) [] (ForceK f spine0 spine1 : ctrl)
            CForce -> runAM done
            CPrimOp n op cc | length spine == n,                      -- PrimOps can't be over-applied. They don't
                              Just (v : vs) <- allApplyElims spine -> -- return functions or records.
              evalPointerAM (unArg v) [] (PrimOpK f op [] (map unArg vs) cc : ctrl)
            CPrimOp{} -> runAM done  -- partially applied
            COther    -> fallbackAM s

        -- Case: zero. Return value closure with literal 0.
        Con c i [] | isZero c ->
          runAM (evalTrueValue (Lit (LitNat noRange 0)) emptyEnv spine ctrl)

        -- Case: suc. Suc is strict in its argument to make sure we return a literal whenever
        -- possible. Push a 'NatSucK' frame on the control stack and evaluate the argument.
        Con c i [] | isSuc c, Apply v : _ <- spine ->
          evalPointerAM (unArg v) [] (sucCtrl ctrl)

        -- Case: constructor. Perform beta reduction if projected from, otherwise return a value.
        Con c i [] ->
          case splitAt ar spine of
            (args, Proj _ p : spine') -> evalPointerAM (unArg arg) spine' ctrl
              where
                fields    = conFields c
                Just n    = List.elemIndex p fields
                Apply arg = args !! n
            _ -> rewriteAM (evalTrueValue (Con c' i []) env spine ctrl)
          where CCon{cconSrcCon = c', cconArity = ar} = cdefDef (constInfo (conName c))

        -- Case: variable. Look up the variable in the environment and evaluate the resulting
        -- pointer. If the variable is not in the environment it's a free variable and we adjust the
        -- deBruijn index appropriately.
        Var x []   ->
          evalIApplyAM spine ctrl $
          case lookupEnv x env of
            Nothing -> runAM (evalValue (notBlocked ()) (Var (x - envSize env) []) emptyEnv spine ctrl)
            Just p  -> evalPointerAM p spine ctrl

        -- Case: metavariable. If it's instantiated evaluate the value. Meta instantiations are open
        -- terms with a specified list of free variables. buildEnv constructs the appropriate
        -- environment for the closure.
        MetaV m [] ->
          evalIApplyAM spine ctrl $
          case getMeta m of
            InstV xs t -> runAM (evalClosure (lams zs t) env spine' ctrl)
              where (zs, env, !spine') = buildEnv xs spine
            _ -> runAM (Eval (mkValue (blocked m ()) cl) ctrl)

        -- Case: lambda. Perform the beta reduction if applied. Otherwise it's a value.
        Lam h b ->
          case spine of
            [] -> runAM done
            elim : spine' ->
              case b of
                Abs   _ b -> runAM (evalClosure b (getArg elim `extendEnv` env) spine' ctrl)
                NoAbs _ b -> runAM (evalClosure b env spine' ctrl)
          where
            getArg (Apply v)      = unArg v
            getArg (IApply _ _ v) = v
            getArg Proj{}         = __IMPOSSIBLE__

        -- Case: values. Literals and function types are already in weak-head normal form.
        Lit{} -> runAM done
        Pi{}  -> runAM done

        -- Case: non-empty spine. If the focused term has a non-empty spine, we shift the
        -- eliminations onto the spine.
        Def f   es -> shiftElims (Def f   []) emptyEnv env es
        Con c i es -> shiftElims (Con c i []) emptyEnv env es
        Var x   es -> shiftElims (Var x   []) env      env es
        MetaV m es -> shiftElims (MetaV m []) emptyEnv env es

        -- Case: unsupported. These terms are not handled by the abstract machine, so we fall back
        -- to slowReduceTerm for these.
        Level{}    -> fallbackAM s
        Sort{}     -> fallbackAM s
        Shared{}   -> fallbackAM s
        DontCare{} -> fallbackAM s

      where done = Eval (mkValue (notBlocked ()) cl) ctrl
            shiftElims t env0 env es = do
              spine' <- elimsToSpine env es
              runAM (evalClosure t env0 (spine' <> spine) ctrl)

    -- If the current focus is a value closure, we look at the control stack.

    -- Case: NatSucK m

    -- If literal add m to the literal,
    runAM' (Eval cl@(Closure Value{} (Lit (LitNat r n)) _ _) (NatSucK m : ctrl)) =
      runAM (evalTrueValue (Lit $! LitNat r $! m + n) emptyEnv [] ctrl)

    -- otherwise apply 'suc' m times.
    runAM' (Eval cl (NatSucK m : ctrl)) =
        runAM (Eval (mkValue (notBlocked ()) $ plus m cl) ctrl)
      where
        plus 0 cl = cl
        plus n cl =
          trueValue (Con (fromMaybe __IMPOSSIBLE__ suc) ConOSystem []) emptyEnv $
                     Apply (defaultArg arg) : []
          where arg = pureThunk (plus (n - 1) cl)

    -- Case: PrimOpK

    -- If literal apply the primitive function if no more arguments, otherwise
    -- store the literal in the continuation and evaluate the next argument.
    runAM' (Eval (Closure _ (Lit a) _ _) (PrimOpK f op vs es cc : ctrl)) =
      case es of
        []      -> runAM (evalTrueValue (op (a : vs)) emptyEnv [] ctrl)
        e : es' -> evalPointerAM e [] (PrimOpK f op (a : vs) es' cc : ctrl)

    -- If not a literal we use the case tree if there is one, otherwise we are stuck.
    runAM' (Eval cl@(Closure (Value blk) _ _ _) (PrimOpK f _ vs es mcc : ctrl)) =
      case mcc of
        Nothing -> rewriteAM (Eval stuck ctrl)
        Just cc -> runAM (Match f cc spine ([] :> notstuck) ctrl)
      where
        p         = pureThunk cl
        lits      = map (pureThunk . litClos) (reverse vs)
        spine     = fmap (Apply . defaultArg) $ lits <> [p] <> es
        stuck     = Closure (Value blk) (Def f []) emptyEnv spine
        notstuck  = Closure Unevaled    (Def f []) emptyEnv spine
        litClos l = trueValue (Lit l) emptyEnv []

    -- Case: ForceK. Here we need to check if the argument is a canonical form (i.e. not a variable
    -- or stuck function call) and if so apply the function argument to the value. If it's not
    -- canonical we are stuck.
    runAM' (Eval arg@(Closure (Value blk) t _ _) (ForceK pf spine0 spine1 : ctrl))
      | isCanonical t =
        case spine1 of
          Apply k : spine' ->
            evalPointerAM (unArg k) (elim : spine') ctrl
          [] -> -- Partial application of primForce to canonical argument, return λ k → k arg.
            runAM (evalTrueValue (lam (defaultArg "k") $ Var 0 [Apply $ defaultArg $ Var 1 []])
                                 (argPtr `extendEnv` emptyEnv) [] ctrl)
          _ -> __IMPOSSIBLE__
      | otherwise = rewriteAM (Eval stuck ctrl)
      where
        argPtr = pureThunk arg
        elim   = Apply (defaultArg argPtr)
        spine' = spine0 <> [elim] <> spine1
        stuck  = Closure (Value blk) (Def pf []) emptyEnv spine'

        isCanonical u = case u of
          Lit{}      -> True
          Con{}      -> True
          Lam{}      -> True
          Pi{}       -> True
          Sort{}     -> True
          Level{}    -> True
          DontCare{} -> True
          MetaV{}    -> False
          Var{}      -> False
          Def q _  -- Type constructors (data/record) are considered canonical for 'primForce'.
            | CTyCon <- cdefDef (constInfo q) -> True
            | otherwise                       -> False
          Shared{}   -> __IMPOSSIBLE__

    -- Case: UpdateThunk. Write the value to the pointers in the UpdateThunk frame.
    runAM' (Eval cl@(Closure Value{} _ _ _) (UpdateThunk ps : ctrl)) =
      mapM_ (`storePointer` cl) ps >> runAM (Eval cl ctrl)

    -- Case: ApplyK. Application after thunk update. Add the spine from the control frame to the
    -- closure.
    runAM' (Eval cl@(Closure Value{} _ _ _) (ApplyK spine : ctrl)) =
      runAM (Eval (clApply cl spine) ctrl)

    -- Case: CaseK. Pattern matching against a value. If it's a stuck value the pattern match is
    -- stuck and we return the closure from the match stack (see stuckMatch). Otherwise we need to
    -- find a matching branch switch to the Match state. If there is no matching branch we look for
    -- a CatchAll in the match stack, or fail if there isn't one (see failedMatch). If the current
    -- branches contain a catch-all case we need to push a CatchAll on the match stack if picking
    -- one of the other branches.
    runAM' (Eval cl@(Closure (Value blk) t env spine) ctrl0@(CaseK f i bs spine0 spine1 stack : ctrl)) =
      {-# SCC "runAM.CaseK" #-}
      case blk of
        Blocked{}    -> stuck -- we might as well check the blocking tag first
        NotBlocked{} -> case t of
          -- Case: suc constructor
          Con c ci [] | isSuc c -> matchSuc $ matchCatchall $ failedMatch f stack ctrl

          -- Case: constructor
          Con c ci [] -> matchCon c ci (length spine) $ matchCatchall $ failedMatch f stack ctrl

          -- Case: non-empty elims. We can get here from a fallback (which builds a value without
          -- shifting arguments onto spine)
          Con c ci es -> do
            spine' <- elimsToSpine env es
            runAM (evalValue blk (Con c ci []) emptyEnv (spine' <> spine) ctrl0)

          -- Case: natural number literals. Literal natural number patterns are translated to
          -- suc-matches, so there is no need to try matchLit.
          Lit (LitNat _ 0) -> matchLitZero  $ matchCatchall $ failedMatch f stack ctrl
          Lit (LitNat _ n) -> matchLitSuc n $ matchCatchall $ failedMatch f stack ctrl

          -- Case: literal
          Lit l -> matchLit l $ matchCatchall $ failedMatch f stack ctrl

          -- Case: not constructor or literal. In this case we are stuck.
          _ -> stuck
      where
        -- If ffallThrough is set we take the catch-all (if any) rather than being stuck. I think
        -- this happens for partial functions with --cubical (@saizan: is this true?).
        stuck | ffallThrough bs = matchCatchall reallyStuck
              | otherwise       = reallyStuck

        reallyStuck = do
            -- Compute new reason for being stuck. See Agda.Syntax.Internal.stuckOn for the logic.
            blk' <- case blk of
                      Blocked{}      -> return blk
                      NotBlocked r _ -> decodeClosure_ cl <&> \ v -> NotBlocked (stuckOn (Apply $ Arg i v) r) ()
            stuckMatch blk' stack ctrl

        -- This the spine at this point in the matching. A catch-all match doesn't change the spine.
        catchallSpine = spine0 <> [Apply $ Arg i p] <> spine1
          where p = pureThunk cl -- cl is already a value so no need to thunk it.

        -- Push catch-all frame on the match stack if there is a catch-all (and we're not taking it
        -- right now).
        catchallStack = case fcatchAllBranch bs of
          Nothing -> stack
          Just cc -> CatchAll cc catchallSpine >: stack

        -- The matchX functions below all take an extra argument which is what to do if there is no
        -- appropriate branch in the case tree. ifJust is maybe with a different argument order
        -- letting you chain a bunch if maybe matches in if-then-elseif fashion.
        (m `ifJust` f) z = maybe z f m

        -- Matching constructor: Switch to the Match state, inserting the constructor arguments in
        -- the spine between spine0 and spine1.
        matchCon c ci ar = lookupCon (conName c) bs `ifJust` \ cc ->
          runAM (Match f cc (spine0 <> spine <> spine1) catchallStack ctrl)

        -- Catch-all: Don't add a CatchAll to the match stack since this _is_ the catch-all.
        matchCatchall = fcatchAllBranch bs `ifJust` \ cc ->
          runAM (Match f cc catchallSpine stack ctrl)

        -- Matching literal: Switch to the Match state. There are no arguments to add to the spine.
        matchLit l = Map.lookup l (flitBranches bs) `ifJust` \ cc ->
          runAM (Match f cc (spine0 <> spine1) catchallStack ctrl)

        -- Matching a 'suc' constructor: Insert the argument in the spine.
        matchSuc = fsucBranch bs `ifJust` \ cc ->
            runAM (Match f cc (spine0 <> spine <> spine1) catchallStack ctrl)

        -- Matching a non-zero natural number literal: Subtract one from the literal and
        -- insert it in the spine for the Match state.
        matchLitSuc n = fsucBranch bs `ifJust` \ cc ->
            runAM (Match f cc (spine0 <> [Apply $ defaultArg arg] <> spine1) catchallStack ctrl)
          where n'  = n - 1
                arg = pureThunk $ trueValue (Lit $ LitNat noRange n') emptyEnv []

        -- Matching a literal 0. Simply calls matchCon with the zero constructor.
        matchLitZero = matchCon (fromMaybe __IMPOSSIBLE__ zero) ConOSystem 0
                            -- If we have a nat literal we have builtin zero.

    -- Case: Match state. Here we look at the case tree and take the appropriate action:
    --   - FFail: stuck
    --   - FDone: evaluate body
    --   - FEta: eta expand argument
    --   - FCase on projection: pick corresponding branch and keep matching
    --   - FCase on argument: push CaseK frame on control stack and evaluate argument
    runAM' (Match f cc spine stack ctrl) = {-# SCC "runAM.Match" #-}
      case cc of
        -- Absurd match. You can get here for open terms.
        FFail -> stuckMatch (NotBlocked AbsurdMatch ()) stack ctrl

        -- Matching complete. Compute the environment for the body and switch to the Eval state.
        FDone xs body -> do
            -- Don't ask me why, but not being strict in the spine causes a memory leak.
            let (zs, env, !spine') = buildEnv xs spine
            -- case body of  -- Shortcut for when the right-hand side is a naked variable.
            --   Var x [] | null zs -> evalPointerAM (lookupEnv_ x env) spine' ctrl
            runAM (Eval (Closure Unevaled (lams zs body) env spine') ctrl)

        -- A record pattern match. This does not block evaluation (since that would violate eta
        -- equality), so in this case we replace the argument with its projections in the spine and
        -- keep matching.
        FEta n fs cc ca ->
          case splitAt n spine of                           -- Question: add lambda here? doesn't
            (_, [])                    -> done Underapplied -- matter for equality, but might for
            (spine0, Apply e : spine1) -> do                -- rewriting or 'with'.
              -- Replace e by its projections in the spine. And don't forget a
              -- CatchAll frame if there's a catch-all.
              let projClosure f = Closure Unevaled (Var 0 []) (extendEnv (unArg e) emptyEnv) [Proj ProjSystem f]
              projs <- mapM (createThunk . projClosure) fs
              let spine' = spine0 <> map (Apply . defaultArg) projs <> spine1
                  stack' = caseMaybe ca stack $ \ cc -> CatchAll cc spine >: stack
              runAM (Match f cc spine' stack' ctrl)
            _ -> __IMPOSSIBLE__

        -- Split on nth elimination in the spine. Can be either a regular split or a copattern
        -- split.
        FCase n bs ->
          case splitAt n spine of
            -- If the nth elimination is not given, we're stuck.
            (_, []) -> done Underapplied
            -- Apply elim: push the current match on the control stack and evaluate the argument
            (spine0, Apply e : spine1) ->
              evalPointerAM (unArg e) [] $ CaseK f (argInfo e) bs spine0 spine1 stack : ctrl
            -- Projection elim: in this case we must be in a copattern split and find the projection
            -- in the case tree and keep going. If it's not there it might be because it's not the
            -- original projection (issue #2265). If so look up the original projection instead.
            -- That _really_ should be there since copattern splits cannot be partial.
            (spine0, Proj o p : spine1) ->
              case lookupCon p bs <|> ((`lookupCon` bs) =<< op) of
                Nothing -> __IMPOSSIBLE__
                Just cc -> runAM (Match f cc (spine0 <> spine1) stack ctrl)
              where CFun{ cfunProjection = op } = cdefDef (constInfo p)
            (_, IApply{} : _) -> __IMPOSSIBLE__ -- Paths cannot be defined by pattern matching
      where done why = stuckMatch (NotBlocked why ()) stack ctrl

    -- 'evalPointerAM p spine ctrl'. Evaluate the closure pointed to by 'p' applied to 'spine' with
    -- the control stack 'ctrl'. If 'p' points to an unevaluated thunk, a 'BlackHole' is written to
    -- the pointer and an 'UpdateThunk' frame is pushed to the control stack. In this case the
    -- application to the spine has to be deferred until after the update through an 'ApplyK' frame.
    evalPointerAM :: Pointer s -> Spine s -> ControlStack s -> ST s (Blocked Term)
    evalPointerAM (Pure cl)   spine ctrl = runAM (Eval (clApply cl spine) ctrl)
    evalPointerAM (Pointer p) spine ctrl = readPointer p >>= \ case
      BlackHole -> __IMPOSSIBLE__
      Thunk cl@(Closure Unevaled _ _ _) -> do
        blackHole p
        runAM (Eval cl $ updateThunkCtrl p $ [ApplyK spine | not (null spine)] ++ ctrl)
      Thunk cl -> runAM (Eval (clApply cl spine) ctrl)

    -- 'evalIApplyAM spine ctrl fallback' checks if any 'IApply x y r' has a canonical 'r' (i.e. 0 or 1),
    -- in that case continues evaluating 'x' or 'y' with the rest of 'spine' and same 'ctrl'.
    -- If no such 'IApply' is found we continue with 'fallback'.
    evalIApplyAM :: Spine s -> ControlStack s -> ST s (Blocked Term) -> ST s (Blocked Term)
    evalIApplyAM es ctrl fallback = go es
      where
        -- written as a worker/wrapper to possibly trigger some
        -- specialization wrt fallback
        go []                  = fallback
        go (IApply x y r : es) = do
          br <- evalPointerAM r [] []
          case iview $ ignoreBlocking br of
            IZero -> evalPointerAM x es ctrl
            IOne  -> evalPointerAM y es ctrl
            _     -> go es
        go (e : es) = go es

    -- Fall back to slow reduction. This happens if we encounter a definition that's not supported
    -- by the machine (like a primitive function that does not work on literals), or a term that is
    -- not supported (Level, Sort, Shared, and DontCare at the moment). In this case we decode the
    -- current focus to a 'Term', call 'slowReduceTerm' and pack up the result in a value closure.
    fallbackAM :: AM s -> ST s (Blocked Term)
    fallbackAM (Eval c ctrl) = do
        v <- decodeClosure_ c
        runAM (mkValue $ runReduce $ slowReduceTerm v)
      where mkValue b = evalValue (() <$ b) (ignoreBlocking b) emptyEnv [] ctrl
    fallbackAM _ = __IMPOSSIBLE__

    -- If rewriting is enabled, try to apply rewrite rules to the current focus before considering
    -- it a value. The current state must be 'Eval' and the focus a value closure. Take care to only
    -- test the 'hasRewriting' flag once.
    rewriteAM :: AM s -> ST s (Blocked Term)
    rewriteAM = if hasRewriting then rewriteAM' else runAM

    -- Applying rewrite rules to the current focus. This needs to decode the current focus, call
    -- rewriting and pack the result back up in a closure. In case some rewrite rules actually fired
    -- the next state is an unevaluated closure, otherwise it's a value closure.
    rewriteAM' :: AM s -> ST s (Blocked Term)
    rewriteAM' s@(Eval (Closure (Value blk) t env spine) ctrl)
      | null rewr = runAM s
      | otherwise = traceDoc (text "R" <+> pretty s) $ do
        v0 <- decodeClosure_ (Closure Unevaled t env [])
        es <- decodeSpine spine
        case runReduce (rewrite blk v0 rewr es) of
          NoReduction b    -> runAM (evalValue (() <$ b) (ignoreBlocking b) emptyEnv [] ctrl)
          YesReduction _ v -> runAM (evalClosure v emptyEnv [] ctrl)
      where rewr = case t of
                     Def f []   -> rewriteRules f
                     Con c _ [] -> rewriteRules (conName c)
                     _          -> __IMPOSSIBLE__
    rewriteAM' _ =
      __IMPOSSIBLE__

    -- Add a NatSucK frame to the control stack. Pack consecutive suc's into a single frame.
    sucCtrl :: ControlStack s -> ControlStack s
    sucCtrl (NatSucK !n : ctrl) = NatSucK (n + 1) : ctrl
    sucCtrl               ctrl  = NatSucK 1 : ctrl

    -- Add a UpdateThunk frame to the control stack. Pack consecutive updates into a single frame.
    -- Only if callByNeed is enabled.
    updateThunkCtrl = if callByNeed then updateThunkCtrl' else const id

    updateThunkCtrl' :: STPointer s -> ControlStack s -> ControlStack s
    updateThunkCtrl' p (UpdateThunk ps : ctrl) = UpdateThunk (p : ps) : ctrl
    updateThunkCtrl' p                   ctrl  = UpdateThunk [p] : ctrl

    -- Write a BlackHole to a pointer. Only if callByNeed is enabled.
    blackHole = if callByNeed then blackHolePointer else \ _ -> return ()

    -- Only unfold delayed (corecursive) definitions if the result is being cased on.
    unfoldDelayed :: ControlStack s -> Bool
    unfoldDelayed []                     = False
    unfoldDelayed (CaseK{}       : _)    = True
    unfoldDelayed (PrimOpK{}     : _)    = False
    unfoldDelayed (NatSucK{}     : _)    = False
    unfoldDelayed (UpdateThunk{} : ctrl) = unfoldDelayed ctrl
    unfoldDelayed (ApplyK{}      : ctrl) = unfoldDelayed ctrl
    unfoldDelayed (ForceK{}      : ctrl) = unfoldDelayed ctrl

    -- When matching is stuck we return the closure from the 'MatchStack' with the appropriate
    -- 'IsValue' set.
    stuckMatch :: Blocked_ -> MatchStack s -> ControlStack s -> ST s (Blocked Term)
    stuckMatch blk (_ :> cl) ctrl = rewriteAM (Eval (mkValue blk cl) ctrl)

    -- On a mismatch we find the the next 'CatchAll' on the control stack and
    -- continue matching from there. If there isn't one we get an incomplete
    -- matching error (or get stuck if the function is marked partial).
    failedMatch :: QName -> MatchStack s -> ControlStack s -> ST s (Blocked Term)
    failedMatch f (CatchAll cc spine : stack :> cl) ctrl = runAM (Match f cc spine (stack :> cl) ctrl)
    failedMatch f ([] :> cl) ctrl
      | elem f partialDefs = rewriteAM (Eval (mkValue (NotBlocked MissingClauses ()) cl) ctrl)
      | otherwise          = runReduce $
          traceSLn "impossible" 10 ("Incomplete pattern matching when applying " ++ show f)
                   __IMPOSSIBLE__

    -- Some helper functions to build machine states and closures.
    evalClosure t env spine = Eval (Closure Unevaled t env spine)
    evalValue b t env spine = Eval (Closure (Value b) t env spine)
    evalTrueValue           = evalValue $ notBlocked ()
    trueValue t env spine   = Closure (Value $ notBlocked ()) t env spine
    mkValue b               = setIsValue (Value b)

    -- Building lambdas
    lams :: [Arg String] -> Term -> Term
    lams xs t = foldr lam t xs

    lam :: Arg String -> Term -> Term
    lam x t = Lam (argInfo x) (Abs (unArg x) t)

-- Pretty printing --------------------------------------------------------

instance Pretty a => Pretty (FastCase a) where
  prettyPrec p (FBranches _cop cs suc ls m _) =
    mparens (p > 0) $ vcat (prettyMap cs ++ prettyMap ls ++ prSuc suc ++ prC m)
    where
      prC Nothing = []
      prC (Just x) = [text "_ ->" <?> pretty x]

      prSuc Nothing  = []
      prSuc (Just x) = [text "suc ->" <?> pretty x]

instance Pretty NameId where
  pretty = text . show

instance Pretty FastCompiledClauses where
  pretty (FDone xs t) = (text "done" <+> prettyList xs) <?> prettyPrec 10 t
  pretty FFail        = text "fail"
  pretty (FEta n _ cc ca) =
    text ("eta " ++ show n ++ " of") <?>
      vcat ([ text "{} ->" <?> pretty cc ] ++
            [ text "_ ->" <?> pretty cc | Just cc <- [ca] ])
  pretty (FCase n bs) | fprojPatterns bs =
    sep [ text $ "project " ++ show n
        , nest 2 $ pretty bs
        ]
  pretty (FCase n bs) =
    text ("case " ++ show n ++ " of") <?> pretty bs

instance Pretty a => Pretty (Thunk a) where
  prettyPrec _ BlackHole  = text "<BLACKHOLE>"
  prettyPrec p (Thunk cl) = prettyPrec p cl

instance Pretty (Pointer s) where
  prettyPrec p = prettyPrec p . unsafeDerefPointer

instance Pretty (Closure s) where
  prettyPrec p (Closure isV t env spine) =
    mparens (p > 9) $ fsep [ text tag
                           , nest 2 $ prettyPrec 10 t
                           , nest 2 $ prettyList $ zipWith envEntry [0..] (envToList env)
                           , nest 2 $ prettyList spine ]
      where envEntry i c = text ("@" ++ show i ++ " =") <+> pretty c
            tag = case isV of Value{} -> "V"; Unevaled -> "E"

instance Pretty (AM s) where
  prettyPrec p (Eval cl ctrl)  = prettyPrec p cl <?> prettyList ctrl
  prettyPrec p (Match f cc sp stack ctrl) =
    mparens (p > 9) $ sep [ text "M" <+> pretty f
                          , nest 2 $ prettyList sp
                          , nest 2 $ prettyPrec 10 cc
                          , nest 2 $ pretty stack
                          , nest 2 $ prettyList ctrl ]

instance Pretty (CatchAllFrame s) where
  pretty CatchAll{} = text "CatchAll"

instance Pretty (MatchStack s) where
  pretty ([] :> _) = empty
  pretty (ca :> _) = prettyList ca

instance Pretty (ControlFrame s) where
  prettyPrec p (CaseK f _ _ _ _ mc)     = mparens (p > 9) $ (text "CaseK" <+> pretty (qnameName f)) <?> pretty mc
  prettyPrec p (ForceK _ spine0 spine1) = mparens (p > 9) $ text "ForceK" <?> prettyList (spine0 <> spine1)
  prettyPrec _ (NatSucK n)              = text ("+" ++ show n)
  prettyPrec p (PrimOpK f _ vs cls _)   = mparens (p > 9) $ sep [ text "PrimOpK" <+> pretty f
                                                                , nest 2 $ prettyList vs
                                                                , nest 2 $ prettyList cls ]
  prettyPrec p (UpdateThunk ps)         = mparens (p > 9) $ text "UpdateThunk" <+> text (show (length ps))
  prettyPrec p (ApplyK spine)           = mparens (p > 9) $ text "ApplyK" <?> prettyList spine<|MERGE_RESOLUTION|>--- conflicted
+++ resolved
@@ -661,11 +661,8 @@
     runReduce m    = unReduceM m rEnv
     partialDefs    = runReduce getPartialDefs
     rewriteRules f = cdefRewriteRules (constInfo f)
-<<<<<<< HEAD
+    callByNeed     = envCallByNeed (redEnv rEnv)
     iview          = runReduce intervalView'
-=======
-    callByNeed     = envCallByNeed (redEnv rEnv)
->>>>>>> b030f8b9
 
     -- Debug output. Taking care that we only look at the verbosity level once.
     hasVerb tag lvl = unReduceM (hasVerbosity tag lvl) rEnv
