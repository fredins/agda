{-# LANGUAGE BangPatterns  #-}
{-# LANGUAGE CPP           #-}

module Agda.TypeChecking.Rules.LHS.ProblemRest where

#if __GLASGOW_HASKELL__ <= 708
import Data.Functor ( (<$), (<$>) )
#endif

import Agda.Syntax.Common
import Agda.Syntax.Internal
import Agda.Syntax.Abstract.Pattern
import qualified Agda.Syntax.Abstract as A

import Agda.TypeChecking.Monad
import Agda.TypeChecking.Pretty
import Agda.TypeChecking.Telescope
import Agda.TypeChecking.Substitute

import Agda.TypeChecking.Rules.LHS.Problem
import Agda.TypeChecking.Rules.LHS.Implicit

import Agda.Utils.Functor (($>))
import Agda.Utils.Size
import Agda.Utils.Permutation

#include "undefined.h"
import Agda.Utils.Impossible

-- MOVED from LHS:
-- | Rename the variables in a telescope using the names from a given pattern
useNamesFromPattern :: [NamedArg A.Pattern] -> Telescope -> Telescope
useNamesFromPattern ps = telFromList . zipWith ren (map namedArg ps ++ repeat dummy) . telToList
  where
    dummy = A.WildP __IMPOSSIBLE__
<<<<<<< HEAD
    ren (A.VarP x) !dom | notHidden (domInfo dom) && not (isNoName x) =
      (\(_,a) -> (nameToArgName x,a)) <$> dom
    ren A.AbsurdP{} !dom | notHidden (domInfo dom) = (\ (_,a) -> ("()",a)) <$> dom
    -- Andreas, 2013-03-13: inserted the following line in the hope to fix issue 819
    -- but it does not do the job, instead, it puts a lot of "_"s
    -- instead of more sensible names into error messages.
    -- ren A.WildP{}  (Dom info (_, a)) | notHidden info = Dom info ("_", a)
    ren A.PatternSynP{} !_ = __IMPOSSIBLE__  -- ensure there are no syns left
    -- Andreas, 2016-05-10, issue 1848: if context variable has no name, call it "x"
    ren _ !dom | notHidden (domInfo dom) && isNoName (fst (unDom dom)) =
      (\ (_,a) -> (stringToArgName "x",a)) <$> dom
    ren _ !a = a
=======
    ren (A.VarP x) (Dom info (_, a)) | visible info && not (isNoName x) =
      Dom info (nameToArgName x, a)
    ren A.AbsurdP{} (Dom info (_, a)) | visible info = Dom info ("()", a)
    -- Andreas, 2013-03-13: inserted the following line in the hope to fix issue 819
    -- but it does not do the job, instead, it puts a lot of "_"s
    -- instead of more sensible names into error messages.
    -- ren A.WildP{}  (Dom info (_, a)) | visible info = Dom info ("_", a)
    ren A.PatternSynP{} _ = __IMPOSSIBLE__  -- ensure there are no syns left
    -- Andreas, 2016-05-10, issue 1848: if context variable has no name, call it "x"
    ren _ (Dom info (x, a)) | visible info && isNoName x =
      Dom info (stringToArgName "x", a)
    ren _ a = a
>>>>>>> aa9b0be3

useOriginFrom :: (LensOrigin a, LensOrigin b) => [a] -> [b] -> [a]
useOriginFrom = zipWith $ \x y -> setOrigin (getOrigin y) x

-- | Are there any untyped user patterns left?
noProblemRest :: Problem -> Bool
noProblemRest (Problem _ _ _ (ProblemRest ps _)) = null ps

-- | Construct an initial 'split' 'Problem' from user patterns.
--   Example:
--   @
--
--      Case : {A : Set} → Maybe A → Set → Set → Set
--      Case nothing  B C = B
--      Case (just _) B C = C
--
--      sample : {A : Set} (m : Maybe A) → Case m Bool (Maybe A → Bool)
--      sample (just a) (just b) = true
--      sample (just a) nothing  = false
--      sample nothing           = true
--   @
--   The problem generated for the first clause of @sample@
--   with patterns @just a, just b@ would be:
--   @
--      problemInPat  = ["_", "just a"]
--      problemOutPat = ["A", "m"]
--      problemTel    = [A : Set, m : Maybe A]
--      problemRest   =
--        restPats    = ["just b"]
--        restType    = "Case m Bool (Maybe A -> Bool)"
--   @

problemFromPats :: [NamedArg A.Pattern] -- ^ The user patterns.
  -> Type            -- ^ The type the user patterns eliminate.
  -> TCM Problem     -- ^ The initial problem constructed from the user patterns.
problemFromPats ps0 a = do
  -- Andreas, 2017-01-18, issue #819: We set all A.WildP origins to Inserted
  -- in order to guide the pattern printer to discard variable names it made up.
  let ps = (`mapNamedArgPattern` ps0) $ \case
        p | A.WildP{} <- namedArg p -> setOrigin Inserted p
        p -> p
  -- For the initial problem, do not insert trailing implicits.
  -- This has the effect of not including trailing hidden domains in the problem telescope.
  -- In all later call to insertImplicitPatterns, we can then use ExpandLast.
  -- Ulf, 2016-04-25: Actually we do need to ExpandLast because where blocks
  -- need the implicits.
  ps <- insertImplicitPatternsT ExpandLast ps a
  reportSDoc "tc.lhs.imp" 20 $
    text "insertImplicitPatternsT returned" <+> fsep (map prettyA ps)

  -- Redo the telView, in order to *not* normalize the clause type further than necessary.
  -- (See issue 734.)
  TelV tel0 b  <- telViewUpToPath (length ps) a
  let gamma     = useNamesFromPattern ps tel0
      as        = telToList gamma
      (ps1,ps2) = splitAt (size as) ps
      -- now (gamma -> b) = a and |gamma| = |ps1|
      pr        = ProblemRest ps2 $ defaultArg b

      -- internal patterns start as all variables
  let ips = teleNamedArgs gamma `useOriginFrom` ps

      -- the initial problem for starting the splitting
      problem  = Problem ps1 ips gamma pr :: Problem
  reportSDoc "tc.lhs.problem" 10 $
    vcat [ text "checking lhs -- generated an initial split problem:"
         , nest 2 $ vcat
           [ text "ps    =" <+> fsep (map prettyA ps)
           , text "a     =" <+> prettyTCM a
           , text "xs    =" <+> text (show $ map (fst . unDom) as)
           , text "ps1   =" <+> fsep (map prettyA ps1)
        -- , text "ips   =" <+> prettyTCM ips  -- no prettyTCM instance
           , text "gamma =" <+> prettyTCM gamma
           , text "ps2   =" <+> fsep (map prettyA ps2)
           , text "b     =" <+> addContext gamma (prettyTCM b)
           ]
         ]
  return problem

-- | Try to move patterns from the problem rest into the problem.
--   Possible if type of problem rest has been updated to a function type.
updateProblemRest_ :: Problem -> TCM (Nat, Problem)
updateProblemRest_ p@(Problem ps0 qs0 tel0 (ProblemRest ps a)) = do
      ps <- insertImplicitPatternsT ExpandLast ps $ unArg a
      reportSDoc "tc.lhs.imp" 20 $
        text "insertImplicitPatternsT returned" <+> fsep (map prettyA ps)
      -- (Issue 734: Do only the necessary telView to preserve clause types as much as possible.)
      TelV tel b   <- telViewUpToPath (length ps) $ unArg a
      let gamma     = useNamesFromPattern ps tel
          as        = telToList gamma
          (ps1,ps2) = splitAt (size as) ps
          tel1      = telFromList $ telToList tel0 ++ as
          pr        = ProblemRest ps2 (a $> b)
          qs1       = teleNamedArgs gamma `useOriginFrom` ps
          n         = size as
      reportSDoc "tc.lhs.problem" 10 $ addContext tel0 $ vcat
        [ text "checking lhs -- updated split problem:"
        , nest 2 $ vcat
          [ text "ps    =" <+> fsep (map prettyA ps)
          , text "a     =" <+> prettyTCM a
          , text "xs    =" <+> text (show $ map (fst . unDom) as)
          , text "ps1   =" <+> fsep (map prettyA ps1)
          , text "gamma =" <+> prettyTCM gamma
          , text "ps2   =" <+> fsep (map prettyA ps2)
          , text "b     =" <+> addContext gamma (prettyTCM b)
          ]
        ]
      return $ (n,) $ Problem (ps0 ++ ps1) (applySubst (raiseS n) qs0 ++ qs1) tel1 pr

updateProblemRest :: LHSState -> TCM LHSState
updateProblemRest st@LHSState { lhsProblem = p } = do
  (n, p') <- updateProblemRest_ p
  if (n == 0) then return st else do
    let tau = raiseS n
    return $ LHSState
      { lhsProblem = p'
      , lhsDPI     = applyPatSubst tau (lhsDPI st)
      , lhsPartialSplit = lhsPartialSplit st
      }<|MERGE_RESOLUTION|>--- conflicted
+++ resolved
@@ -20,7 +20,7 @@
 import Agda.TypeChecking.Rules.LHS.Problem
 import Agda.TypeChecking.Rules.LHS.Implicit
 
-import Agda.Utils.Functor (($>))
+import Agda.Utils.Functor
 import Agda.Utils.Size
 import Agda.Utils.Permutation
 
@@ -33,33 +33,19 @@
 useNamesFromPattern ps = telFromList . zipWith ren (map namedArg ps ++ repeat dummy) . telToList
   where
     dummy = A.WildP __IMPOSSIBLE__
-<<<<<<< HEAD
-    ren (A.VarP x) !dom | notHidden (domInfo dom) && not (isNoName x) =
-      (\(_,a) -> (nameToArgName x,a)) <$> dom
-    ren A.AbsurdP{} !dom | notHidden (domInfo dom) = (\ (_,a) -> ("()",a)) <$> dom
-    -- Andreas, 2013-03-13: inserted the following line in the hope to fix issue 819
-    -- but it does not do the job, instead, it puts a lot of "_"s
-    -- instead of more sensible names into error messages.
-    -- ren A.WildP{}  (Dom info (_, a)) | notHidden info = Dom info ("_", a)
-    ren A.PatternSynP{} !_ = __IMPOSSIBLE__  -- ensure there are no syns left
-    -- Andreas, 2016-05-10, issue 1848: if context variable has no name, call it "x"
-    ren _ !dom | notHidden (domInfo dom) && isNoName (fst (unDom dom)) =
-      (\ (_,a) -> (stringToArgName "x",a)) <$> dom
-    ren _ !a = a
-=======
-    ren (A.VarP x) (Dom info (_, a)) | visible info && not (isNoName x) =
-      Dom info (nameToArgName x, a)
-    ren A.AbsurdP{} (Dom info (_, a)) | visible info = Dom info ("()", a)
+    ren (A.VarP x) !dom | visible (domInfo dom) && not (isNoName x) =
+      dom <&> \ (_, a) -> (nameToArgName x, a)
+    ren A.AbsurdP{} !dom | visible (domInfo dom) =
+      dom <&> \ (_, a) -> ("()", a)
     -- Andreas, 2013-03-13: inserted the following line in the hope to fix issue 819
     -- but it does not do the job, instead, it puts a lot of "_"s
     -- instead of more sensible names into error messages.
     -- ren A.WildP{}  (Dom info (_, a)) | visible info = Dom info ("_", a)
-    ren A.PatternSynP{} _ = __IMPOSSIBLE__  -- ensure there are no syns left
+    ren A.PatternSynP{} !_ = __IMPOSSIBLE__  -- ensure there are no syns left
     -- Andreas, 2016-05-10, issue 1848: if context variable has no name, call it "x"
-    ren _ (Dom info (x, a)) | visible info && isNoName x =
-      Dom info (stringToArgName "x", a)
-    ren _ a = a
->>>>>>> aa9b0be3
+    ren _ !dom | visible (domInfo dom) && isNoName (fst (unDom dom)) =
+      dom <&> \ (_, a) -> (stringToArgName "x", a)
+    ren _ !a = a
 
 useOriginFrom :: (LensOrigin a, LensOrigin b) => [a] -> [b] -> [a]
 useOriginFrom = zipWith $ \x y -> setOrigin (getOrigin y) x
