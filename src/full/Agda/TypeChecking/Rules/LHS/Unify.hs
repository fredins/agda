--- conflicted
+++ resolved
@@ -451,11 +451,6 @@
   --guard $ null $ allFreeVars x `IntSet.intersection` IntSet.fromAscList [0..k-1]
   return $ raise (-n) x
 
-<<<<<<< HEAD
-isEtaVar :: Term -> Type -> TCM (Maybe Int)
-isEtaVar u a = runMaybeT $ isEtaVarG u a Nothing []
-  where
-=======
 -- | Checks whether the given term (of the given type) is beta-eta-equivalent
 --   to a variable. Returns just the de Bruijn-index of the variable if it is,
 --   or nothing otherwise.
@@ -465,7 +460,6 @@
     -- Checks whether the term u (of type a) is beta-eta-equivalent to
     -- `Var i es`, and returns i if it is. If the argument mi is `Just i'`,
     -- then i and i' are also required to be equal (else Nothing is returned).
->>>>>>> 97c5415e
     isEtaVarG :: Term -> Type -> Maybe Int -> [Elim' Int] -> MaybeT TCM Int
     isEtaVarG u a mi es = do
       (u, a) <- liftTCM $ reduce (u, a)
@@ -499,12 +493,9 @@
           (-1+) <$> isEtaVarG u' a' mi' es'
         _ -> mzero
 
-<<<<<<< HEAD
-=======
     -- `areEtaVarElims u a es es'` checks whether the given elims es (as applied
     -- to the term u of type a) are beta-eta-equal to either projections or
     -- variables with de Bruijn indices given by es'.
->>>>>>> 97c5415e
     areEtaVarElims :: Term -> Type -> Elims -> [Elim' Int] -> MaybeT TCM ()
     areEtaVarElims u a []    []    = return ()
     areEtaVarElims u a []    (_:_) = mzero
@@ -514,17 +505,12 @@
       a       <- liftTCM $ reduce a
       (_, fa) <- MaybeT $ projectTyped u a f
       areEtaVarElims (u `applyE` [Proj f]) fa es es'
-<<<<<<< HEAD
-    areEtaVarElims u a (Proj  _ : _ ) (Apply _ : _  ) = __IMPOSSIBLE__
-    areEtaVarElims u a (Apply _ : _ ) (Proj  _ : _  ) = __IMPOSSIBLE__
-=======
     -- These two cases can occur only when we're looking at two different
     -- variables (i.e. one of function type and the other of record type) so
     -- it's definitely not the variable we're looking for (or someone is playing
     -- Jedi mind tricks on us)
     areEtaVarElims u a (Proj  _ : _ ) (Apply _ : _  ) = mzero
     areEtaVarElims u a (Apply _ : _ ) (Proj  _ : _  ) = mzero
->>>>>>> 97c5415e
     areEtaVarElims u a (Apply v : es) (Apply i : es') = do
       ifNotPiType a (const mzero) $ \dom cod -> do
       _ <- isEtaVarG (unArg v) (unDom dom) (Just $ unArg i) []
