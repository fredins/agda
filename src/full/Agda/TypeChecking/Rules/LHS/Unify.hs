--- conflicted
+++ resolved
@@ -591,80 +591,6 @@
   guard $ getAll $ runFree (All . (>= n)) IgnoreNot x
   return $ raise (-n) x
 
-<<<<<<< HEAD
--- | Checks whether the given term (of the given type) is beta-eta-equivalent
---   to a variable. Returns just the de Bruijn-index of the variable if it is,
---   or nothing otherwise.
-isEtaVar :: Term -> Type -> TCM (Maybe Int)
-isEtaVar u a = runMaybeT $ isEtaVarG u a Nothing []
-  where
-    -- Checks whether the term u (of type a) is beta-eta-equivalent to
-    -- `Var i es`, and returns i if it is. If the argument mi is `Just i'`,
-    -- then i and i' are also required to be equal (else Nothing is returned).
-    isEtaVarG :: Term -> Type -> Maybe Int -> [Elim' Int] -> MaybeT TCM Int
-    isEtaVarG u a mi es = do
-      (u, a) <- liftTCM $ reduce (u, a)
-      liftTCM $ reportSDoc "tc.lhs.unify" 80 $ text "isEtaVarG" <+> nest 2 (sep
-        [ text "u  = " <+> text (show u)
-        , text "a  = " <+> prettyTCM a
-        , text "mi = " <+> text (show mi)
-        , text "es = " <+> prettyList (map (text . show) es)
-        ])
-      case (ignoreSharing u, ignoreSharing $ unEl a) of
-        (Var i' es', _) -> do
-          guard $ mi == (i' <$ mi)
-          b <- liftTCM $ typeOfBV i'
-          areEtaVarElims (var i') b es' es
-          return i'
-        (_, Def d pars) -> do
-          guard =<< do liftTCM $ isEtaRecord d
-          fs <- liftTCM $ map unArg . recFields . theDef <$> getConstInfo d
-          is <- forM fs $ \f -> do
-            let o = ProjSystem
-            (_, _, fa) <- MaybeT $ projectTyped u a o f
-            isEtaVarG (u `applyE` [Proj o f]) fa mi (es ++ [Proj o f])
-          case (mi, is) of
-            (Just i, _)     -> return i
-            (Nothing, [])   -> mzero
-            (Nothing, i:is) -> guard (all (==i) is) >> return i
-        (_, Pi dom cod) -> addContext dom $ do
-          let u'  = raise 1 u `apply` [argFromDom dom $> var 0]
-              a'  = absBody cod
-              mi' = fmap (+1) mi
-              es' = (fmap . fmap) (+1) es ++ [Apply $ argFromDom dom $> 0]
-          (-1+) <$> isEtaVarG u' a' mi' es'
-        _ -> mzero
-
-    -- `areEtaVarElims u a es es'` checks whether the given elims es (as applied
-    -- to the term u of type a) are beta-eta-equal to either projections or
-    -- variables with de Bruijn indices given by es'.
-    areEtaVarElims :: Term -> Type -> Elims -> [Elim' Int] -> MaybeT TCM ()
-    areEtaVarElims u a []    []    = return ()
-    areEtaVarElims u a []    (_:_) = mzero
-    areEtaVarElims u a (_:_) []    = mzero
-    areEtaVarElims u a (Proj o f : es) (Proj _ f' : es') = do
-      guard $ f == f'
-      a       <- liftTCM $ reduce a
-      (_, _, fa) <- MaybeT $ projectTyped u a o f
-      areEtaVarElims (u `applyE` [Proj o f]) fa es es'
-    -- These two cases can occur only when we're looking at two different
-    -- variables (i.e. one of function type and the other of record type) so
-    -- it's definitely not the variable we're looking for (or someone is playing
-    -- Jedi mind tricks on us)
-    areEtaVarElims u a (Proj{} : _ ) (Apply _ : _  ) = mzero
-    areEtaVarElims u a (Apply _ : _ ) (Proj{} : _  ) = mzero
-    areEtaVarElims u a (Proj{} : _ ) (IApply{} : _  ) = mzero
-    areEtaVarElims u a (IApply{} : _ ) (Proj{} : _  ) = mzero
-    areEtaVarElims u a (Apply  _ : _ ) (IApply{} : _  ) = mzero
-    areEtaVarElims u a (IApply{} : _ ) (Apply  _ : _  ) = mzero
-    areEtaVarElims u a (IApply{} : _) (IApply{} : _) = __IMPOSSIBLE__ -- TODO Andrea: not actually impossible, should be done like Apply
-    areEtaVarElims u a (Apply v : es) (Apply i : es') = do
-      ifNotPiType a (const mzero) $ \dom cod -> do
-      _ <- isEtaVarG (unArg v) (unDom dom) (Just $ unArg i) []
-      areEtaVarElims (u `apply` [fmap var i]) (cod `absApp` var (unArg i)) es es'
-
-=======
->>>>>>> 489ef788
 findFlexible :: Int -> FlexibleVars -> Maybe (FlexibleVar Nat)
 findFlexible i flex =
   let flex'      = map flexVar flex
