--- conflicted
+++ resolved
@@ -43,36 +43,6 @@
     ]
   execWriterT $ asPatterns as ps es
 
-<<<<<<< HEAD
--- ProjT stores the type of the projected field.
-data ElimType = ProjT Type | ArgT Type
-
-instance PrettyTCM ElimType where
-  prettyTCM (ProjT a) = text "." <> prettyTCM a
-  prettyTCM (ArgT a)  = prettyTCM a
-
--- prerequisite: no IApply elims
-smashType :: Type -> Term -> Elims -> TCM [ElimType]
-smashType a _ [] = return []
-smashType a self (e : es) =
-  case e of
-    Apply v -> do
-      TelV (ExtendTel a (Abs x EmptyTel)) b' <- telViewUpToPath 1 =<< reduce a
-      let b = Abs x b'
-      (ArgT (unDom a) :) <$> smashType (absApp b $ unArg v) (self `applyE` [e]) es
-    Proj o f -> do
-      a <- reduce a
-      Just (_, self, a) <- projectTyped self a o f
-      (ProjT a :) <$> smashType a self es
-    IApply{} -> __IMPOSSIBLE__
-
-smashTel :: Telescope -> [Term] -> [Type]
-smashTel _ []                       = []
-smashTel (ExtendTel a tel) (v : vs) = unDom a : smashTel (absApp tel v) vs
-smashTel EmptyTel{} (_:_)           = __IMPOSSIBLE__
-
-=======
->>>>>>> dea698f4
 asPatterns :: [ElimType] -> [NamedArg A.Pattern] -> [Elim] -> WriterT [AsBinding] TCM ()
 asPatterns _ [] _ = return ()
 asPatterns (ProjT _ a : as) (p : ps) (Proj{} : vs) = do
@@ -117,26 +87,4 @@
   TelV tel _ <- telView ca
   let as = fromMaybe __IMPOSSIBLE__ $ typeArgsWithTel tel $ map unArg args
   return (d, c, tel, as, args)
-<<<<<<< HEAD
-conPattern _ _ = __IMPOSSIBLE__
-
-noAsPatterns :: A.Pattern -> Bool
-noAsPatterns p =
-  case p of
-    A.AsP{}         -> False
-    A.ConP _ _ ps   -> noArgAsPats ps
-    A.DefP _ _ ps   -> noArgAsPats ps
-    A.RecP _ fs     -> all (Fold.all noAsPatterns) fs
-    A.VarP{}        -> True
-    A.ProjP{}       -> True
-    A.WildP{}       -> True
-    A.DotP{}        -> True
-    A.EqualP{}      -> True
-    A.AbsurdP{}     -> True
-    A.LitP{}        -> True
-    A.PatternSynP{} -> __IMPOSSIBLE__
-  where
-    noArgAsPats = all (noAsPatterns . namedArg)
-=======
-conPattern _ _ = __IMPOSSIBLE__
->>>>>>> dea698f4
+conPattern _ _ = __IMPOSSIBLE__