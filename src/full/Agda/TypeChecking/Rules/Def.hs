{-# LANGUAGE CPP                      #-}
{-# LANGUAGE NondecreasingIndentation #-}

module Agda.TypeChecking.Rules.Def where

<<<<<<< HEAD
import Prelude hiding (mapM)
import Control.Arrow ((***),first,second)
=======
import Prelude hiding (mapM, null)
import Control.Arrow ((***))
>>>>>>> bdb72739
import Control.Monad.State hiding (forM, mapM)
import Control.Monad.Reader hiding (forM, mapM)

import Data.Function
import qualified Data.List as List
import Data.Maybe
import Data.Traversable (Traversable, traverse, forM, mapM)
import qualified Data.Set as Set

import Agda.Syntax.Common
import qualified Agda.Syntax.Concrete as C
import Agda.Syntax.Concrete (exprFieldA)
import Agda.Syntax.Position
import Agda.Syntax.Abstract.Pattern as A
import qualified Agda.Syntax.Abstract as A
import qualified Agda.Syntax.Abstract.Views as A
import Agda.Syntax.Internal as I
import Agda.Syntax.Internal.Pattern as I
import qualified Agda.Syntax.Info as Info
import Agda.Syntax.Fixity
import Agda.Syntax.Translation.InternalToAbstract
import Agda.Syntax.Info

import Agda.TypeChecking.Monad
import Agda.TypeChecking.Monad.Builtin
import qualified Agda.TypeChecking.Monad.Benchmark as Bench

import Agda.TypeChecking.Constraints
import Agda.TypeChecking.Conversion
import Agda.TypeChecking.MetaVars
import Agda.TypeChecking.Reduce
import Agda.TypeChecking.Patterns.Abstract (expandPatternSynonyms)
import Agda.TypeChecking.Pretty
import Agda.TypeChecking.Substitute
import Agda.TypeChecking.Free
import Agda.TypeChecking.CheckInternal (checkType, inferSort)
import Agda.TypeChecking.With
import Agda.TypeChecking.Telescope
import Agda.TypeChecking.Injectivity
import Agda.TypeChecking.Irrelevance
import Agda.TypeChecking.SizedTypes.Solve
import Agda.TypeChecking.RecordPatterns
import Agda.TypeChecking.Records
import Agda.TypeChecking.CompiledClause (CompiledClauses'(..))
import Agda.TypeChecking.CompiledClause.Compile
import Agda.TypeChecking.Primitive hiding (Nat)

import Agda.TypeChecking.Rules.Term                ( checkExpr, inferExpr, inferExprForWith, checkDontExpandLast, checkTelescope )
import Agda.TypeChecking.Rules.LHS                 ( checkLeftHandSide, LHSResult(..), bindAsPatterns )
import Agda.TypeChecking.Rules.LHS.Problem         ( AsBinding(..) )
import {-# SOURCE #-} Agda.TypeChecking.Rules.Decl ( checkDecls )

import Agda.Utils.Except ( MonadError(catchError, throwError) )
import Agda.Utils.Functor
import Agda.Utils.Lens
import Agda.Utils.List
import Agda.Utils.Maybe ( whenNothing )
import Agda.Utils.Monad
import Agda.Utils.Null
import Agda.Utils.Permutation
import Agda.Utils.Pretty ( prettyShow )
import qualified Agda.Utils.Pretty as P
import Agda.Utils.Size

#include "undefined.h"
import Agda.Utils.Impossible

---------------------------------------------------------------------------
-- * Definitions by pattern matching
---------------------------------------------------------------------------

checkFunDef :: Delayed -> Info.DefInfo -> QName -> [A.Clause] -> TCM ()
checkFunDef delayed i name cs = do
        -- Get the type and relevance of the function
        t    <- typeOfConst name
        info  <- flip setRelevance defaultArgInfo <$> relOfConst name
        case isAlias cs t of
          Just (e, mc, x) ->
            traceCall (CheckFunDef (getRange i) (qnameName name) cs) $ do
              -- Andreas, 2012-11-22: if the alias is in an abstract block
              -- it has been frozen.  We unfreeze it to enable type inference.
              -- See issue 729.
              whenM (isFrozen x) $ unfreezeMeta x
              checkAlias t info delayed i name e mc
          _ -> checkFunDef' t info delayed Nothing Nothing i name cs

        -- If it's a macro check that it ends in Term → TC ⊤
        ismacro <- isMacro . theDef <$> getConstInfo name
        when (ismacro || Info.defMacro i == MacroDef) $ checkMacroType t

checkMacroType :: Type -> TCM ()
checkMacroType t = do
  t' <- normalise t
  TelV tel tr <- telView t'

  let telList = telToList tel
      resType = abstract (telFromList (drop (length telList - 1) telList)) tr
  expectedType <- el primAgdaTerm --> el (primAgdaTCM <#> primLevelZero <@> primUnit)
  equalType resType expectedType
    `catchError` \ _ -> typeError . GenericDocError =<< sep [ text "Result type of a macro must be"
                                                            , nest 2 $ prettyTCM expectedType ]

-- | A single clause without arguments and without type signature is an alias.
isAlias :: [A.Clause] -> Type -> Maybe (A.Expr, Maybe C.Expr, MetaId)
isAlias cs t =
        case trivialClause cs of
          -- if we have just one clause without pattern matching and
          -- without a type signature, then infer, to allow
          -- "aliases" for things starting with hidden abstractions
          Just (e, mc) | Just x <- isMeta (ignoreSharing $ unEl t) -> Just (e, mc, x)
          _ -> Nothing
  where
    isMeta (MetaV x _) = Just x
    isMeta _           = Nothing
    trivialClause [A.Clause (A.LHS i (A.LHSHead f [])) _ _ (A.RHS e mc) [] _] = Just (e, mc)
    trivialClause _ = Nothing

-- | Check a trivial definition of the form @f = e@
checkAlias :: Type -> ArgInfo -> Delayed -> Info.DefInfo -> QName -> A.Expr -> Maybe C.Expr -> TCM ()
checkAlias t' ai delayed i name e mc = atClause name 0 (A.RHS e mc) $ do
  reportSDoc "tc.def.alias" 10 $ text "checkAlias" <+> vcat
    [ text (prettyShow name) <+> colon  <+> prettyTCM t'
    , text (prettyShow name) <+> equals <+> prettyTCM e
    ]

{-
  -- Infer the type of the rhs
  (v, t) <- applyRelevanceToContext (getRelevance ai) $
                                    inferOrCheck e (Just t')
  -- v <- coerce v t t'
-}

  -- Infer the type of the rhs
  v <- applyRelevanceToContext (getRelevance ai) $ checkDontExpandLast e t'
  let t = t'

  reportSDoc "tc.def.alias" 20 $ text "checkAlias: finished checking"

  solveSizeConstraints DontDefaultToInfty

  v <- instantiateFull v  -- if we omit this, we loop (stdlib: Relation.Binary.Sum)
    -- or the termination checker might stumble over levels in sorts
    -- that cannot be converted to expressions without the level built-ins
    -- (test/succeed/Issue655.agda)

  -- compute body modification for irrelevant definitions, see issue 610
  let bodyMod = case getRelevance ai of
        Irrelevant -> dontCare
        _          -> id

  -- Add the definition
  addConstant name $ defaultDefn ai name t
                   $ set funMacro (Info.defMacro i == MacroDef) $
                     emptyFunction
                      { funClauses = [ Clause  -- trivial clause @name = v@
                          { clauseLHSRange  = getRange i
                          , clauseFullRange = getRange i
                          , clauseTel       = EmptyTel
                          , namedClausePats = []
                          , clauseBody      = Just $ bodyMod v
                          , clauseType      = Just $ Arg ai t
                          , clauseCatchall  = False
                          , clauseUnreachable = Just False
                          } ]
                      , funCompiled = Just $ Done [] $ bodyMod v
                      , funDelayed  = delayed
                      , funAbstr    = Info.defAbstract i
                      }

  -- Andreas, 2017-01-01, issue #2372:
  -- Add the definition to the instance table, if needed, to update its type.
  when (Info.defInstance i == InstanceDef) $ do
    addTypedInstance name t

  reportSDoc "tc.def.alias" 20 $ text "checkAlias: leaving"


-- | Type check a definition by pattern matching.
checkFunDef' :: Type             -- ^ the type we expect the function to have
             -> ArgInfo        -- ^ is it irrelevant (for instance)
             -> Delayed          -- ^ are the clauses delayed (not unfolded willy-nilly)
             -> Maybe ExtLamInfo -- ^ does the definition come from an extended lambda
                                 --   (if so, we need to know some stuff about lambda-lifted args)
             -> Maybe QName      -- ^ is it a with function (if so, what's the name of the parent function)
             -> Info.DefInfo     -- ^ range info
             -> QName            -- ^ the name of the function
             -> [A.Clause]       -- ^ the clauses to check
             -> TCM ()
checkFunDef' t ai delayed extlam with i name cs =
  checkFunDefS t ai delayed extlam with i name Nothing cs

-- | Type check a definition by pattern matching.
checkFunDefS :: Type             -- ^ the type we expect the function to have
             -> ArgInfo        -- ^ is it irrelevant (for instance)
             -> Delayed          -- ^ are the clauses delayed (not unfolded willy-nilly)
             -> Maybe ExtLamInfo -- ^ does the definition come from an extended lambda
                                 --   (if so, we need to know some stuff about lambda-lifted args)
             -> Maybe QName      -- ^ is it a with function (if so, what's the name of the parent function)
             -> Info.DefInfo     -- ^ range info
             -> QName            -- ^ the name of the function
             -> Maybe Substitution -- ^ substitution (from with abstraction) that needs to be applied to module parameters
             -> [A.Clause]       -- ^ the clauses to check
             -> TCM ()
checkFunDefS t ai delayed extlam with i name withSub cs = do

    traceCall (CheckFunDef (getRange i) (qnameName name) cs) $ do   -- TODO!! (qnameName)
        reportSDoc "tc.def.fun" 10 $
          sep [ text "checking body of" <+> prettyTCM name
              , nest 2 $ text ":" <+> prettyTCM t
              , nest 2 $ text "full type:" <+> (prettyTCM . defType =<< getConstInfo name)
              ]

        reportSDoc "tc.def.fun" 70 $
          sep $ [ text "clauses:" ] ++ map (nest 2 . text . show . A.deepUnscope) cs

        cs <- return $ map A.lhsToSpine cs

        reportSDoc "tc.def.fun" 70 $
          sep $ [ text "spine clauses:" ] ++ map (nest 2 . text . show . A.deepUnscope) cs

        -- Ensure that all clauses have the same number of trailing hidden patterns
        -- This is necessary since trailing implicits are no longer eagerly inserted.
        -- Andreas, 2013-10-13
        -- Since we have flexible function arity, it is no longer necessary
        -- to patch clauses to same arity
        -- cs <- trailingImplicits t cs

        canBeSystem <- do
          let pss = map (A.spLhsPats . A.clauseLHS) cs
          return $! null [ () | ps <- pss, A.ConP{} <- map (namedThing . unArg) ps]

        -- Check the clauses
        cs <- traceCall NoHighlighting $ do -- To avoid flicker.
          forM (zip cs [0..]) $ \ (c, clauseNo) -> do
            atClause name clauseNo (A.clauseRHS c) $ do
              (c,b) <- applyRelevanceToContext (getRelevance ai) $ do
                checkClause t withSub c
              -- Andreas, 2013-11-23 do not solve size constraints here yet
              -- in case we are checking the body of an extended lambda.
              -- 2014-04-24: The size solver requires each clause to be
              -- checked individually, since otherwise we get constraints
              -- in typing contexts which are not prefixes of each other.
              whenNothing extlam $ solveSizeConstraints DontDefaultToInfty
              -- Andreas, 2013-10-27 add clause as soon it is type-checked
              -- TODO: instantiateFull?
              inTopContext $ addClauses name [c]
              return (c,b)

        (cs,isOneIxs) <- return $ (second (List.nub . concat) . unzip) cs

        let isSystem = not . null $ isOneIxs
        when isSystem $ unless canBeSystem $
          typeError $ GenericError "no actual pattern matching in systems!"


        reportSDoc "tc.def.fun" 70 $ inTopContext $ do
          sep $ [ text "checked clauses:" ] ++ map (nest 2 . text . show) cs

        -- After checking, remove the clauses again.
        -- (Otherwise, @checkInjectivity@ loops for issue 801).
        modifyFunClauses name (const [])

        reportSDoc "tc.cc" 25 $ inTopContext $ do
          sep [ text "clauses before injectivity test"
              , nest 2 $ prettyTCM $ map (QNamed name) cs  -- broken, reify (QNamed n cl) expect cl to live at top level
              ]
        reportSDoc "tc.cc" 60 $ inTopContext $ do
          sep [ text "raw clauses: "
              , nest 2 $ sep $ map (text . show . QNamed name) cs
              ]


        -- Systems have their own coverage and "coherence" check, we
        -- also add an absurd clause for the cases not needed.
        (cs,sys) <- if not isSystem then return (cs, Nothing) else do
                 fullType <- flip abstract t <$> getContextTelescope
                 sys <- inTopContext $ checkSystemCoverage name isOneIxs fullType cs
                 tel <- getContextTelescope
                 let c = Clause
                       { clauseFullRange = noRange
                       , clauseLHSRange  = noRange
                       , clauseTel = tel
                       , namedClausePats = teleNamedArgs tel
                       , clauseBody = Nothing
                       , clauseType = Just (defaultArg t)
                       , clauseCatchall = False
                       , clauseUnreachable = Just False
                       }
                 return (cs ++ [c], Just sys)

        -- Annotate the clauses with which arguments are actually used.
        cs <- instantiateFull {- =<< mapM rebindClause -} cs
        -- Andreas, 2010-11-12
        -- rebindClause is the identity, and instantiateFull eta-contracts
        -- removing this eta-contraction fixes issue 361
        -- however, Data.Star.Decoration.gmapAll no longer type-checks
        -- possibly due to missing eta-contraction!?

        -- Check if the function is injective.
        -- Andreas, 2015-07-01 we do it here in order to resolve metas
        -- in mutual definitions, e.g. the U/El definition in succeed/Issue439.agda
        -- We do it again for the mutual block after polarity analysis, see Rules.Decl.
        reportSLn "tc.inj.def" 20 $ "checkFunDef': checking injectivity..."
        inv <- Bench.billTo [Bench.Injectivity] $
          checkInjectivity name cs

        reportSDoc "tc.cc" 15 $ inTopContext $ do
          sep [ text "clauses before compilation"
              , nest 2 $ sep $ map (prettyTCM . QNamed name) cs
              ]

        reportSDoc "tc.cc.raw" 15 $ do
          sep [ text "clauses before compilation"
              , nest 2 $ sep $ map (text . show) cs
              ]

        -- add clauses for the coverage checker (needs to reduce)
        inTopContext $ addClauses name cs

        fullType <- flip telePi t <$> getContextTelescope

        -- Coverage check and compile the clauses
        cc <- Bench.billTo [Bench.Coverage] $
          inTopContext $ compileClauses (if isSystem then Nothing else (Just (name, fullType)))
                                        cs

        reportSDoc "tc.cc" 60 $ inTopContext $ do
          sep [ text "compiled clauses of" <+> prettyTCM name
              , nest 2 $ text (show cc)
              ]

        -- The macro tag might be on the type signature
        ismacro <- isMacro . theDef <$> getConstInfo name

        -- Add the definition
        inTopContext $ addConstant name =<< do
          -- If there was a pragma for this definition, we can set the
          -- funTerminates field directly.
          useTerPragma $ defaultDefn ai name fullType $
             set funMacro (ismacro || Info.defMacro i == MacroDef) $
             emptyFunction
             { funClauses        = cs
             , funCompiled       = Just cc
             , funDelayed        = delayed
             , funInv            = inv
             , funAbstr          = Info.defAbstract i
             , funExtLam         = (\ e -> e { extLamSys = sys }) <$> extlam
             , funWith           = with
             , funCopatternLHS   = isCopatternLHS cs
             }

        reportSDoc "tc.def.fun" 10 $ do
          sep [ text "added " <+> prettyTCM name <+> text ":"
              , nest 2 $ prettyTCM . defType =<< getConstInfo name
              ]

-- | Set 'funTerminates' according to termination info in 'TCEnv',
--   which comes from a possible termination pragma.
useTerPragma :: Definition -> TCM Definition
useTerPragma def@Defn{ defName = name, theDef = fun@Function{}} = do
  tc <- asks envTerminationCheck
  let terminates = case tc of
        NonTerminating -> Just False
        Terminating    -> Just True
        _              -> Nothing
  reportSLn "tc.fundef" 30 $ unlines $
    [ "funTerminates of " ++ prettyShow name ++ " set to " ++ show terminates
    , "  tc = " ++ show tc
    ]
  return $ def { theDef = fun { funTerminates = terminates }}
useTerPragma def = return def


-- | Insert some with-patterns into the with-clauses LHS of the given RHS.
-- (Used for @rewrite@.)
insertPatterns :: [A.Pattern] -> A.RHS -> A.RHS
insertPatterns pats = \case
  A.WithRHS aux es cs -> A.WithRHS aux es $ for cs $
    \ (A.Clause (A.LHS info core)                              dots sdots rhs                       ds catchall) ->
       A.Clause (A.LHS info (insertPatternsLHSCore pats core)) dots sdots (insertPatterns pats rhs) ds catchall
  A.RewriteRHS qes rhs wh -> A.RewriteRHS qes (insertPatterns pats rhs) wh
  rhs@A.AbsurdRHS -> rhs
  rhs@A.RHS{}     -> rhs

-- | Insert with-patterns before the trailing with patterns.
-- If there are none, append the with-patterns.
insertPatternsLHSCore :: [A.Pattern] -> A.LHSCore -> A.LHSCore
insertPatternsLHSCore pats = \case
  A.LHSWith core wps [] -> A.LHSWith core (pats ++ wps) []
  core                  -> A.LHSWith core pats []

-- | Parameters for creating a @with@-function.
data WithFunctionProblem
  = NoWithFunction
  | WithFunction
    { wfParentName :: QName                -- ^ Parent function name.
    , wfName       :: QName                -- ^ With function name.
    , wfParentType :: Type                 -- ^ Type of the parent function.
    , wfParentTel  :: Telescope            -- ^ Context of the parent patterns.
    , wfBeforeTel  :: Telescope            -- ^ Types of arguments to the with function before the with expressions (needed vars).
    , wfAfterTel   :: Telescope            -- ^ Types of arguments to the with function after the with expressions (unneeded vars).
    , wfExprs      :: [Term]               -- ^ With and rewrite expressions.
    , wfExprTypes  :: [EqualityView]       -- ^ Types of the with and rewrite expressions.
    , wfRHSType    :: Type                 -- ^ Type of the right hand side.
    , wfParentPats :: [NamedArg DeBruijnPattern] -- ^ Parent patterns.
    , wfParentParams :: Nat                -- ^ Number of module parameters in parent patterns
    , wfPermSplit  :: Permutation          -- ^ Permutation resulting from splitting the telescope into needed and unneeded vars.
    , wfPermParent :: Permutation          -- ^ Permutation reordering the variables in the parent pattern.
    , wfPermFinal  :: Permutation          -- ^ Final permutation (including permutation for the parent clause).
    , wfClauses    :: [A.Clause]           -- ^ The given clauses for the with function
    }

checkSystemCoverage
  :: QName
  -> [Int]
  -> Type
  -> [Clause]
  -> TCM System
checkSystemCoverage f [n] t cs = do
  reportSDoc "tc.sys.cover" 10 $ text (show (n , length cs)) <+> prettyTCM t
  TelV gamma t <- telViewUpTo n t
  addContext gamma $ do
  TelV (ExtendTel a _) _ <- telViewUpTo 1 t
  a <- reduce $ unEl $ unDom a

  case a of
    Def q [Apply phi] -> do
      [iz,io] <- mapM getBuiltinName' [builtinIZero, builtinIOne]
      ineg <- primINeg
      imin <- primIMin
      imax <- primIMax
      i0 <- primIZero
      i1 <- primIOne
      let
        isDir (ConP q _ []) | Just (conName q) == iz = Just False
        isDir (ConP q _ []) | Just (conName q) == io = Just True
        isDir _ = Nothing

        collectDirs :: [Int] -> [DeBruijnPattern] -> [(Int,Bool)]
        collectDirs [] [] = []
        collectDirs (i : is) (p : ps) | Just d <- isDir p = (i,d) : collectDirs is ps
                                      | otherwise         = collectDirs is ps
        collectDirs _ _ = __IMPOSSIBLE__

        dir :: (Int,Bool) -> Term
        dir (i,False) = ineg `apply` [argN $ var i]
        dir (i,True) = var i

        -- andI and orI have cases for singletons to improve error messages.
        andI, orI :: [Term] -> Term
        andI [] = i1
        andI [t] = t
        andI (t:ts) = (\ x -> imin `apply` [argN t, argN x]) $ andI ts

        orI [] = i0
        orI [t] = t
        orI (t:ts) = imax `apply` [argN t, argN (orI ts)]

      let
        pats = map (take n . map (namedThing . unArg) . namedClausePats) cs
        alphas :: [[(Int,Bool)]] -- the face maps corresponding to each clause
        alphas = map (collectDirs (downFrom n)) pats
        phis :: [Term] -- the φ terms for each clause (i.e. the alphas as terms)
        phis = map andI $ map (map dir) alphas
        psi = orI $ phis
        pcs = zip phis cs
        boolToI True = i1
        boolToI False = i0

      reportSDoc "tc.sys.cover" 20 $ fsep $ map prettyTCM pats
      interval <- elInf primInterval
      reportSDoc "tc.sys.cover" 10 $ text "equalTerm " <+> prettyTCM (unArg phi) <+> prettyTCM psi
      equalTerm interval (unArg phi) psi

      forM_ (init $ init $ List.tails pcs) $ \ ((phi1,cl1):pcs') -> do
        forM_ pcs' $ \ (phi2,cl2) -> do
          phi12 <- reduce (imin `apply` [argN phi1, argN phi2])
          forallFaceMaps phi12 (\ _ _ -> __IMPOSSIBLE__) $ \ sigma -> do
            let args = sigma `applySubst` teleArgs gamma
                t' = sigma `applySubst` t
                fromReduced (YesReduction _ x) = x
                fromReduced (NoReduction x) = ignoreBlocking x
                body cl = do
                  let extra = length (drop n $ namedClausePats cl)
                  TelV delta _ <- telViewUpTo extra t'
                  fmap (abstract delta) $ addContext delta $ do
                    fmap fromReduced $ runReduceM $
                      appDef' (Def f []) [cl] [] (map notReduced $ raise (size delta) args ++ teleArgs delta)
            v1 <- body cl1
            v2 <- body cl2
            equalTerm t' v1 v2

      sys <- forM (zip alphas cs) $ \ (alpha,cl) -> do

            let
                -- Δ = Γ_α , Δ'α
                delta = clauseTel cl
                -- Δ ⊢ b
                Just b = clauseBody cl
                -- Δ ⊢ ps : Γ , o : [φ] , Δ'
                -- we assume that there's no pattern matching other
                -- than from the system
                ps = namedClausePats cl
                extra = length (drop (size gamma + 1) ps)
                -- size Δ'α = size Δ' = extra
                -- Γ , α ⊢ u
                takeLast n xs = drop (length xs - n) xs
                weak [] = idS
                weak (i:is) = weak is `composeS` liftS i (raiseS 1)
                tel = telFromList (takeLast extra (telToList delta))
                u = abstract tel (liftS extra (weak $ List.sort $ map fst alpha) `applySubst` b)
            return (map (first var) alpha,u)

      reportSDoc "tc.sys.cover.sys" 20 $ fsep $ prettyTCM gamma : map prettyTCM sys
      reportSDoc "tc.sys.cover.sys" 40 $ fsep $ (text . show) gamma : map (text . show) sys
      return (System gamma sys) -- gamma uses names from the type, not the patterns, could we do better?
    _ -> __IMPOSSIBLE__
checkSystemCoverage _ _ t cs = __IMPOSSIBLE__

checkBodyEndPoints
  :: Telescope  -- ^ Δ current context? same clauseTel
  -> Type     -- ^ raised type of the function, Δ ⊢ T
  -> Term     -- ^ Δ ⊢ self : T
  -> Elims -- ^ Δ ⊢ es, patterns to eliminate T
  -> Term     -- ^ Δ ⊢ body : T@es
  -> TCM ()
checkBodyEndPoints delta t self es body = do
  -- apply ps to T and accumulate constraints
  t <- reduce t
  (cs,t) <- accumBoundary [] es t self
  reportSDoc "endpoints" 20 $ text $ show (cs,t)
  checkBoundary cs t body
 where
   checkBoundary [] _ _ = return ()
   checkBoundary cs t body = do
     neg <- primINeg
     forM_ cs $ \ (i,(x,y)) -> do
       let sigma v u = singletonS i v `applySubst` u
           boundary phi b = equalTermOnFace phi t body b
       boundary (neg `apply` [argN $ var i]) x
       boundary (var i) y
     return ()
   -- cs :: [(Int,(Term,Term))], (i,(x,y)) ∈ cs, Δ ⊢ i : I, Δ ⊢ x : t[i=i0], y : t[i=i1]
   -- Δ ⊢ es elims for t
   -- Δ ⊢ t
   -- Δ ⊢ self : t
   accumBoundary cs []              t self = return (cs,t)
   accumBoundary cs (Proj o p : es) t self = do
     Just (_,self',t') <- projectTyped self t o p
     t' <- reduce t'
     cs' <- updateBoundary cs $ \ x -> do
                Just (_,x,_) <- projectTyped x t o p
                return x -- does x have type t' in some sense?
     accumBoundary cs' es t' self'
   accumBoundary cs (Apply arg : es) t self = do
     vt <- pathView t
     case vt of
       OType t -> do
         t' <- reduce $ piApply t [arg]
         cs' <- updateBoundary cs $ \ b -> return $ b `apply` [arg]
         accumBoundary cs' es t' (self `apply` [arg])
       PathType s q l bA (Arg _ x) (Arg _ y) | r@(Var i []) <- unArg arg -> do
         t' <- El s <$> reduce (unArg bA `apply` [defaultArg r])
         let self' = self `applyE` [IApply x y r]
         cs' <- updateBoundary cs $ \ b -> return $ b `applyE` [IApply x y r]
         accumBoundary ((i,(x,y)):cs') es t' self'
       _ -> __IMPOSSIBLE__
   accumBoundary cs (IApply{}  : es) t self = __IMPOSSIBLE__ -- we will get Apply for Path too.
   updateBoundary bs f = forM bs $ \ (i,(x,y)) -> do
                                      x <- f x
                                      y <- f y
                                      return (i,(x,y))
-- | Type check a function clause.

checkClause
  :: Type          -- ^ Type of function defined by this clause.
  -> Maybe Substitution  -- ^ Module parameter substitution arising from with-abstraction.
  -> A.SpineClause -- ^ Clause.
  -> TCM (Clause,[Int])    -- ^ Type-checked clause and whether we performed a partial split

checkClause t withSub c@(A.Clause (A.SpineLHS i x aps) namedDots strippedDots rhs0 wh catchall) = do
    reportSDoc "tc.lhs.top" 30 $ text "Checking clause" $$ prettyA c
    unlessNull (trailingWithPatterns aps) $ \ withPats -> do
      typeError $ UnexpectedWithPatterns $ map namedArg withPats
    traceCall (CheckClause t c) $ do
      aps <- expandPatternSynonyms aps
      cxtNames <- reverse . map (fst . unDom) <$> getContext
      when (not $ null namedDots) $ reportSDoc "tc.lhs.top" 50 $
        text "namedDots:" <+> vcat [ prettyTCM x <+> text "=" <+> prettyTCM v <+> text ":" <+> prettyTCM a | A.NamedDot x v a <- namedDots ]
      closed_t <- flip abstract t <$> getContextTelescope
      -- Not really an as-pattern, but this does the right thing.
      bindAsPatterns [ AsB x v a | A.NamedDot x v a <- namedDots ] $
        checkLeftHandSide (CheckPatternShadowing c) (Just x) aps t withSub strippedDots $ \ lhsResult@(LHSResult npars delta ps trhs patSubst asb psplit) -> do
        -- Note that we might now be in irrelevant context,
        -- in case checkLeftHandSide walked over an irrelevant projection pattern.

        -- Subtle: checkRHS expects the function type to be the lambda lifted
        -- type. If we're checking a with-function that's already the case,
        -- otherwise we need to abstract over the module telescope.
        t' <- case withSub of
                Just{}  -> return t
                Nothing -> do
                  theta <- lookupSection (qnameModule x)
                  return $ abstract theta t

        -- At this point we should update the named dots potential with-clauses
        -- in the right-hand side. When checking a clause we expect the named
        -- dots to live in the context of the closest parent lhs, but the named
        -- dots added by buildWithFunction live in the context of the
        -- with-function arguments before pattern matching. That's what we need
        -- patSubst for.
        let rhs = updateRHS rhs0
            updateRHS rhs@A.RHS{}               = rhs
            updateRHS rhs@A.AbsurdRHS{}         = rhs
            updateRHS (A.WithRHS q es cs)       = A.WithRHS q es (map updateClause cs)
            updateRHS (A.RewriteRHS qes rhs wh) = A.RewriteRHS qes (updateRHS rhs) wh

            updateClause (A.Clause f dots sdots rhs wh ca) =
              A.Clause f (applySubst patSubst dots) (applySubst patSubst sdots) (updateRHS rhs) wh ca

        (body, with) <- bindAsPatterns asb $ checkWhere wh $ checkRHS i x aps t' lhsResult rhs

        -- Note that the with function doesn't necessarily share any part of
        -- the context with the parent (but withSub will take you from parent
        -- to child).
        inTopContext $ Bench.billTo [Bench.Typing, Bench.With] $ checkWithFunction cxtNames with
        (let ps' = patternsToElims ps
             self = Def x []
         in maybe (return ()) (checkBodyEndPoints delta closed_t self ps') body)

        reportSDoc "tc.lhs.top" 10 $ vcat
          [ text "Clause before translation:"
          , nest 2 $ vcat
            [ text "delta =" <+> do escapeContext (size delta) $ prettyTCM delta
            , text "ps    =" <+> do P.fsep <$> prettyTCMPatterns ps
            , text "body  =" <+> maybe (text "_|_") prettyTCM body
            , text "type  =" <+> text (show t)
            ]
          ]

        reportSDoc "tc.lhs.top" 60 $ escapeContext (size delta) $ vcat
          [ text "Clause before translation (raw):"
          , nest 2 $ vcat
            [ text "ps    =" <+> text (show ps)
            , text "body  =" <+> text (show body)
            ]
          ]

        -- compute body modification for irrelevant definitions, see issue 610
        rel <- asks envRelevance
        let bodyMod body = case rel of
              Irrelevant -> dontCare <$> body
              _          -> body

        -- absurd clauses don't define computational behaviour, so it's fine to
        -- treat them as catchalls.
        let catchall' = catchall || isNothing body

        return $ (,psplit)
          Clause { clauseLHSRange  = getRange i
                 , clauseFullRange = getRange c
                 , clauseTel       = killRange delta
                 , namedClausePats = ps
                 , clauseBody      = bodyMod body
                 , clauseType      = Just trhs
                 , clauseCatchall  = catchall'
                 , clauseUnreachable = Nothing -- we don't know yet
                 }

-- | Type check the @with@ and @rewrite@ lhss and/or the rhs.

checkRHS
  :: LHSInfo                 -- ^ Range of lhs.
  -> QName                   -- ^ Name of function.
  -> [NamedArg A.Pattern]    -- ^ Patterns in lhs.
  -> Type                    -- ^ Top-level type of function.
  -> LHSResult               -- ^ Result of type-checking patterns
  -> A.RHS                   -- ^ Rhs to check.
  -> TCM (Maybe Term, WithFunctionProblem)
                                              -- Note: the as-bindings are already bound (in checkClause)
checkRHS i x aps t lhsResult@(LHSResult _ delta ps trhs _ _asb _) rhs0 = handleRHS rhs0
  where
  absurdPat = containsAbsurdPattern aps
  handleRHS rhs =
    case rhs of

      -- Case: ordinary RHS
      A.RHS e _ -> Bench.billTo [Bench.Typing, Bench.CheckRHS] $ do
        when absurdPat $ typeError $ AbsurdPatternRequiresNoRHS aps
        v <- checkExpr e $ unArg trhs
        return (Just v, NoWithFunction)

      -- Case: no RHS
      A.AbsurdRHS -> do
        unless absurdPat $ typeError $ NoRHSRequiresAbsurdPattern aps
        return (Nothing, NoWithFunction)

      -- Case: @rewrite@
      -- Andreas, 2014-01-17, Issue 1402:
      -- If the rewrites are discarded since lhs=rhs, then
      -- we can actually have where clauses.
      A.RewriteRHS [] rhs wh -> checkWhere wh $ handleRHS rhs
      A.RewriteRHS ((qname,eq):qes) rhs wh -> do

        -- Action for skipping this rewrite.
        -- We do not want to create unsolved metas in case of
        -- a futile rewrite with a reflexive equation.
        -- Thus, we restore the state in this case,
        -- unless the rewrite expression contains questionmarks.
        st <- get
        let recurse = do
             st' <- get
             -- Comparing the whole stInteractionPoints maps is a bit
             -- wasteful, but we assume
             -- 1. rewriting with a reflexive equality to happen rarely,
             -- 2. especially with ?-holes in the rewrite expression
             -- 3. and a large overall number of ?s.
             let sameIP = (==) `on` (^.stInteractionPoints)
             when (sameIP st st') $ put st
             handleRHS $ A.RewriteRHS qes rhs wh

        -- Get value and type of rewrite-expression.

        (proof, eqt) <- inferExpr eq

        -- Andreas, 2016-04-14, see also Issue #1796
        -- Run the size constraint solver to improve with-abstraction
        -- in case the with-expression contains size metas.
        solveSizeConstraints DefaultToInfty

        -- Check that the type is actually an equality (lhs ≡ rhs)
        -- and extract lhs, rhs, and their type.

        t' <- reduce =<< instantiateFull eqt
        (eqt,rewriteType,rewriteFrom,rewriteTo) <- equalityView t' >>= \case
          eqt@(EqualityType _s _eq _params (Arg _ dom) a b) -> do
            s <- inferSort dom
            return (eqt, El s dom, unArg a, unArg b)
            -- Note: the sort _s of the equality need not be the sort of the type @dom@!
          OtherType{} -> typeError . GenericDocError =<< do
            text "Cannot rewrite by equation of type" <+> prettyTCM t'

        -- Get the name of builtin REFL.

        Con reflCon _ [] <- ignoreSharing <$> primRefl
        reflInfo <- fmap (setOrigin Inserted) <$> getReflArgInfo reflCon

        -- Andreas, 2017-01-11:
        -- The test for refl is obsolete after fixes of #520 and #1740.
        -- -- Andreas, 2014-05-17  Issue 1110:
        -- -- Rewriting with @refl@ has no effect, but gives an
        -- -- incomprehensible error message about the generated
        -- -- with clause. Thus, we rather do simply nothing if
        -- -- rewriting with @refl@ is attempted.
        -- let isReflProof = do
        --      v <- reduce proof
        --      case ignoreSharing v of
        --        Con c _ [] | c == reflCon -> return True
        --        _ -> return False
        -- ifM isReflProof recurse $ {- else -} do

        -- Process 'rewrite' clause like a suitable 'with' clause.

        -- The REFL constructor might have an argument
        let reflPat  = A.ConP (ConPatInfo ConOCon patNoRange) (unambiguous $ conName reflCon) $
              maybeToList $ fmap (\ ai -> Arg ai $ unnamed $ A.WildP patNoRange) reflInfo

        -- Andreas, 2015-12-25  Issue #1740:
        -- After the fix of #520, rewriting with a reflexive equation
        -- has to be desugared as matching against refl.
        let isReflexive = tryConversion $ dontAssignMetas $
             equalTerm rewriteType rewriteFrom rewriteTo

        (pats, withExpr, withType) <- do
          ifM isReflexive
            {-then-} (return ([ reflPat ], proof, OtherType t'))
            {-else-} (return ([ A.WildP patNoRange, reflPat ], proof, eqt))

        let rhs'     = insertPatterns pats rhs
            (rhs'', outerWhere) -- the where clauses should go on the inner-most with
              | null qes  = (rhs', wh)
              | otherwise = (A.RewriteRHS qes rhs' wh, [])
            -- Andreas, 2014-03-05 kill range of copied patterns
            -- since they really do not have a source location.
            cl = A.Clause (A.LHS i $ insertPatternsLHSCore pats $ A.LHSHead x $ killRange aps)
                   [] [] rhs'' outerWhere False
        reportSDoc "tc.rewrite" 60 $ vcat
          [ text "rewrite"
          , text "  rhs' = " <> (text . show) rhs'
          ]
        checkWithRHS x qname t lhsResult [withExpr] [withType] [cl]

      -- Case: @with@
      A.WithRHS aux es cs -> do
        reportSDoc "tc.with.top" 15 $ vcat
          [ text "TC.Rules.Def.checkclause reached A.WithRHS"
          , sep $ prettyA aux : map (parens . prettyA) es
          ]
        reportSDoc "tc.with.top" 20 $ do
          nfv <- getCurrentModuleFreeVars
          m   <- currentModule
          sep [ text "with function module:" <+>
                prettyList (map prettyTCM $ mnameToList m)
              ,  text $ "free variables: " ++ show nfv
              ]

        -- Infer the types of the with expressions
        (vs0, as) <- unzip <$> mapM inferExprForWith es

        -- Andreas, 2016-01-23, Issue #1796
        -- Run the size constraint solver to improve with-abstraction
        -- in case the with-expression contains size metas.
        solveSizeConstraints DefaultToInfty

        checkWithRHS x aux t lhsResult vs0 (map OtherType as) cs

checkWithRHS
  :: QName                   -- ^ Name of function.
  -> QName                   -- ^ Name of the with-function.
  -> Type                    -- ^ Type of function.
  -> LHSResult               -- ^ Result of type-checking patterns
  -> [Term]                  -- ^ With-expressions.
  -> [EqualityView]          -- ^ Types of with-expressions.
  -> [A.Clause]              -- ^ With-clauses to check.
  -> TCM (Maybe Term, WithFunctionProblem)
                                -- Note: as-bindings already bound (in checkClause)
checkWithRHS x aux t (LHSResult npars delta ps trhs _ _asb _) vs0 as cs = Bench.billTo [Bench.Typing, Bench.With] $ do
        let withArgs = withArguments vs0 as
            perm = fromMaybe __IMPOSSIBLE__ $ dbPatPerm ps
        (vs, as)  <- normalise (vs0, as)

        -- Andreas, 2012-09-17: for printing delta,
        -- we should remove it from the context first
        reportSDoc "tc.with.top" 25 $ escapeContext (size delta) $ vcat
          [ text "delta  =" <+> prettyTCM delta
          ]
        reportSDoc "tc.with.top" 25 $ vcat
          [ text "vs     =" <+> prettyTCM vs
          , text "as     =" <+> prettyTCM as
          , text "perm   =" <+> text (show perm)
          ]

        -- Split the telescope into the part needed to type the with arguments
        -- and all the other stuff
        (delta1, delta2, perm', t', as, vs) <- return $
          splitTelForWith delta (unArg trhs) as vs
        let finalPerm = composeP perm' perm

        reportSLn "tc.with.top" 75 $ "delta  = " ++ show delta

        -- Andreas, 2012-09-17: for printing delta,
        -- we should remove it from the context first
        reportSDoc "tc.with.top" 25 $ escapeContext (size delta) $ vcat
          [ text "delta1 =" <+> prettyTCM delta1
          , text "delta2 =" <+> addContext delta1 (prettyTCM delta2)
          ]
        reportSDoc "tc.with.top" 25 $ vcat
          [ text "perm'  =" <+> text (show perm')
          , text "fPerm  =" <+> text (show finalPerm)
          ]

        -- Create the body of the original function

        -- All the context variables
        us <- getContextArgs
        let n = size us
            m = size delta
            -- First the variables bound outside this definition
            (us0, us1') = splitAt (n - m) us
            -- Then permute the rest and grab those needed to for the with arguments
            (us1, us2)  = splitAt (size delta1) $ permute perm' us1'
            -- Now stuff the with arguments in between and finish with the remaining variables
            v    = Def aux $ map Apply $ us0 ++ us1 ++ map defaultArg withArgs ++ us2
        -- Andreas, 2013-02-26 add with-name to signature for printing purposes
        addConstant aux =<< do
          useTerPragma $ defaultDefn defaultArgInfo aux typeDontCare emptyFunction

        -- Andreas, 2013-02-26 separate msgs to see which goes wrong
        reportSDoc "tc.with.top" 20 $
          text "    with arguments" <+> do escapeContext (size delta) $ addContext delta1 $ prettyList (map prettyTCM vs)
        reportSDoc "tc.with.top" 20 $
          text "             types" <+> do escapeContext (size delta) $ addContext delta1 $ prettyList (map prettyTCM as)
        reportSDoc "tc.with.top" 20 $
          text "with function call" <+> prettyTCM v
        reportSDoc "tc.with.top" 20 $
          text "           context" <+> (prettyTCM =<< getContextTelescope)
        reportSDoc "tc.with.top" 20 $
          text "             delta" <+> do escapeContext (size delta) $ prettyTCM delta
        reportSDoc "tc.with.top" 20 $
          text "            delta1" <+> do escapeContext (size delta) $ prettyTCM delta1
        reportSDoc "tc.with.top" 20 $
          text "            delta2" <+> do escapeContext (size delta) $ addContext delta1 $ prettyTCM delta2
        reportSDoc "tc.with.top" 20 $
          text "              body" <+> prettyTCM v

        return (Just v, WithFunction x aux t delta delta1 delta2 vs as t' ps npars perm' perm finalPerm cs)

-- | Invoked in empty context.
checkWithFunction :: [Name] -> WithFunctionProblem -> TCM ()
checkWithFunction _ NoWithFunction = return ()
checkWithFunction cxtNames (WithFunction f aux t delta delta1 delta2 vs as b qs npars perm' perm finalPerm cs) = do

  let -- Δ₁ ws Δ₂ ⊢ withSub : Δ′    (where Δ′ is the context of the parent lhs)
      withSub :: Substitution
      withSub = liftS (size delta2) (wkS (countWithArgs as) idS) `composeS` renaming __IMPOSSIBLE__ (reverseP perm')

  reportSDoc "tc.with.top" 10 $ vcat
    [ text "checkWithFunction"
    , nest 2 $ vcat
      [ text "delta1 =" <+> prettyTCM delta1
      , text "delta2 =" <+> addContext delta1 (prettyTCM delta2)
      , text "t      =" <+> prettyTCM t
      , text "as     =" <+> addContext delta1 (prettyTCM as)
      , text "vs     =" <+> do addContext delta1 $ prettyTCM vs
      , text "b      =" <+> do addContext delta1 $ addContext delta2 $ prettyTCM b
      , text "qs     =" <+> do addContext delta $ prettyTCMPatternList qs
      , text "perm'  =" <+> text (show perm')
      , text "perm   =" <+> text (show perm)
      , text "fperm  =" <+> text (show finalPerm)
      , text "withSub=" <+> text (show withSub)
      ]
    ]

  -- Add the type of the auxiliary function to the signature

  -- Generate the type of the with function
  delta1 <- normalise delta1 -- Issue 1332: checkInternal is picky about argInfo
                             -- but module application is sloppy.
                             -- We normalise to get rid of Def's coming
                             -- from module applications.
  (withFunType, n) <- withFunctionType delta1 vs as delta2 b
  reportSDoc "tc.with.type" 10 $ sep [ text "with-function type:", nest 2 $ prettyTCM withFunType ]
  reportSDoc "tc.with.type" 50 $ sep [ text "with-function type:", nest 2 $ pretty withFunType ]

  -- Andreas, 2013-10-21
  -- Check generated type directly in internal syntax.
  setCurrentRange cs
    (traceCall NoHighlighting $   -- To avoid flicker.
     checkType withFunType)
    `catchError` \err -> case err of
      TypeError s e -> do
        put s
        wt <- reify withFunType
        enterClosure e $ traceCall (CheckWithFunctionType wt) . typeError
      err           -> throwError err

  -- With display forms are closed

  df <- makeGlobal =<< withDisplayForm f aux delta1 delta2 n qs perm' perm

  reportSLn "tc.with.top" 20 "created with display form"

  case dget df of
    Display n ts dt ->
      reportSDoc "tc.with.top" 20 $ text "Display" <+> fsep
        [ text (show n)
        , prettyList $ map prettyTCM ts
        , prettyTCM dt
        ]
  addConstant aux =<< do
    useTerPragma $ (defaultDefn defaultArgInfo aux withFunType emptyFunction)
                   { defDisplay = [df] }
  -- solveSizeConstraints -- Andreas, 2012-10-16 does not seem necessary

  reportSDoc "tc.with.top" 10 $ sep
    [ text "added with function" <+> (prettyTCM aux) <+> text "of type"
    , nest 2 $ prettyTCM withFunType
    , nest 2 $ text "-|" <+> (prettyTCM =<< getContextTelescope)
    ]
  reportSDoc "tc.with.top" 70 $ vcat
    [ nest 2 $ text $ "raw with func. type = " ++ show withFunType
    ]


  -- Construct the body for the with function
  cs <- return $ map (A.lhsToSpine) cs
  cs <- buildWithFunction cxtNames f aux t delta qs npars withSub finalPerm (size delta1) n cs
  cs <- return $ map (A.spineToLhs) cs

  -- Check the with function
  checkFunDefS withFunType defaultArgInfo NotDelayed Nothing (Just f) info aux (Just withSub) cs

  where
    info = Info.mkDefInfo (nameConcrete $ qnameName aux) noFixity' PublicAccess ConcreteDef (getRange cs)

-- | Type check a where clause.
checkWhere
  :: [A.Declaration] -- ^ Where-declarations to check.
  -> TCM a           -- ^ Continuation.
  -> TCM a
checkWhere ds ret = loop ds
  where
    loop ds = case ds of
      [] -> ret
      [A.ScopedDecl scope ds] -> withScope_ scope $ loop ds
      [A.Section _ m tel ds]  -> newSection m tel $ do
          local (\ e -> e { envCheckingWhere = True }) $ do
            checkDecls ds
            ret
      _ -> __IMPOSSIBLE__

-- | Enter a new section during type-checking.

newSection :: ModuleName -> A.Telescope -> TCM a -> TCM a
newSection m tel cont = do
  reportSDoc "tc.section" 10 $
    text "checking section" <+> prettyTCM m <+> fsep (map prettyAs tel)

  checkTelescope tel $ \ tel' -> do
    reportSDoc "tc.section" 10 $
      text "adding section:" <+> prettyTCM m <+> text (show (size tel'))

    addSection m

    reportSDoc "tc.section" 10 $ inTopContext $
      nest 4 $ text "actual tele:" <+> do prettyTCM =<< lookupSection m

    withCurrentModule m cont

-- | Set the current clause number.
atClause :: QName -> Int -> A.RHS -> TCM a -> TCM a
atClause name i rhs = local $ \ e -> e { envClause = IPClause name i rhs }<|MERGE_RESOLUTION|>--- conflicted
+++ resolved
@@ -3,13 +3,8 @@
 
 module Agda.TypeChecking.Rules.Def where
 
-<<<<<<< HEAD
-import Prelude hiding (mapM)
+import Prelude hiding (mapM, null)
 import Control.Arrow ((***),first,second)
-=======
-import Prelude hiding (mapM, null)
-import Control.Arrow ((***))
->>>>>>> bdb72739
 import Control.Monad.State hiding (forM, mapM)
 import Control.Monad.Reader hiding (forM, mapM)
 
