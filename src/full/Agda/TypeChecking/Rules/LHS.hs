{-# LANGUAGE CPP                  #-}

module Agda.TypeChecking.Rules.LHS where

import Prelude hiding (mapM, sequence)

import Data.Maybe

import Control.Applicative
import Control.Arrow (first, second, (***))
import Control.Monad hiding (mapM, forM, sequence)
import Control.Monad.State hiding (mapM, forM, sequence)
import Control.Monad.Reader hiding (mapM, forM, sequence)
import Control.Monad.Trans.Maybe

import Data.Function (on)
import Data.IntMap (IntMap)
import qualified Data.IntMap as IntMap
import Data.List (delete, sortBy, stripPrefix, findIndex)
import Data.Monoid
import Data.Traversable
import Data.Map (Map)
import qualified Data.Map as Map

import Agda.Interaction.Options
import Agda.Interaction.Options.Lenses

import Agda.Syntax.Internal as I
import Agda.Syntax.Internal.Pattern
import Agda.Syntax.Abstract (IsProjP(..))
import qualified Agda.Syntax.Abstract as A
import qualified Agda.Syntax.Abstract.Pattern as A
import Agda.Syntax.Abstract.Views (asView, deepUnscope)
import Agda.Syntax.Common as Common
import Agda.Syntax.Info as A
import Agda.Syntax.Position
import Agda.Syntax.Scope.Base (ScopeInfo, emptyScopeInfo)


import Agda.TypeChecking.Monad

import qualified Agda.TypeChecking.Monad.Benchmark as Bench
import Agda.TypeChecking.Conversion
import Agda.TypeChecking.Constraints
import Agda.TypeChecking.Datatypes
import Agda.TypeChecking.Irrelevance
import {-# SOURCE #-} Agda.TypeChecking.Empty
import Agda.TypeChecking.Patterns.Abstract
import Agda.TypeChecking.Pretty
import Agda.TypeChecking.Records
import Agda.TypeChecking.Reduce
import Agda.TypeChecking.Rewriting
import Agda.TypeChecking.Substitute
import Agda.TypeChecking.Telescope
import Agda.TypeChecking.Primitive hiding (Nat)
import Agda.TypeChecking.Monad.Builtin

import {-# SOURCE #-} Agda.TypeChecking.Rules.Term (checkExpr)
import Agda.TypeChecking.Rules.LHS.AsPatterns
import Agda.TypeChecking.Rules.LHS.Problem hiding (Substitution)
import Agda.TypeChecking.Rules.LHS.ProblemRest
import Agda.TypeChecking.Rules.LHS.Unify
import Agda.TypeChecking.Rules.LHS.Split
import Agda.TypeChecking.Rules.LHS.Implicit
import Agda.TypeChecking.Rules.LHS.Instantiate
import Agda.TypeChecking.Rules.Data

import Agda.Utils.Except (MonadError(..))
import Agda.Utils.Functor
import Agda.Utils.List
import Agda.Utils.ListT
import Agda.Utils.Maybe
import Agda.Utils.Monad
import Agda.Utils.NonemptyList
import Agda.Utils.Permutation
import Agda.Utils.Pretty (prettyShow)
import Agda.Utils.Size

#include "undefined.h"
import Agda.Utils.Impossible

-- | Compute the set of flexible patterns in a list of patterns. The result is
--   the deBruijn indices of the flexible patterns.
flexiblePatterns :: [NamedArg A.Pattern] -> TCM FlexibleVars
flexiblePatterns nps = do
  forMaybeM (zip (downFrom $ length nps) nps) $ \ (i, Arg ai p) -> do
    runMaybeT $ (\ f -> FlexibleVar (getHiding ai) (getOrigin ai) f (Just i) i) <$> maybeFlexiblePattern p

-- | A pattern is flexible if it is dotted or implicit, or a record pattern
--   with only flexible subpatterns.
class IsFlexiblePattern a where
  maybeFlexiblePattern :: a -> MaybeT TCM FlexibleVarKind

  isFlexiblePattern :: a -> TCM Bool
  isFlexiblePattern p =
    maybe False notOtherFlex <$> runMaybeT (maybeFlexiblePattern p)
    where
    notOtherFlex = \case
      RecordFlex fls -> all notOtherFlex fls
      ImplicitFlex   -> True
      DotFlex        -> True
      OtherFlex      -> False

instance IsFlexiblePattern A.Pattern where
  maybeFlexiblePattern p = do
    reportSDoc "tc.lhs.flex" 30 $ text "maybeFlexiblePattern" <+> prettyA p
    reportSDoc "tc.lhs.flex" 60 $ text "maybeFlexiblePattern (raw) " <+> (text . show . deepUnscope) p
    case p of
      A.DotP{}  -> return DotFlex
      A.VarP{}  -> return ImplicitFlex
      A.WildP{} -> return ImplicitFlex
      A.AsP _ _ p -> maybeFlexiblePattern p
      A.ConP _ cs qs | Just c <- getUnambiguous cs ->
        ifM (isNothing <$> isRecordConstructor c) (return OtherFlex) {-else-}
            (maybeFlexiblePattern qs)
      A.LitP{}  -> return OtherFlex
      _ -> mzero

instance IsFlexiblePattern (I.Pattern' a) where
  maybeFlexiblePattern p =
    case p of
      I.DotP{}  -> return DotFlex
      I.ConP _ i ps
        | Just ConOSystem <- conPRecord i -> return ImplicitFlex  -- expanded from ImplicitP
        | Just _            <- conPRecord i -> maybeFlexiblePattern ps
        | otherwise -> mzero
      I.VarP{}  -> mzero
      I.AbsurdP{} -> mzero
      I.LitP{}  -> mzero
      I.ProjP{} -> mzero

-- | Lists of flexible patterns are 'RecordFlex'.
instance IsFlexiblePattern a => IsFlexiblePattern [a] where
  maybeFlexiblePattern ps = RecordFlex <$> mapM maybeFlexiblePattern ps

instance IsFlexiblePattern a => IsFlexiblePattern (Arg a) where
  maybeFlexiblePattern = maybeFlexiblePattern . unArg

instance IsFlexiblePattern a => IsFlexiblePattern (Common.Named name a) where
  maybeFlexiblePattern = maybeFlexiblePattern . namedThing

-- | Update the in patterns according to the given substitution, collecting
--   new dot pattern instantiations in the process.
updateInPatterns
 :: [Dom Type]              -- ^ the types of the old pattern variables,
                              --   relative to the new telescope
 -> [NamedArg A.Pattern]    -- ^ old in patterns
 -> [Arg DeBruijnPattern] -- ^ patterns to be substituted, living in the
                              --   new telescope
 -> TCM ([NamedArg A.Pattern]   -- new in patterns
        ,[DotPatternInst])        -- new dot pattern instantiations
updateInPatterns as ps qs = do
  reportSDoc "tc.lhs.top" 20 $ text "updateInPatterns" <+> nest 2 (vcat
    [ text "as      =" <+> prettyList (map prettyTCM as)
    , text "ps      =" <+> prettyList (map prettyA ps)
    , text "qs      =" <+> prettyList (map pretty qs)
    ])
  first (map snd . IntMap.toDescList) <$> updates as ps qs
  where
    updates :: [Dom Type] -> [NamedArg A.Pattern] -> [Arg DeBruijnPattern]
           -> TCM (IntMap (NamedArg A.Pattern), [DotPatternInst])
    updates as ps qs = mconcat <$> sequence (zipWith3 update as ps qs)

    update :: Dom Type -> NamedArg A.Pattern -> Arg DeBruijnPattern
           -> TCM (IntMap (NamedArg A.Pattern), [DotPatternInst])
    update a p q = case unArg q of
      -- Case: the unifier did not instantiate the variable
      VarP x     -> return (IntMap.singleton (dbPatVarIndex x) p, [])
      -- Case: the unifier did instantiate the variable
      DotP o u   -> case snd $ asView $ namedThing (unArg p) of
        A.DotP _ _ e -> return (IntMap.empty, [DPI Nothing  (Just e) u a])
        A.WildP _  -> return (IntMap.empty, [DPI Nothing  Nothing  u a])
<<<<<<< HEAD
        A.VarP x   -> return (IntMap.empty, [DPI (Just $ A.unBind x) Nothing  u a])
=======
        A.VarP x   -> return (IntMap.empty, [DPI (Just x) Nothing  u a])
>>>>>>> fa74fb19
        p@(A.ConP _ cs qs) | Just c <- getUnambiguous cs -> do
          -- If the user wrote a constructor pattern, the computed dot pattern
          -- better have the same constructor as its head.
          mus <- do
            isrec <- isRecordConstructor c
            case isrec of
              -- don't fail for record constructor, since we can always eta-expand
              Just _ -> do
                Def r es  <- ignoreSharing <$> reduce (unEl $ unDom a)
                let vs = fromMaybe __IMPOSSIBLE__ $ allApplyElims es
                Just <$> etaExpandRecord r vs u
              Nothing -> do
                u <- reduce u
                case ignoreSharing u of
                  Con c' _ us | c == conName c' -> do
                    TelV tel _ <- telView $ unDom a
                    return $ Just (tel, us)
                  _ -> return Nothing
          case mus of
            Just (ftel, us) -> do
              qs <- insertImplicitPatterns ExpandLast qs ftel
              reportSDoc "tc.lhs.imp" 20 $
                text "insertImplicitPatternsT returned" <+> fsep (map prettyA qs)

              let instTel EmptyTel _                   = []
                  instTel (ExtendTel arg tel) (u : us) = arg : instTel (absApp tel u) us
                  instTel ExtendTel{} []               = __IMPOSSIBLE__
                  bs0 = instTel ftel (map unArg us)
                  -- Andreas, 2012-09-19 propagate relevance info to dot patterns
                  bs  = map (mapRelevance (composeRelevance (getRelevance a))) bs0
              updates bs qs (map (DotP o . unArg) us `withArgsFrom` teleArgNames ftel)
            -- If the dot pattern is not a constructor pattern or is headed
            -- by a different constructor, turn it into a dot pattern
            -- instantiation (giving a nice error message later).
            Nothing -> return (IntMap.empty, [DPI Nothing (Just $ A.patternToExpr p) u a])

        p@A.ConP{} -> return (IntMap.empty, [DPI Nothing (Just $ A.patternToExpr p) u a])
        p@A.LitP{} -> return (IntMap.empty, [DPI Nothing (Just $ A.patternToExpr p) u a])
        A.AsP         _ _ _ -> __IMPOSSIBLE__
        A.RecP        _ _   -> __IMPOSSIBLE__
        A.ProjP       _ _ _ -> __IMPOSSIBLE__
        A.DefP        _ _ _ -> __IMPOSSIBLE__
        A.AbsurdP     _     -> __IMPOSSIBLE__
        A.PatternSynP _ _ _ -> __IMPOSSIBLE__
        A.EqualP{}          -> __IMPOSSIBLE__
      ConP c cpi [] -> do
        let
            dpi :: [DotPatternInst]
            dpi = mkDPI $ patternToTerm $ unArg q
              where
                mkDPI v = case namedThing $ unArg p of
                  A.DotP _ _ e -> [DPI Nothing (Just e) v a]
                  A.VarP x   -> [DPI (Just $ A.unBind x) Nothing v a]
                  A.WildP _  -> [DPI Nothing  Nothing v a]
                  _        -> []

        return (IntMap.empty,dpi)
      -- Case: the unifier eta-expanded the variable
      ConP _c _cpi qs -> do
        Def r es <- ignoreSharing <$> reduce (unEl $ unDom a)
        def      <- theDef <$> getConstInfo r
        let pars = fromMaybe __IMPOSSIBLE__ $ allApplyElims es
            fs  = killRange $ recFields def
            tel = recTel def `apply` pars
            as  = applyPatSubst (parallelS $ map (namedThing . unArg) qs) $ flattenTel tel
            -- If the user wrote a dot pattern or variable but the unifier
            -- eta-expanded it, add the corresponding instantiation.
            dpi :: [DotPatternInst]
            dpi = mkDPI $ patternToTerm $ unArg q
              where
                mkDPI v = case namedThing $ unArg p of
                  A.DotP _ _ e -> [DPI Nothing (Just e) v a]
                  A.VarP x     -> [DPI (Just $ A.unBind x) Nothing v a]
                  _            -> []
        second (dpi++) <$>
          updates as (projectInPat p fs) (map (fmap namedThing) qs)
      AbsurdP{}  -> __IMPOSSIBLE__
      LitP _     -> __IMPOSSIBLE__
      ProjP{}    -> __IMPOSSIBLE__

    projectInPat :: NamedArg A.Pattern -> [Arg QName] -> [NamedArg A.Pattern]
    projectInPat p fs = case namedThing (unArg p) of
      A.VarP x            -> map (makeWildField (PatRange $ getRange x)) fs
      A.ConP _ _ nps      -> nps
      A.WildP pi          -> map (makeWildField pi) fs
      A.DotP pi o e       -> map (makeDotField pi o) fs
      A.ProjP _ _ _       -> __IMPOSSIBLE__
      A.DefP _ _ _        -> __IMPOSSIBLE__
      A.AsP _ _ _         -> __IMPOSSIBLE__
      A.AbsurdP _         -> __IMPOSSIBLE__
      A.LitP _            -> __IMPOSSIBLE__
      A.PatternSynP _ _ _ -> __IMPOSSIBLE__
      A.RecP _ _          -> __IMPOSSIBLE__
      A.EqualP{}          -> __IMPOSSIBLE__
      where
        makeWildField pi (Arg fi f) = Arg fi $ unnamed $ A.WildP pi
        makeDotField pi o (Arg fi f) = Arg fi $ unnamed $
          A.DotP pi o $ A.Underscore underscoreInfo
          where
            underscoreInfo = A.MetaInfo
              { A.metaRange          = getRange pi
              , A.metaScope          = emptyScopeInfo
              , A.metaNumber         = Nothing
              , A.metaNameSuggestion = prettyShow $ qnameName f
              }


-- | Check if a problem is solved.
--   That is, if the patterns are all variables,
--   and there is no 'problemRest'.
isSolvedProblem :: Problem -> Bool
isSolvedProblem problem = null (restPats $ problemRest problem) &&
  problemAllVariables problem

-- | Check if a problem consists only of variable patterns.
--   (Includes the 'problemRest').
problemAllVariables :: Problem -> Bool
problemAllVariables problem =
    all (isSolved . snd . asView . namedArg) $
      restPats (problemRest problem) ++ problemInPat problem
  where
    -- need further splitting:
    isSolved A.ConP{}        = False
    isSolved A.LitP{}        = False
    isSolved A.ProjP{}       = False
    isSolved A.RecP{}        = False  -- record pattern
    isSolved A.AbsurdP{}     = False
    -- solved:
    isSolved A.VarP{}        = True
    isSolved A.WildP{}       = True
    isSolved A.DotP{}        = True
    -- impossible:
    isSolved A.DefP{}        = __IMPOSSIBLE__
    isSolved A.AsP{}         = __IMPOSSIBLE__  -- removed by asView
    isSolved A.PatternSynP{} = __IMPOSSIBLE__  -- expanded before
    isSolved A.EqualP{}      = False -- __IMPOSSIBLE__

-- | For each user-defined pattern variable in the 'Problem', check
-- that the corresponding data type (if any) does not contain a
-- constructor of the same name (which is not in scope); this
-- \"shadowing\" could indicate an error, and is not allowed.
--
-- Precondition: The problem has to be solved.

noShadowingOfConstructors
  :: Call -- ^ Trace, e.g., @CheckPatternShadowing clause@
  -> Problem -> TCM ()
noShadowingOfConstructors mkCall problem =
  traceCall mkCall $ do
    let pat = map (snd . asView . namedArg) $
                  problemInPat problem
        tel = map (unEl . snd . unDom) $ telToList $ problemTel problem
    zipWithM_ noShadowing pat tel -- TODO: does not work for flexible arity and projection patterns
    return ()
  where
  noShadowing (A.WildP     {}) t = return ()
  noShadowing (A.AbsurdP   {}) t = return ()
  noShadowing (A.ConP      {}) t = return ()  -- only happens for eta expanded record patterns
  noShadowing (A.RecP      {}) t = return ()  -- record pattern
  noShadowing (A.ProjP     {}) t = return ()  -- projection pattern
  noShadowing (A.DefP      {}) t = __IMPOSSIBLE__
  noShadowing (A.DotP      {}) t = return ()
  noShadowing (A.EqualP    {}) t = return ()
  noShadowing (A.AsP       {}) t = __IMPOSSIBLE__ -- removed by asView
  noShadowing (A.LitP      {}) t = __IMPOSSIBLE__
  noShadowing (A.PatternSynP {}) t = __IMPOSSIBLE__
  noShadowing (A.VarP (A.BindName x)) t = do
    reportSDoc "tc.lhs.shadow" 30 $ vcat
      [ text $ "checking whether pattern variable " ++ prettyShow x ++ " shadows a constructor"
      , nest 2 $ text "type of variable =" <+> prettyTCM t
      ]
    reportSDoc "tc.lhs.shadow" 70 $ nest 2 $ text "t =" <+> pretty t
    t <- reduce t
    case t of
      Def t _ -> do
        d <- theDef <$> getConstInfo t
        case d of
          Datatype { dataCons = cs } -> do
            case filter ((A.nameConcrete x ==) . A.nameConcrete . A.qnameName) cs of
              []      -> return ()
              (c : _) -> setCurrentRange x $
                typeError $ PatternShadowsConstructor x c
          AbstractDefn{} -> return ()
            -- Abstract constructors cannot be brought into scope,
            -- even by a bigger import list.
            -- Thus, they cannot be confused with variables.
            -- Alternatively, we could do getConstInfo in ignoreAbstractMode,
            -- then Agda would complain if a variable shadowed an abstract constructor.
          Axiom       {} -> return ()
          Function    {} -> return ()
          Record      {} -> return ()
          Constructor {} -> __IMPOSSIBLE__
          -- TODO: in the future some stuck primitives might allow constructors
          Primitive   {} -> return ()
      Var   {} -> return ()
      Pi    {} -> return ()
      Sort  {} -> return ()
      Shared p -> noShadowing (A.VarP (A.BindName x)) $ derefPtr p
      MetaV {} -> return ()
      -- TODO: If the type is a meta-variable, should the test be
      -- postponed? If there is a problem, then it will be caught when
      -- the completed module is type checked, so it is safe to skip
      -- the test here. However, users may be annoyed if they get an
      -- error in code which has already passed the type checker.
      Lam   {} -> __IMPOSSIBLE__
      Lit   {} -> __IMPOSSIBLE__
      Level {} -> __IMPOSSIBLE__
      Con   {} -> __IMPOSSIBLE__
      DontCare{} -> __IMPOSSIBLE__

-- | Check that a dot pattern matches it's instantiation.
checkDotPattern :: DotPatternInst -> TCM ()
checkDotPattern (DPI _ (Just e) v (Dom{domInfo = info, unDom = a})) =
  traceCall (CheckDotPattern e v) $ do
  reportSDoc "tc.lhs.dot" 15 $
    sep [ text "checking dot pattern"
        , nest 2 $ prettyA e
        , nest 2 $ text "=" <+> prettyTCM v
        , nest 2 $ text ":" <+> prettyTCM a
        ]
  applyRelevanceToContext (getRelevance info) $ do
    u <- checkExpr e a
    reportSDoc "tc.lhs.dot" 50 $
      sep [ text "equalTerm"
          , nest 2 $ pretty a
          , nest 2 $ pretty u
          , nest 2 $ pretty v
          ]
    -- Should be ok to do noConstraints here
    noConstraints $ equalTerm a u v
checkDotPattern (DPI _ Nothing _ _) = return ()

-- | Temporary data structure for 'checkLeftoverPatterns'
type Projectn  = (ProjOrigin, QName)
type Projectns = [Projectn]

-- | Checks whether the dot patterns left over after splitting can be covered
--   by shuffling around the dots from implicit positions. Returns the updated
--   user patterns (without dot patterns).
checkLeftoverDotPatterns
  :: [NamedArg A.Pattern] -- ^ Leftover patterns after splitting is completed
  -> [Int]                -- ^ De Bruijn indices of leftover variable patterns
                          --   computed by splitting
  -> [Dom Type]           -- ^ Types of leftover patterns
  -> [DotPatternInst]     -- ^ Instantiations computed by unifier
  -> TCM ()
checkLeftoverDotPatterns ps vs as dpi = do
  reportSDoc "tc.lhs.dot" 15 $ text "checking leftover dot patterns..."
  idv <- sortBy (compare `on` length . snd) . concat <$>
           traverse gatherImplicitDotVars dpi
  reportSDoc "tc.lhs.dot" 30 $ nest 2 $
    text "implicit dotted variables:" <+>
    prettyList (map (\(i,fs) -> prettyTCM $ Var i (map (uncurry Proj) fs)) idv)
  checkUserDots ps vs as idv
  reportSDoc "tc.lhs.dot" 15 $ text "all leftover dot patterns ok!"

  where
    checkUserDots :: [NamedArg A.Pattern] -> [Int] -> [Dom Type]
                  -> [(Int,Projectns)]
                  -> TCM ()
    checkUserDots []     []     []     idv = return ()
    checkUserDots []     (_:_)  _      idv = __IMPOSSIBLE__
    checkUserDots []     _      (_:_)  idv = __IMPOSSIBLE__
    checkUserDots (_:_)  []     _      idv = __IMPOSSIBLE__
    checkUserDots (_:_)  _      []     idv = __IMPOSSIBLE__
    checkUserDots (p:ps) (v:vs) (a:as) idv = do
      idv' <- checkUserDot p v a idv
      checkUserDots ps vs as idv'

    checkUserDot :: NamedArg A.Pattern -> Int -> Dom Type
                 -> [(Int,Projectns)]
                 -> TCM [(Int,Projectns)]
    checkUserDot p v a idv = case namedArg p of
      A.DotP i o e | o == Inserted -> return idv
      -- Jesper, 2016-12-08 (Issue 1605): if the origin is Inserted, this
      -- means the dot pattern was created by expanding '...', so we don't
      -- have to complain here.
      A.DotP i o e -> do
        reportSDoc "tc.lhs.dot" 30 $ nest 2 $
          text "checking user dot pattern: " <+> prettyA e
        caseMaybeM (undotImplicitVar (v,[],unDom a) idv)
          (traceCall (CheckPattern (namedArg p) EmptyTel (unDom a)) $
             typeError $ UninstantiatedDotPattern e)
          (\idv' -> do
            u <- checkExpr e (unDom a)
            reportSDoc "tc.lhs.dot" 30 $ nest 2 $
              text "checked expression: " <+> prettyTCM u
            noConstraints $ equalTerm (unDom a) u (var v)
            return idv')
      A.VarP _     -> return idv
      A.WildP _    -> return idv
      A.AbsurdP _  -> return idv
      -- Andreas, 2017-01-18, issue #2413, AsP is not __IMPOSSIBLE__
      A.AsP _ _ p0 -> checkUserDot (setNamedArg p p0) v a idv
      A.ConP _ _ _ -> __IMPOSSIBLE__
      A.LitP _     -> __IMPOSSIBLE__
      A.ProjP _ _ _-> __IMPOSSIBLE__
      A.DefP _ _ _ -> __IMPOSSIBLE__
      A.RecP _ _   -> __IMPOSSIBLE__
      A.PatternSynP _ _ _ -> __IMPOSSIBLE__
      A.EqualP{}   -> __IMPOSSIBLE__

    gatherImplicitDotVars :: DotPatternInst -> TCM [(Int,Projectns)]
    gatherImplicitDotVars (DPI _ (Just _) _ _) = return [] -- Not implicit
    gatherImplicitDotVars (DPI _ Nothing u _)  = gatherVars u
      where
        gatherVars :: Term -> TCM [(Int,Projectns)]
        gatherVars u = case ignoreSharing u of
          Var i es -> return $ (i,) <$> maybeToList (allProjElims es)
          Con c _ us -> ifM (isEtaCon $ conName c)
                      {-then-} (concat <$> traverse (gatherVars . unArg) us)
                      {-else-} (return [])
          _        -> return []

    lookupImplicitDotVar :: (Int,Projectns) -> [(Int,Projectns)] -> Maybe Projectns
    lookupImplicitDotVar (i,fs) [] = Nothing
    lookupImplicitDotVar (i,fs) ((j,gs):js)
     -- Andreas, 2016-09-20, issue #2196
     -- We need to ignore the ProjOrigin!
     | i == j , Just hs <- stripPrefixBy ((==) `on` snd) fs gs = Just hs
     | otherwise = lookupImplicitDotVar (i,fs) js

    undotImplicitVar :: (Int,Projectns,Type) -> [(Int,Projectns)]
                     -> TCM (Maybe [(Int,Projectns)])
    undotImplicitVar (i,fs,a) idv = do
     reportSDoc "tc.lhs.dot" 40 $ vcat
       [ text "undotImplicitVar"
       , nest 2 $ vcat
         [ text "i  =" <+> pshow i
         , text "fs =" <+> sep (map (prettyTCM . snd) fs)
         , text "a  =" <+> prettyTCM a
         , text "raw=" <+> pretty a
         , text "idv=" <+> pshow idv
         ]
       ]
     case lookupImplicitDotVar (i,fs) idv of
      Nothing -> return Nothing
      Just [] -> return $ Just $ delete (i,fs) idv
      Just rs -> caseMaybeM (isEtaRecordType a) (return Nothing) $ \(d,pars) -> do
        gs <- recFields . theDef <$> getConstInfo d
        let u = Var i (map (uncurry Proj) fs)
        is <- forM gs $ \(Arg _ g) -> do
                (_,_,b) <- fromMaybe __IMPOSSIBLE__ <$> projectTyped u a ProjSystem g
                return (i,fs++[(ProjSystem,g)],b)
        undotImplicitVars is idv

    undotImplicitVars :: [(Int,Projectns,Type)] -> [(Int,Projectns)]
                      -> TCM (Maybe [(Int,Projectns)])
    undotImplicitVars []     idv = return $ Just idv
    undotImplicitVars (i:is) idv =
      caseMaybeM (undotImplicitVar i idv)
        (return Nothing)
        (\idv' -> undotImplicitVars is idv')


-- | Bind the variables in a left hand side and check that 'Hiding' of
--   the patterns matches the hiding info in the type.
--
--   Precondition: the patterns should
--   all be 'A.VarP', 'A.WildP', or 'A.AbsurdP' and the
--   telescope should have the same size as the pattern list.
--   There could also be 'A.ConP's resulting from eta expanded implicit record
--   patterns.
bindLHSVars :: [NamedArg A.Pattern] -> Telescope -> TCM a -> TCM a
bindLHSVars []        tel@ExtendTel{}  _   = do
  reportSDoc "impossible" 10 $
    text "bindLHSVars: no patterns left, but tel =" <+> prettyTCM tel
  __IMPOSSIBLE__
bindLHSVars (_ : _)   EmptyTel         _   = __IMPOSSIBLE__
bindLHSVars []        EmptyTel         ret = ret
bindLHSVars (p : ps) tel0@(ExtendTel a tel) ret = do
  -- see test/Fail/WronHidingInLHS:
  unless (sameHiding p a) $ typeError WrongHidingInLHS

  case namedArg p of
    A.VarP x      -> addContext (A.unBind x, a) $ bindLHSVars ps (absBody tel) ret
    A.WildP _     -> bindDummy (absName tel)
                 -- @bindDummy underscore@ does not fix issue 819, but
                 -- introduces unwanted underscores in error messages
                 -- (Andreas, 2015-05-28)
    A.DotP _ _ _  -> bindDummy (absName tel)
    A.AbsurdP pi  -> __IMPOSSIBLE__
    -- Andreas, 2017-01-18, issue #2413
    -- A.AsP is not __IMPOSSIBLE__
    A.AsP _ _ p0    -> bindLHSVars (setNamedArg p p0 : ps) tel0 ret
    A.ConP{}        -> __IMPOSSIBLE__
    A.RecP{}        -> __IMPOSSIBLE__
    A.ProjP{}       -> __IMPOSSIBLE__
    A.DefP{}        -> __IMPOSSIBLE__
    A.LitP{}        -> __IMPOSSIBLE__
    A.PatternSynP{} -> __IMPOSSIBLE__
    A.EqualP{}      -> __IMPOSSIBLE__
    where
      bindDummy s = do
        x <- if isUnderscore s then freshNoName_ else unshadowName =<< freshName_ ("." ++ argNameToString s)
        addContext (x, a) $ bindLHSVars ps (absBody tel) ret

-- | Bind as patterns
bindAsPatterns :: [AsBinding] -> TCM a -> TCM a
bindAsPatterns []                ret = ret
bindAsPatterns (AsB x v a : asb) ret = do
  reportSDoc "tc.lhs.as" 10 $ text "as pattern" <+> prettyTCM x <+>
    sep [ text ":" <+> prettyTCM a
        , text "=" <+> prettyTCM v
        ]
  addLetBinding defaultArgInfo x v a $ bindAsPatterns asb ret

-- | Result of checking the LHS of a clause.
data LHSResult = LHSResult
  { lhsParameters   :: Nat
    -- ^ The number of original module parameters. These are present in the
    -- the patterns.
  , lhsVarTele      :: Telescope
    -- ^ Δ : The types of the pattern variables, in internal dependency order.
    -- Corresponds to 'clauseTel'.
  , lhsPatterns     :: [NamedArg DeBruijnPattern]
    -- ^ The patterns in internal syntax.
  , lhsBodyType     :: Arg Type
    -- ^ The type of the body. Is @bσ@ if @Γ@ is defined.
    -- 'Irrelevant' to indicate the rhs must be checked in irrelevant mode.
  , lhsPatSubst     :: Substitution
    -- ^ Substitution version of @lhsPatterns@, only up to the first projection
    -- pattern. @Δ |- lhsPatSubst : Γ@. Where @Γ@ is the argument telescope of
    -- the function. This is used to update inherited dot patterns in
    -- with-function clauses.
  , lhsAsBindings   :: [AsBinding]
    -- ^ As-bindings from the left-hand side. Return instead of bound since we
    -- want them in where's and right-hand sides, but not in with-clauses
    -- (Issue 2303).
  , lhsPartialSplit :: [Int]
    -- ^ have we done a partial split?
  }

instance InstantiateFull LHSResult where
  instantiateFull' (LHSResult n tel ps t sub as psplit) = LHSResult n
    <$> instantiateFull' tel
    <*> instantiateFull' ps
    <*> instantiateFull' t
    <*> instantiateFull' sub
    <*> instantiateFull' as
    <*> pure psplit

-- | Check a LHS. Main function.
--
--   @checkLeftHandSide a ps a ret@ checks that user patterns @ps@ eliminate
--   the type @a@ of the defined function, and calls continuation @ret@
--   if successful.

checkLeftHandSide
  :: Call
     -- ^ Trace, e.g. @CheckPatternShadowing clause@
  -> Maybe QName
     -- ^ The name of the definition we are checking.
  -> [NamedArg A.Pattern]
     -- ^ The patterns.
  -> Type
     -- ^ The expected type @a = Γ → b@.
  -> Maybe Substitution
     -- ^ Module parameter substitution from with-abstraction.
  -> [A.StrippedDotPattern]
     -- ^ Dot patterns that have been stripped away by with-desugaring.
  -> (LHSResult -> TCM a)
     -- ^ Continuation.
  -> TCM a
checkLeftHandSide c f ps a withSub' strippedDots = Bench.billToCPS [Bench.Typing, Bench.CheckLHS] $ \ ret -> do

  -- To allow module parameters to be refined by matching, we're adding the
  -- context arguments as wildcard patterns and extending the type with the
  -- context telescope.
  cxt <- reverse <$> getContext
  let tel = telFromList' prettyShow cxt
      cps = [ unnamed . A.VarP . A.BindName . fst <$> setOrigin Inserted (argFromDom d)
            | d <- cxt ]
  problem0 <- problemFromPats (cps ++ ps) (telePi tel a)
  -- Andreas, 2013-03-15 deactivating the following test allows
  -- flexible arity
  -- unless (noProblemRest problem) $ typeError $ TooManyArgumentsInLHS a

  -- We need to grab all let-bindings here (while we still have the old
  -- context). They will be rebound below once we have the new context set up.
  -- Subtle: if we're checking a with the context will be empty so we can't use
  -- 'getOpen'. On the other hand, if we're checking a with the let bindings
  -- lives in the right context already so we can use 'openThing'.
  let openLet | isNothing withSub' = getOpen
              | otherwise          = return . openThing
  oldLets <- asks $ Map.toList . envLetBindings
  reportSDoc "tc.lhs.top" 70 $ vcat
    [ text "context =" <+> inTopContext (prettyTCM tel)
    , text "cIds    =" <+> (text . show =<< getContextId)
    , text "oldLets =" <+> text (show oldLets) ]
  oldLets <- sequence [ (x,) <$> openLet b | (x, b) <- oldLets ]

  -- doing the splits:
  inTopContext $ do
    LHSState problem@(Problem pxs qs delta rest) dpi psplit sbe
      <- checkLHS f $ LHSState problem0 [] [] []

    -- check linearity of the pattern,
    -- we only care about user-written variables here.
    let eraseInserted p
          | getOrigin p == Inserted = (fmap . fmap) (const $ A.WildP patNoRange) p
          | otherwise               = p
        userpxs = A.mapNamedArgPattern eraseInserted pxs

    A.checkPatternLinearity userpxs $ \ys ->
      typeError $ RepeatedVariablesInPattern ys

    -- check linearity of the pattern,
    -- we only care about user-written variables here.
    let eraseInserted p
          | getOrigin p == Inserted = (fmap . fmap) (const $ A.WildP patNoRange) p
          | otherwise               = p
        userpxs = A.mapNamedArgPattern eraseInserted pxs

    A.checkPatternLinearity userpxs $ \ys ->
      typeError $ RepeatedVariablesInPattern ys

    unless (null $ restPats rest) $ typeError $ TooManyArgumentsInLHS a

    addContext delta $ do
      noShadowingOfConstructors c problem
      noPatternMatchingOnCodata qs

    -- f is Nothing when checking let pattern-bindings. In that case there can
    -- be no copatterns, so we don't need to worry about self.
    let self = Def (fromMaybe __IMPOSSIBLE__ f) []
    asb <- addContext delta $ recoverAsPatterns delta (telePi tel a) self (cps ++ ps) qs

    reportSDoc "tc.lhs.top" 10 $
      vcat [ text "checked lhs:"
           , nest 2 $ vcat
             [ text "pxs   = " <+> fsep (map prettyA pxs)
             , text "delta = " <+> prettyTCM delta
             , text "dpi   = " <+> addContext delta (brackets $ fsep $ punctuate comma $ map prettyTCM dpi)
             , text "asb   = " <+> addContext delta (brackets $ fsep $ punctuate comma $ map prettyTCM asb)
             , text "qs    = " <+> prettyList (map pretty qs)
             ]
           ]

    let b' = restType rest
    bindLHSVars (filter (isNothing . isProjP) pxs) delta $ do
      let -- Find the variable patterns that have been refined
          refinedParams = [ AsB x v (unDom a) | DPI (Just x) _ v a <- dpi ]
          asb'          = refinedParams ++ asb

      reportSDoc "tc.lhs.top" 10 $ text "asb' = " <+> (brackets $ fsep $ punctuate comma $ map prettyTCM asb')

      reportSDoc "tc.lhs.top" 10 $ text "bound pattern variables"
      reportSDoc "tc.lhs.top" 60 $ nest 2 $ text "context = " <+> (pretty =<< getContextTelescope)
      reportSDoc "tc.lhs.top" 10 $ nest 2 $ text "type  = " <+> prettyTCM b'
      reportSDoc "tc.lhs.top" 60 $ nest 2 $ text "type  = " <+> pretty b'

      let notProj ProjP{} = False
          notProj _       = True
                      -- Note: This works because we can't change the number of
                      --       arguments in the lhs of a with-function relative to
                      --       the parent function.
          numPats   = length $ takeWhile (notProj . namedArg) qs
          -- In the case of a non-with function the pattern substitution
          -- should be weakened by the number of non-parameter patterns to
          -- get the paramSub.
          withSub = fromMaybe (wkS (numPats - length cxt) idS) withSub'
          -- At this point we need to update the module parameters for all
          -- parent modules.
          patSub   = (map (patternToTerm . namedArg) $ reverse $ take numPats qs) ++# (EmptyS __IMPOSSIBLE__)
          paramSub = composeS patSub withSub
          lhsResult = LHSResult (length cxt) delta qs b' patSub asb' (catMaybes psplit)
      reportSDoc "tc.lhs.top" 20 $ nest 2 $ text "patSub   = " <+> pretty patSub
      reportSDoc "tc.lhs.top" 20 $ nest 2 $ text "withSub  = " <+> pretty withSub
      reportSDoc "tc.lhs.top" 20 $ nest 2 $ text "paramSub = " <+> pretty paramSub

      let newLets = [ AsB x (applySubst paramSub v) (applySubst paramSub $ unDom a) | (x, (v, a)) <- oldLets ]
      reportSDoc "tc.lhs.top" 50 $ text "old let-bindings:" <+> text (show oldLets)
      reportSDoc "tc.lhs.top" 50 $ text "new let-bindings:" <+> (brackets $ fsep $ punctuate comma $ map prettyTCM newLets)

      bindAsPatterns newLets $
        applyRelevanceToContext (getRelevance b') $ updateModuleParameters paramSub $ do
        bindAsPatterns asb' $ do

          -- Check dot patterns
          mapM_ checkDotPattern dpi
          mapM_ (uncurry isEmptyType) sbe
          checkLeftoverDotPatterns pxs (downFrom $ size delta) (flattenTel delta) dpi

          -- Type check dot patterns that have been thrown away by
          -- with-desugaring.
          mapM_ checkStrippedDotPattern $ applySubst paramSub strippedDots


        -- Issue2303: don't bind asb' for the continuation (return in lhsResult instead)
        ret lhsResult

-- | The loop (tail-recursive): split at a variable in the problem until problem is solved
checkLHS
  :: Maybe QName       -- ^ The name of the definition we are checking.
  -> LHSState          -- ^ The current state.
  -> TCM LHSState      -- ^ The final state after all splitting is completed
checkLHS f st@(LHSState problem dpi psplit sbe) = do

  problem <- insertImplicitProblem problem
  -- Note: inserting implicits no longer preserve solvedness,
  -- since we might insert eta expanded record patterns.
  if isSolvedProblem problem then return $ st { lhsProblem = problem } else do

    unlessM (optPatternMatching <$> gets getPragmaOptions) $
      unless (problemAllVariables problem) $
        typeError $ GenericError $ "Pattern matching is disabled"

    foldListT trySplit nothingToSplit $ splitProblem f problem
  where
    nothingToSplit :: TCM LHSState
    nothingToSplit = do
      reportSLn "tc.lhs.split" 50 $ "checkLHS: nothing to split in problem " ++ show problem
      nothingToSplitError problem

    -- Split problem rest (projection pattern, does not fail as there is no call to unifier)
    trySplit :: SplitProblem -> TCM LHSState -> TCM LHSState
    trySplit (SplitRest projPat o projType) _ = do

      -- Compute the new problem
      let Problem ps1 ip delta (ProblemRest (p:ps2) b) = problem
          -- ps'      = ps1 ++ [p]
          ps'      = ps1 -- drop the projection pattern (already splitted)
          rest     = ProblemRest ps2 (projPat $> projType)
          ip'      = ip ++ [fmap (Named Nothing . ProjP o) projPat]
          problem' = Problem ps' ip' delta rest
      -- Jump the trampolin
      st' <- updateProblemRest (LHSState problem' dpi psplit sbe)
      -- If the field is irrelevant, we need to continue in irr. cxt.
      -- (see Issue 939).
      applyRelevanceToContext (getRelevance projPat) $ do
        checkLHS f st'

    trySplit (Split p0 (Arg ai (PartialFocus ts ip a)) p1) ret = do
      tel <- getContextTelescope
      reportSDoc "tc.top.tel" 10 $ text "pfocus tel = " <+> prettyTCM tel
      tInterval <- elInf primInterval
      (gamma,sigma) <- bindLHSVars (problemInPat p0) (problemTel p0) $ do
         ts <- forM ts $ \ (t,u) -> do
                 reportSDoc "tc.lhs.split.partial" 50 $ text (show (t,u))
                 t <- checkExpr t tInterval
                 u <- checkExpr u tInterval
                 reportSDoc "tc.lhs.split.partial" 10 $ prettyTCM t <+> prettyTCM u
                 u <- intervalView =<< reduce u
                 case u of
                   IZero -> primINeg <@> pure t
                   IOne  -> return t
                   _     -> typeError $ GenericError $ "Only 0 or 1 allowed on the rhs of face"
         phi <- case ts of
                   [] -> do
                     a <- ignoreSharing <$> reduce (unEl a)
                     misone <- getBuiltinName' builtinIsOne
                     case a of
                       Def q [Apply phi] | Just q == misone -> return (unArg phi)
                       _           -> typeError $ GenericError $ show a ++ " is not IsOne."
                                        -- TODO Andrea type error or something.
                   _  -> foldl (\ x y -> primIMin <@> x <@> y) primIOne (map pure ts)
         phi <- reduce phi
         refined <- forallFaceMaps phi (\ bs m t -> typeError $ GenericError $ "face blocked on meta")
                            (\ sigma -> (,sigma) <$> getContextTelescope)
         case refined of
           [(gamma,sigma)] -> return (gamma,sigma)
           []              -> typeError $ GenericError $ "The face constraint is unsatisfiable."
           _               -> typeError $ GenericError $ "Cannot have disjunctions in a face constraint."
      itisone <- primItIsOne
      -- substitute the literal in p1 and dpi
      reportSDoc "tc.lhs.faces" 10 $ text $ show sigma

      let delta1 = problemTel p0
          oix = size (problemTel $ unAbs p1) -- de brujin index of IsOne
          Just o_n = flip findIndex ip (\ x -> case namedThing (unArg x) of
                                           VarP x -> dbPatVarIndex x == oix
                                           _      -> False)
          delta2' = absApp (fmap problemTel p1) itisone
          delta2 = applySubst sigma delta2'
          mkConP (Con c _ [])
             = ConP c (noConPatternInfo { conPType = Just (Arg defaultArgInfo tInterval)
                                              , conPFallThrough = True })
                          []
          mkConP (Var i []) = VarP (DBPatVar "x" i)
          mkConP _          = __IMPOSSIBLE__
          rho0 = fmap mkConP sigma

          rho    = liftS (size delta2) $ consS (DotP Inserted itisone) rho0
          -- Andreas, 2015-06-13 Literals are closed, so need to raise them!
          -- rho    = liftS (size delta2) $ singletonS 0 (Lit lit)
          -- rho    = [ var i | i <- [0..size delta2 - 1] ]
          --       ++ [ raise (size delta2) $ Lit lit ]
          --       ++ [ var i | i <- [size delta2 ..] ]
          ip'      = applySubst rho ip
          rest'    = applyPatSubst rho (problemRest problem)

      (p0',newDpi) <- do
         let delta1 = problemTel p0
         addContext gamma $ updateInPatterns
                            (applyPatSubst rho0 $ flattenTel delta1)
                            (problemInPat p0)
                            (applySubst rho0 $ teleArgs delta1)
      let dpi' = applyPatSubst rho dpi ++ newDpi
          sbe' = map (second $ applyPatSubst rho) sbe
          ps' = p0' ++ problemInPat (absBody p1)

      reportSDoc "tc.lhs.split.problem" 10 $ sep
        [ text "ip  = " <+> (text . show) ip
        , text "ip' = " <+> (text . show) ip'
        ]

      -- Compute the new problem
      let
          delta'   = abstract gamma delta2
          problem' = Problem ps' ip' delta' rest'
      reportSDoc "tc.lhs.split.partial" 20 $ text (show problem')
      st' <- updateProblemRest (LHSState problem' dpi' (psplit ++ [Just o_n]) sbe')
      checkLHS f st'

    -- Split on literal pattern (does not fail as there is no call to unifier)

    trySplit (Split p0 (Arg _ (LitFocus lit ip a)) p1) _ = do

      -- substitute the literal in p1 and dpi
      let delta1 = problemTel p0
          delta2 = absApp (fmap problemTel p1) (Lit lit)
          rho    = singletonS (size delta2) (LitP lit)
          -- Andreas, 2015-06-13 Literals are closed, so need to raise them!
          -- rho    = liftS (size delta2) $ singletonS 0 (Lit lit)
          -- rho    = [ var i | i <- [0..size delta2 - 1] ]
          --       ++ [ raise (size delta2) $ Lit lit ]
          --       ++ [ var i | i <- [size delta2 ..] ]
          dpi'     = applyPatSubst rho dpi
          sbe'     = map (second $ applyPatSubst rho) sbe
          ip'      = applySubst rho ip
          rest'    = applyPatSubst rho (problemRest problem)

      -- Compute the new problem
      let ps'      = problemInPat p0 ++ problemInPat (absBody p1)
          delta'   = abstract delta1 delta2
          problem' = Problem ps' ip' delta' rest'
      st' <- updateProblemRest (LHSState problem' dpi' psplit sbe')
      checkLHS f st'

    -- Split on absurd pattern (adding type to list of types that should be empty)
    trySplit (Split p0 (Arg info (AbsurdFocus pi i a)) p1) _ = do
      let tel = problemTel problem
      reportSDoc "tc.lhs.split.absurd" 10 $ sep
        [ text "splitting on absurd pattern"
        , nest 2 $ text "tel  =" <+> prettyTCM tel
        , nest 2 $ text "var  =" <+> addContext tel (prettyTCM $ var i)
        , nest 2 $ text "type =" <+> addContext tel (prettyTCM a)
        ]
      let rho = liftS i $ consS (AbsurdP $ VarP $ DBPatVar absurdPatternName 0) $ raiseS 1
      checkLHS f $ st
            { lhsProblem = problem
              { problemInPat  = (problemInPat p0) ++
                                [Arg info $ unnamed $ A.WildP pi] ++
                                problemInPat (absBody p1)
              , problemOutPat = applySubst rho $ problemOutPat problem
              }
            , lhsShouldBeEmptyTypes = (getRange pi , a) : lhsShouldBeEmptyTypes st
            }

    -- Split on constructor pattern (unifier might fail)
    trySplit (Split p0 (Arg info
               (Focus { focusCon      = c
                      , focusPatOrigin= porigin
                      , focusConArgs  = qs
                      , focusRange    = r
                      , focusOutPat   = ip
                      , focusDatatype = d
                      , focusParams   = vs
                      , focusIndices  = ws
                      , focusType     = a
                      }
               )) p1) tryNextSplit = do
      traceCall (CheckPattern (A.ConP (ConPatInfo porigin $ PatRange r) (unambiguous c) qs)
                                       (problemTel p0)
                                       (El Prop $ Def d $ map Apply $ vs ++ ws)) $ do

        let delta1 = problemTel p0
            delta2 = problemTel $ absBody p1
        let typeOfSplitVar = Arg info a

        reportSDoc "tc.lhs.split" 10 $ sep
          [ text "checking lhs"
          , nest 2 $ text "tel =" <+> prettyTCM (problemTel problem)
          , nest 2 $ text "rel =" <+> (text $ show $ getRelevance info)
          ]

        reportSDoc "tc.lhs.split" 15 $ sep
          [ text "split problem"
          , nest 2 $ vcat
            [ text "delta1 = " <+> prettyTCM delta1
            , text "typeOfSplitVar =" <+> addContext delta1 (prettyTCM typeOfSplitVar)
            , text "focusOutPat =" <+> pretty ip
            , text "delta2 = " <+> addContext delta1 (addContext ("x",domFromArg typeOfSplitVar) (prettyTCM delta2))
            ]
          ]

        c <- either
               (sigError __IMPOSSIBLE_VERBOSE__ (typeError $ AbstractConstructorNotInScope c))
               (return . (`withRangeOf` c))
               =<< getConForm c
        ca <- defType <$> getConInfo c

        reportSDoc "tc.lhs.split" 20 $ nest 2 $ vcat
          [ text "ca =" <+> prettyTCM ca
          , text "vs =" <+> prettyList (map prettyTCM vs)
          ]

        -- Lookup the type of the constructor at the given parameters
        let a = ca `piApply` vs

        -- It will end in an application of the datatype
        (gamma', ca, d', us) <- do
          TelV gamma' ca@(El _ def) <- telView a
          let Def d' es = ignoreSharing def
              Just us   = allApplyElims es
          return (gamma', ca, d', us)

        -- This should be the same datatype as we split on
        unless (d == d') $ typeError $ ShouldBeApplicationOf ca d'

        reportSDoc "tc.lhs.top" 20 $ addContext delta1 $ nest 2 $ vcat
          [ text "gamma' =" <+> prettyTCM gamma'
          ]

        -- Andreas 2010-09-07  propagate relevance info to new vars
        let updRel = composeRelevance (getRelevance info)
        gamma' <- return $ mapRelevance updRel <$> gamma'

        -- Insert implicit patterns
        qs' <- insertImplicitPatterns ExpandLast qs gamma'
        reportSDoc "tc.lhs.imp" 20 $
          text "insertImplicitPatternsT returned" <+> fsep (map prettyA qs')

        unless ((size qs' :: Int) == size gamma') $
          typeError $ WrongNumberOfConstructorArguments (conName c) (size gamma') (size qs')

        let gamma = useNamesFromPattern qs' gamma'

        -- Get the type of the datatype.
        da <- (`piApply` vs) . defType <$> getConstInfo d
        reportSDoc "tc.lhs.split" 30 $ text "  da = " <+> prettyTCM da

        -- Compute the flexible variables
        flex <- flexiblePatterns (problemInPat p0 ++ qs')
        reportSDoc "tc.lhs.split" 30 $ text "computed flexible variables"

        -- Compute the constructor indices by dropping the parameters
        let us' = drop (size vs) us

        -- Raise given indices over constructor telescope
        let ws' = raise (size gamma) ws

        reportSDoc "tc.lhs.top" 15 $ addContext delta1 $
          sep [ text "preparing to unify"
              , nest 2 $ vcat
                [ text "c      =" <+> prettyTCM c <+> text ":" <+> prettyTCM a
                , text "d      =" <+> prettyTCM (Def d (map Apply $ vs++ws)) <+> text ":" <+> prettyTCM da
                , text "gamma  =" <+> prettyTCM gamma
                , text "gamma' =" <+> prettyTCM gamma'
                , text "vs     =" <+> brackets (fsep $ punctuate comma $ map prettyTCM vs)
                , text "us'    =" <+> addContext gamma (brackets (fsep $ punctuate comma $ map prettyTCM us'))
                , text "ws     =" <+> brackets (fsep $ punctuate comma $ map prettyTCM ws)
                ]
              ]

        -- Unify constructor target and given type (in Δ₁Γ)
        -- Given: Δ₁ ⊢ D vs : Φ → Setᵢ
        --        Δ₁ ⊢ c    : Γ → D vs' us'
        --        Δ₁ ⊢ ws   : Φ
        --        Δ₁Γ ⊢ ws' : Φ
        -- (where vs' = raise Γ vs and ws' = raise Γ ws)
        -- unification of us' and ws' in context Δ₁Γ gives us a telescope Δ₁'
        -- and a substitution ρ₀ such that
        --        Δ₁' ⊢ ρ₀ : Δ₁Γ
        --        Δ₁' ⊢ (us')ρ₀ ≡ (ws')ρ₀ : Φρ₀
        -- We can split ρ₀ into two parts ρ₁ and ρ₂, giving
        --        Δ₁' ⊢ ρ₁ : Δ₁
        --        Δ₁' ⊢ ρ₂ : Γρ₁
        -- Application of the constructor c gives
        --        Δ₁' ⊢ c ρ₂ : (D vs' us')(ρ₁;ρ₂)
        -- We have
        --        us'(ρ₁;ρ₂)
        --         ≡ us'ρ₀      (since ρ₀=ρ₁;ρ₂)
        --         ≡ ws'ρ₀      (by unification)
        --         ≡ ws ρ₁      (since ws doesn't actually depend on Γ)
        -- so     Δ₁' ⊢ c ρ₂ : D (vs)ρ₁ (ws)ρ₁
        -- Putting this together with ρ₁ gives ρ₃ = ρ₁;c ρ₂
        --        Δ₁' ⊢ ρ₁;c ρ₂ : Δ₁(x : D vs ws)
        -- and lifting over Δ₂ gives the final substitution ρ = ρ₃;Δ₂
        -- from Δ' = Δ₁';Δ₂ρ₃
        --        Δ' ⊢ ρ : Δ₁(x : D vs ws)Δ₂

        res <- unifyIndices
                 (delta1 `abstract` gamma)
                 flex
                 (raise (size gamma) da)
                 us'
                 ws'
        case res of

         -- Mismatch.  Report and abort.
         NoUnify neg -> typeError $ ImpossibleConstructor (conName c) neg

         -- Unclear situation.  Try next split.
         -- If no split works, give error from first split.
         -- This is conservative, but might not be the best behavior.
         -- It might be better to collect all the errors and print all of them.
         DontKnow errs -> tryNextSplit
           `catchError` \ _ -> typeError $ SplitError $
             UnificationStuck (conName c) (delta1 `abstract` gamma) us' ws' errs

         -- Success.
         Unifies (delta1',rho0,es) -> do

          reportSDoc "tc.lhs.top" 15 $ text "unification successful"
          reportSDoc "tc.lhs.top" 20 $ nest 2 $ vcat
            [ text "delta1' =" <+> prettyTCM delta1'
            , text "rho0    =" <+> addContext delta1' (prettyTCM rho0)
            , text "es      =" <+> addContext delta1' (prettyTCM $ (fmap . fmap . fmap) patternToTerm es)
            ]

          -- compute in patterns for delta1'
          let newPats  = applySubst rho0 $ teleArgs $ delta1 `abstract` gamma
              -- oldTypes are the types of the old pattern variables, but relative
              -- to the *new* telescope delta1'. These are needed to compute the
              -- correct types of new dot pattern instantiations.
              oldTypes = applyPatSubst rho0 $ flattenTel $ delta1 `abstract` gamma
          (p0',newDpi) <- addContext delta1' $ updateInPatterns
                            oldTypes
                            (problemInPat p0 ++ qs')
                            newPats

          reportSDoc "tc.lhs.top" 20 $ addContext delta1' $ nest 2 $ vcat
            [ text "p0'     =" <+> text (show $ deepUnscope p0')
            , text "newDpi  =" <+> brackets (fsep $ punctuate comma $ map prettyTCM newDpi)
            ]

          -- split substitution into part for Δ₁ and part for Γ
          let (rho1,rho2) = splitS (size gamma) rho0

          reportSDoc "tc.lhs.top" 20 $ addContext delta1' $ nest 2 $ vcat
            [ text "rho1    =" <+> prettyTCM rho1
            , text "rho2    =" <+> prettyTCM rho2
            ]

          -- Andreas, 2010-09-09, save the type.
          -- It is relative to Δ₁, but it should be relative to Δ₁'
          let storedPatternType = applyPatSubst rho1 typeOfSplitVar
          -- Also remember if we are a record pattern and from an implicit pattern.
          isRec <- isRecord d
          let cpi = ConPatternInfo (isRec $> porigin) False (Just storedPatternType)

          -- compute final context and permutation
          let crho2   = ConP c cpi $ applySubst rho2 $
                          teleNamedArgs gamma `useOriginFrom` qs'
              rho3    = consS crho2 rho1
              delta2' = applyPatSubst rho3 delta2
              delta'  = delta1' `abstract` delta2'
              rho     = liftS (size delta2) rho3

          reportSDoc "tc.lhs.top" 20 $ addContext delta1' $ nest 2 $ vcat
            [ text "crho2   =" <+> prettyTCM crho2
            , text "rho3    =" <+> prettyTCM rho3
            , text "delta2' =" <+> prettyTCM delta2'
            ]

          reportSDoc "tc.lhs.top" 70 $ addContext delta1' $ nest 2 $ vcat
            [ text "crho2   =" <+> pretty crho2
            , text "rho3    =" <+> pretty rho3
            , text "delta2' =" <+> pretty delta2'
            ]

          reportSDoc "tc.lhs.top" 15 $ nest 2 $ vcat
            [ text "delta'  =" <+> prettyTCM delta'
            , text "rho     =" <+> addContext delta' (prettyTCM rho)
            ]

          -- compute new in patterns
          let ps'  = p0' ++ problemInPat (absBody p1)

          reportSDoc "tc.lhs.top" 15 $ addContext delta' $
            nest 2 $ vcat
              [ text "ps'    =" <+> brackets (fsep $ punctuate comma $ map prettyA ps')
              ]

          -- The final dpis are the new ones plus the old ones substituted by ρ
          let dpi' = applyPatSubst rho dpi ++ raise (size delta2') newDpi
              sbe' = map (second $ applyPatSubst rho) sbe

          reportSDoc "tc.lhs.top" 15 $ addContext delta' $
            nest 2 $ vcat
              [ text "dpi'    =" <+> brackets (fsep $ punctuate comma $ map prettyTCM dpi')
              , text "sbe'    =" <+> brackets (fsep $ punctuate comma $ map prettyTCM sbe')
              ]

          -- Apply the substitution
          let ip'      = applySubst rho ip
              rest'    = applyPatSubst rho (problemRest problem)

          reportSDoc "tc.lhs.top" 15 $ addContext delta' $
            nest 2 $ vcat
              [ text "ip' =" <+> pretty ip ]

          -- Construct the new problem
          let problem' = Problem ps' ip' delta' rest'

          -- if rest type reduces,
          -- extend the split problem by previously not considered patterns
          st'@(LHSState problem'@(Problem ps' ip' delta' rest') dpi' psplit sbe')
            <- updateProblemRest $ LHSState problem' dpi' psplit sbe'

          reportSDoc "tc.lhs.top" 12 $ sep
            [ text "new problem from rest"
            , nest 2 $ vcat
              [ text "ps'     =" <+> fsep (map prettyA ps')
              , text "delta'  =" <+> prettyTCM delta'
              , text "ip'     =" <+> pretty ip'
              ]
            ]
          checkLHS f st'


-- | Ensures that we are not performing pattern matching on codata.

noPatternMatchingOnCodata :: [NamedArg DeBruijnPattern] -> TCM ()
noPatternMatchingOnCodata = mapM_ (check . namedArg)
  where
  check (VarP {})   = return ()
  check (DotP {})   = return ()
  check (AbsurdP{}) = return ()
  check (ProjP{})   = return ()
  check (LitP {})   = return ()  -- Literals are assumed not to be coinductive.
  check (ConP con _ ps) = do
    TelV _ t <- telView' . defType <$> do getConstInfo $ conName con
    c <- isCoinductive t
    case c of
      Nothing    -> __IMPOSSIBLE__
      Just False -> mapM_ (check . namedArg) ps
      Just True  -> typeError $
        GenericError "Pattern matching on coinductive types is not allowed"

-- | Type check dot pattern stripped from a with function.
checkStrippedDotPattern :: A.StrippedDotPattern -> TCM ()
checkStrippedDotPattern (A.StrippedDot e v a) = do
  reportSDoc "tc.with.dot" 30 $ vcat
    [ text "Checking stripped dot pattern"
    , nest 2 $ vcat [ text "e =" <+> prettyTCM e
                    , text "v =" <+> prettyTCM v
                    , text "a =" <+> prettyTCM a
                    , text "Γ =" <+> (inTopContext . prettyTCM =<< getContextTelescope) ] ]
  u <- checkExpr e a
  equalTerm a u v<|MERGE_RESOLUTION|>--- conflicted
+++ resolved
@@ -170,11 +170,7 @@
       DotP o u   -> case snd $ asView $ namedThing (unArg p) of
         A.DotP _ _ e -> return (IntMap.empty, [DPI Nothing  (Just e) u a])
         A.WildP _  -> return (IntMap.empty, [DPI Nothing  Nothing  u a])
-<<<<<<< HEAD
         A.VarP x   -> return (IntMap.empty, [DPI (Just $ A.unBind x) Nothing  u a])
-=======
-        A.VarP x   -> return (IntMap.empty, [DPI (Just x) Nothing  u a])
->>>>>>> fa74fb19
         p@(A.ConP _ cs qs) | Just c <- getUnambiguous cs -> do
           -- If the user wrote a constructor pattern, the computed dot pattern
           -- better have the same constructor as its head.
