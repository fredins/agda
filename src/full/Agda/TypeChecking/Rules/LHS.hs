{-# LANGUAGE CPP                  #-}
{-# LANGUAGE ScopedTypeVariables #-}
{-# LANGUAGE NondecreasingIndentation #-}

module Agda.TypeChecking.Rules.LHS
  ( checkLeftHandSide
  , LHSResult(..)
  , bindAsPatterns
  , IsFlexiblePattern(..)
  ) where

#if MIN_VERSION_base(4,11,0)
import Prelude hiding ( (<>), mapM, null, sequence )
#else
import Prelude hiding ( mapM, null, sequence )
#endif

import Data.Maybe

import Control.Applicative hiding (empty)
import Control.Arrow (first, second, (***), left, right)
import Control.Monad
import Control.Monad.State
import Control.Monad.Reader
import Control.Monad.Writer hiding ((<>))
import Control.Monad.Trans.Maybe

import Data.Either (partitionEithers)
import Data.Function (on)
import Data.IntMap (IntMap)
import qualified Data.IntMap as IntMap
import Data.List (delete, sortBy, stripPrefix, (\\), findIndex)
import qualified Data.List as List
import Data.Monoid ( Monoid, mempty, mappend )
import Data.Semigroup ( Semigroup )
import qualified Data.Semigroup as Semigroup
import Data.Traversable
import Data.Map (Map)
import qualified Data.Map as Map

import Agda.Interaction.Highlighting.Generate (storeDisambiguatedName)
import Agda.Interaction.Options
import Agda.Interaction.Options.Lenses

import Agda.Syntax.Internal as I
import Agda.Syntax.Internal.Pattern
import Agda.Syntax.Abstract (IsProjP(..))
import qualified Agda.Syntax.Abstract as A
import qualified Agda.Syntax.Abstract.Pattern as A
import Agda.Syntax.Abstract.Views (asView, deepUnscope)
import Agda.Syntax.Common as Common
import Agda.Syntax.Info as A
import Agda.Syntax.Literal
import Agda.Syntax.Position
import Agda.Syntax.Scope.Base (ScopeInfo, emptyScopeInfo)


import Agda.TypeChecking.Monad
import Agda.TypeChecking.Monad.Builtin (litType, constructorForm)

import qualified Agda.TypeChecking.Monad.Benchmark as Bench
import Agda.TypeChecking.Conversion
import Agda.TypeChecking.Constraints
import Agda.TypeChecking.Datatypes hiding (isDataOrRecordType)
import Agda.TypeChecking.Errors (dropTopLevelModule)
import Agda.TypeChecking.Irrelevance
import {-# SOURCE #-} Agda.TypeChecking.Empty
import Agda.TypeChecking.Forcing
import Agda.TypeChecking.Patterns.Abstract
import Agda.TypeChecking.Pretty
import Agda.TypeChecking.Records hiding (getRecordConstructor)
import Agda.TypeChecking.Reduce
import Agda.TypeChecking.Rewriting
import Agda.TypeChecking.Substitute
import Agda.TypeChecking.Telescope
import Agda.TypeChecking.Primitive hiding (Nat)
import Agda.TypeChecking.Monad.Builtin

import {-# SOURCE #-} Agda.TypeChecking.Rules.Term (checkExpr)
import Agda.TypeChecking.Rules.LHS.Problem
import Agda.TypeChecking.Rules.LHS.ProblemRest
import Agda.TypeChecking.Rules.LHS.Unify
import Agda.TypeChecking.Rules.LHS.Implicit
import Agda.TypeChecking.Rules.Data

import Agda.Utils.Either
import Agda.Utils.Except (MonadError(..), ExceptT, runExceptT)
import Agda.Utils.Function
import Agda.Utils.Functor
import Agda.Utils.Lens
import Agda.Utils.List
import Agda.Utils.ListT
import Agda.Utils.Maybe
import Agda.Utils.Monad
import Agda.Utils.NonemptyList
import Agda.Utils.Null
import Agda.Utils.Permutation
import Agda.Utils.Pretty (prettyShow)
import Agda.Utils.Singleton
import Agda.Utils.Size

#include "undefined.h"
import Agda.Utils.Impossible

-- | Compute the set of flexible patterns in a list of patterns. The result is
--   the deBruijn indices of the flexible patterns.
flexiblePatterns :: [NamedArg A.Pattern] -> TCM FlexibleVars
flexiblePatterns nps = do
  forMaybeM (zip (downFrom $ length nps) nps) $ \ (i, Arg ai p) -> do
    runMaybeT $ (\ f -> FlexibleVar (getHiding ai) (getOrigin ai) f (Just i) i) <$> maybeFlexiblePattern p

-- | A pattern is flexible if it is dotted or implicit, or a record pattern
--   with only flexible subpatterns.
class IsFlexiblePattern a where
  maybeFlexiblePattern :: a -> MaybeT TCM FlexibleVarKind

  isFlexiblePattern :: a -> TCM Bool
  isFlexiblePattern p =
    maybe False notOtherFlex <$> runMaybeT (maybeFlexiblePattern p)
    where
    notOtherFlex = \case
      RecordFlex fls -> all notOtherFlex fls
      ImplicitFlex   -> True
      DotFlex        -> True
      OtherFlex      -> False

instance IsFlexiblePattern A.Pattern where
  maybeFlexiblePattern p = do
    reportSDoc "tc.lhs.flex" 30 $ text "maybeFlexiblePattern" <+> prettyA p
    reportSDoc "tc.lhs.flex" 60 $ text "maybeFlexiblePattern (raw) " <+> (text . show . deepUnscope) p
    case p of
      A.DotP{}  -> return DotFlex
      A.VarP{}  -> return ImplicitFlex
      A.WildP{} -> return ImplicitFlex
      A.AsP _ _ p -> maybeFlexiblePattern p
      A.ConP _ cs qs | Just c <- getUnambiguous cs ->
        ifM (isNothing <$> isRecordConstructor c) (return OtherFlex) {-else-}
            (maybeFlexiblePattern qs)
      A.LitP{}  -> return OtherFlex
      _ -> mzero

instance IsFlexiblePattern (I.Pattern' a) where
  maybeFlexiblePattern p =
    case p of
      I.DotP{}  -> return DotFlex
      I.ConP _ i ps
        | Just PatOSystem <- conPRecord i -> return ImplicitFlex  -- expanded from ImplicitP
        | Just _          <- conPRecord i -> maybeFlexiblePattern ps
        | otherwise -> mzero
      I.VarP{}  -> mzero
      I.LitP{}  -> mzero
      I.ProjP{} -> mzero

-- | Lists of flexible patterns are 'RecordFlex'.
instance IsFlexiblePattern a => IsFlexiblePattern [a] where
  maybeFlexiblePattern ps = RecordFlex <$> mapM maybeFlexiblePattern ps

instance IsFlexiblePattern a => IsFlexiblePattern (Arg a) where
  maybeFlexiblePattern = maybeFlexiblePattern . unArg

instance IsFlexiblePattern a => IsFlexiblePattern (Common.Named name a) where
  maybeFlexiblePattern = maybeFlexiblePattern . namedThing

-- | Update the user patterns in the given problem, simplifying equations
--   between constructors where possible.
updateProblemEqs
 :: [ProblemEq] -> TCM [ProblemEq]
updateProblemEqs eqs = do
  reportSDoc "tc.lhs.top" 20 $ vcat
    [ text "updateProblem: equations to update"
    , nest 2 (vcat $ map prettyTCM eqs)
    ]

  eqs' <- updates eqs

  reportSDoc "tc.lhs.top" 20 $ vcat
    [ text "updateProblem: new equations"
    , nest 2 (vcat $ map prettyTCM eqs')
    ]

  return eqs'

  where

    updates :: [ProblemEq] -> TCM [ProblemEq]
    updates = concat <.> traverse update

    update :: ProblemEq -> TCM [ProblemEq]
    update eq@(ProblemEq p v a) = reduce v >>= constructorForm >>= \case
      Con c ci es -> do
        let vs = fromMaybe __IMPOSSIBLE__ $ allApplyElims es
        -- we should only simplify equations between fully applied constructors
        contype <- getFullyAppliedConType c =<< reduce (unDom a)
        caseMaybe contype (return [eq]) $ \((d,_,pars),b) -> do
        TelV ctel _ <- telView b
        let bs = instTel ctel (map unArg vs)

        p <- expandLitPattern p
        case p of
          A.AsP info x p' ->
            (ProblemEq (A.VarP x) v a :) <$> update (ProblemEq p' v a)
          A.ConP cpi ambC ps -> do
            (c',_) <- disambiguateConstructor ambC d pars

            unless (conName c == conName c') {-'-} __IMPOSSIBLE__

            -- Insert implicit patterns
            ps <- insertImplicitPatterns ExpandLast ps ctel
            reportSDoc "tc.lhs.imp" 20 $
              text "insertImplicitPatternsT returned" <+> fsep (map prettyA ps)

            unless (length ps == length vs) $
              typeError $ WrongNumberOfConstructorArguments (conName c) (length vs) (length ps)

            updates $ zipWith3 ProblemEq (map namedArg ps) (map unArg vs) bs

          A.RecP pi fs -> do
            axs <- recordFieldNames . theDef <$> getConstInfo d
            -- In fs omitted explicit fields are replaced by underscores,
            -- and the fields are put in the correct order.
            ps <- insertMissingFields d (const $ A.WildP patNoRange) fs axs

            -- We also need to insert missing implicit or instance fields.
            ps <- insertImplicitPatterns ExpandLast ps ctel

            let eqs = zipWith3 ProblemEq (map namedArg ps) (map unArg vs) bs
            updates eqs

          _ -> return [eq]

      Lit l | A.LitP l' <- p , l == l' -> return []

      _ | A.EqualP{} <- p -> do
        itisone <- liftTCM primItIsOne
        ifM (tryConversion $ equalTerm (unDom a) v itisone) (return []) (return [eq])

      _ | A.WildP{} <- p -> return []

      _ -> return [eq]

    instTel :: Telescope -> [Term] -> [Dom Type]
    instTel EmptyTel _                   = []
    instTel (ExtendTel arg tel) (u : us) = arg : instTel (absApp tel u) us
    instTel ExtendTel{} []               = __IMPOSSIBLE__


-- | Check if a problem is solved.
--   That is, if the patterns are all variables,
--   and there is no 'problemRest'.
isSolvedProblem :: Problem a -> Bool
isSolvedProblem problem = null (problem ^. problemRestPats) &&
  problemAllVariables problem

-- | Check if a problem consists only of variable patterns.
--   (Includes the 'problemRest').
problemAllVariables :: Problem a -> Bool
problemAllVariables problem =
    all (isSolved . snd . asView) $
      map namedArg (problem ^. problemRestPats) ++ problemInPats problem
  where
    -- need further splitting:
    isSolved A.ConP{}        = False
    isSolved A.LitP{}        = False
    isSolved A.RecP{}        = False  -- record pattern
    -- solved:
    isSolved A.VarP{}        = True
    isSolved A.WildP{}       = True
    isSolved A.DotP{}        = True
    isSolved A.AbsurdP{}     = True
    -- impossible:
    isSolved A.ProjP{}       = __IMPOSSIBLE__
    isSolved A.DefP{}        = __IMPOSSIBLE__
    isSolved A.AsP{}         = __IMPOSSIBLE__  -- removed by asView
    isSolved A.PatternSynP{} = __IMPOSSIBLE__  -- expanded before
    isSolved A.EqualP{}      = False -- __IMPOSSIBLE__
    isSolved A.WithP{}       = __IMPOSSIBLE__

-- | For each user-defined pattern variable in the 'Problem', check
-- that the corresponding data type (if any) does not contain a
-- constructor of the same name (which is not in scope); this
-- \"shadowing\" could indicate an error, and is not allowed.
--
-- Precondition: The problem has to be solved.

noShadowingOfConstructors
  :: Call -- ^ Trace, e.g., @CheckPatternShadowing clause@
  -> [ProblemEq] -> TCM ()
noShadowingOfConstructors mkCall eqs =
  traceCall mkCall $ mapM_ noShadowing eqs
  where
  noShadowing (ProblemEq p _ (Dom{domInfo = info, unDom = El _ a})) = case snd $ asView p of
   A.WildP       {} -> return ()
   A.AbsurdP     {} -> return ()
   A.DotP        {} -> return ()
   A.EqualP      {} -> return ()
   A.ConP        {} -> __IMPOSSIBLE__
   A.RecP        {} -> __IMPOSSIBLE__
   A.ProjP       {} -> __IMPOSSIBLE__
   A.DefP        {} -> __IMPOSSIBLE__
   A.AsP         {} -> __IMPOSSIBLE__ -- removed by asView
   A.LitP        {} -> __IMPOSSIBLE__
   A.PatternSynP {} -> __IMPOSSIBLE__
   A.WithP       {} -> __IMPOSSIBLE__
   -- Andreas, 2017-12-01, issue #2859.
   -- Due to parameter refinement, there can be (invisible) variable patterns from module
   -- parameters that shadow constructors.
   -- Thus, only complain about user written variable that shadow constructors.
   A.VarP (A.BindName x) -> when (getOrigin info == UserWritten) $ do
    reportSDoc "tc.lhs.shadow" 30 $ vcat
      [ text $ "checking whether pattern variable " ++ prettyShow x ++ " shadows a constructor"
      , nest 2 $ text "type of variable =" <+> prettyTCM a
      , nest 2 $ text "position of variable =" <+> (text . show) (getRange x)
      ]
    reportSDoc "tc.lhs.shadow" 70 $ nest 2 $ text "a =" <+> pretty a
    a <- reduce a
    case a of
      Def t _ -> do
        d <- theDef <$> getConstInfo t
        case d of
          Datatype { dataCons = cs } -> do
            case filter ((A.nameConcrete x ==) . A.nameConcrete . A.qnameName) cs of
              []      -> return ()
              (c : _) -> setCurrentRange x $
                typeError $ PatternShadowsConstructor x c
          AbstractDefn{} -> return ()
            -- Abstract constructors cannot be brought into scope,
            -- even by a bigger import list.
            -- Thus, they cannot be confused with variables.
            -- Alternatively, we could do getConstInfo in ignoreAbstractMode,
            -- then Agda would complain if a variable shadowed an abstract constructor.
          Axiom       {} -> return ()
          Function    {} -> return ()
          Record      {} -> return ()
          Constructor {} -> __IMPOSSIBLE__
          -- TODO: in the future some stuck primitives might allow constructors
          Primitive   {} -> return ()
      Var   {} -> return ()
      Pi    {} -> return ()
      Sort  {} -> return ()
      MetaV {} -> return ()
      -- TODO: If the type is a meta-variable, should the test be
      -- postponed? If there is a problem, then it will be caught when
      -- the completed module is type checked, so it is safe to skip
      -- the test here. However, users may be annoyed if they get an
      -- error in code which has already passed the type checker.
      Lam   {} -> __IMPOSSIBLE__
      Lit   {} -> __IMPOSSIBLE__
      Level {} -> __IMPOSSIBLE__
      Con   {} -> __IMPOSSIBLE__
      DontCare{} -> __IMPOSSIBLE__

-- | Check that a dot pattern matches it's instantiation.
checkDotPattern :: DotPattern -> TCM ()
checkDotPattern (Dot e v (Dom{domInfo = info, unDom = a})) =
  traceCall (CheckDotPattern e v) $ do
  reportSDoc "tc.lhs.dot" 15 $
    sep [ text "checking dot pattern"
        , nest 2 $ prettyA e
        , nest 2 $ text "=" <+> prettyTCM v
        , nest 2 $ text ":" <+> prettyTCM a
        ]
  applyRelevanceToContext (getRelevance info) $ do
    u <- checkExpr e a
    reportSDoc "tc.lhs.dot" 50 $
      sep [ text "equalTerm"
          , nest 2 $ pretty a
          , nest 2 $ pretty u
          , nest 2 $ pretty v
          ]
    -- Should be ok to do noConstraints here
    noConstraints $ equalTerm a u v

checkAbsurdPattern :: AbsurdPattern -> TCM ()
checkAbsurdPattern (Absurd r a) = isEmptyType r a

data LeftoverPatterns = LeftoverPatterns
  { patternVariables :: IntMap [A.Name]
  , asPatterns       :: [AsBinding]
  , dotPatterns      :: [DotPattern]
  , absurdPatterns   :: [AbsurdPattern]
  , otherPatterns    :: [A.Pattern]
  }

instance Semigroup LeftoverPatterns where
  x <> y = LeftoverPatterns
    { patternVariables = IntMap.unionWith (++) (patternVariables x) (patternVariables y)
    , asPatterns       = asPatterns x ++ asPatterns y
    , dotPatterns      = dotPatterns x ++ dotPatterns y
    , absurdPatterns   = absurdPatterns x ++ absurdPatterns y
    , otherPatterns    = otherPatterns x ++ otherPatterns y
    }

instance Monoid LeftoverPatterns where
  mempty  = LeftoverPatterns empty [] [] [] []
  mappend = (Semigroup.<>)

-- | Classify remaining patterns after splitting is complete into pattern
--   variables, as patterns, dot patterns, and absurd patterns.
--   Precondition: there are no more constructor patterns.
getLeftoverPatterns :: [ProblemEq] -> TCM LeftoverPatterns
getLeftoverPatterns eqs = do
  reportSDoc "tc.lhs.top" 30 $ text "classifying leftover patterns"
  mconcat <$> mapM getLeftoverPattern eqs
  where
    patternVariable x i  = LeftoverPatterns (singleton (i,[x])) [] [] [] []
    asPattern x v a      = LeftoverPatterns empty [AsB x v (unDom a)] [] [] []
    dotPattern e v a     = LeftoverPatterns empty [] [Dot e v a] [] []
    absurdPattern info a = LeftoverPatterns empty [] [] [Absurd info a] []
    otherPattern p       = LeftoverPatterns empty [] [] [] [p]

    getLeftoverPattern :: ProblemEq -> TCM LeftoverPatterns
    getLeftoverPattern (ProblemEq p v a) = case p of
      (A.VarP (A.BindName x)) -> isEtaVar v (unDom a) >>= \case
        Just i  -> return $ patternVariable x i
        Nothing -> return $ asPattern x v a
      (A.WildP _)       -> return mempty
      (A.AsP info (A.BindName x) p)  -> (asPattern x v a `mappend`) <$> do
        getLeftoverPattern $ ProblemEq p v a
      (A.DotP info e)   -> return $ dotPattern e v a
      (A.AbsurdP info)  -> return $ absurdPattern (getRange info) (unDom a)
      _                 -> return $ otherPattern p

-- | Build a renaming for the internal patterns using variable names from
--   the user patterns. If there are multiple user names for the same internal
--   variable, the unused ones are returned as as-bindings.
getUserVariableNames :: Telescope -> IntMap [A.Name]
                     -> ([Maybe A.Name], [AsBinding])
getUserVariableNames tel names = runWriter $
  zipWithM makeVar (flattenTel tel) (downFrom $ size tel)

  where
    makeVar :: Dom Type -> Int -> Writer [AsBinding] (Maybe A.Name)
    makeVar a i | Just (x:xs) <- IntMap.lookup i names = do
      tell $ map (\y -> AsB y (var i) (unDom a)) xs
      return $ Just x
    makeVar a i = return Nothing

-- | After splitting is complete, we transfer the origins
--   We also transfer the locations of absurd patterns, since these haven't
--   been introduced yet in the internal pattern.
transferOrigins :: [NamedArg A.Pattern]
                -> [NamedArg DeBruijnPattern]
                -> TCM [NamedArg DeBruijnPattern]
transferOrigins ps qs = do
  reportSDoc "tc.lhs.origin" 40 $ vcat
    [ text "transferOrigins"
    , nest 2 $ vcat
      [ text "ps  =   " <+> prettyA ps
      , text "qs  =   " <+> pretty qs
      ]
    ]
  transfers ps qs

  where
    transfers :: [NamedArg A.Pattern]
              -> [NamedArg DeBruijnPattern]
              -> TCM [NamedArg DeBruijnPattern]
    transfers [] qs
      | all notVisible qs = return $ map (setOrigin Inserted) qs
      | otherwise         = __IMPOSSIBLE__
    transfers (p : ps) [] = __IMPOSSIBLE__
    transfers (p : ps) (q : qs)
      | matchingArgs p q = do
          q' <- setOrigin (getOrigin p) <$>
                  (traverse $ traverse $ transfer $ namedArg p) q
          (q' :) <$> transfers ps qs
      | otherwise = (setOrigin Inserted q :) <$> transfers (p : ps) qs

    transfer :: A.Pattern -> DeBruijnPattern -> TCM DeBruijnPattern
    transfer p q = case (snd (asView p) , q) of

      (A.ConP pi _ ps , ConP c (ConPatternInfo mo ft mb l) qs) -> do
        let cpi = ConPatternInfo (mo $> PatOCon) ft mb l
        ConP c cpi <$> transfers ps qs

      (A.RecP pi fs , ConP c (ConPatternInfo mo ft mb l) qs) -> do
        let Def d _  = unEl $ unArg $ fromMaybe __IMPOSSIBLE__ mb
            axs = map (nameConcrete . qnameName) (conFields c) `withArgsFrom` qs
            cpi = ConPatternInfo (mo $> PatORec) ft mb l
        ps <- insertMissingFields d (const $ A.WildP patNoRange) fs axs
        ConP c cpi <$> transfers ps qs

      (p , ConP c (ConPatternInfo mo ft mb l) qs) -> do
        let cpi = ConPatternInfo (mo $> patOrigin p) ft mb l
        return $ ConP c cpi qs

      (p , VarP _ x) -> return $ VarP (patOrigin p) x

      (p , DotP _ u) -> return $ DotP (patOrigin p) u

      _ -> return q

    patOrigin :: A.Pattern -> PatOrigin
    patOrigin (A.VarP x)      = PatOVar (A.unBind x)
    patOrigin A.DotP{}        = PatODot
    patOrigin A.ConP{}        = PatOCon
    patOrigin A.RecP{}        = PatORec
    patOrigin A.WildP{}       = PatOWild
    patOrigin A.AbsurdP{}     = PatOAbsurd
    patOrigin A.LitP{}        = PatOLit
    patOrigin A.EqualP{}      = PatOCon --TODO: origin for EqualP
    patOrigin A.AsP{}         = __IMPOSSIBLE__
    patOrigin A.ProjP{}       = __IMPOSSIBLE__
    patOrigin A.DefP{}        = __IMPOSSIBLE__
    patOrigin A.PatternSynP{} = __IMPOSSIBLE__
    patOrigin A.WithP{}       = __IMPOSSIBLE__

    matchingArgs :: NamedArg A.Pattern -> NamedArg DeBruijnPattern -> Bool
    matchingArgs p q
      -- The arguments match if
      -- 1. they are both projections,
      | isJust (A.maybePostfixProjP p) = isJust (isProjP q)
      -- 2. or they are both visible,
      | visible p && visible q = True
      -- 3. or they have the same hiding and the argument is not named,
      | sameHiding p q && isNothing (nameOf (unArg p)) = True
      -- 4. or they have the same hiding and the same name.
      | sameHiding p q && nameOf (unArg p) == nameOf (unArg q) = True
      -- Otherwise this argument was inserted by the typechecker.
      | otherwise = False


-- | If a user-written variable occurs more than once, it should be bound
--   to the same internal variable (or term) in all positions.
--   Returns the list of patterns with the duplicate user patterns removed.
checkPatternLinearity :: [ProblemEq] -> TCM [ProblemEq]
checkPatternLinearity eqs = do
  reportSDoc "tc.lhs.top" 30 $ text "Checking linearity of pattern variables"
  check Map.empty eqs
  where
    check _ [] = return []
    check vars (eq@(ProblemEq p u a) : eqs) = case p of
      A.VarP x | Just v <- Map.lookup x vars -> do
        noConstraints $ equalTerm (unDom a) u v
        check vars eqs
      A.VarP x | otherwise -> (eq:) <$> do
        check (Map.insert x u vars) eqs
      A.AsP _ x p ->
        check vars $ [ProblemEq (A.VarP x) u a, ProblemEq p u a] ++ eqs
      A.WildP{}       -> continue
      A.DotP{}        -> continue
      A.AbsurdP{}     -> continue
      A.ConP{}        -> __IMPOSSIBLE__
      A.ProjP{}       -> __IMPOSSIBLE__
      A.DefP{}        -> __IMPOSSIBLE__
      A.LitP{}        -> __IMPOSSIBLE__
      A.PatternSynP{} -> __IMPOSSIBLE__
      A.RecP{}        -> __IMPOSSIBLE__
      A.EqualP{}      -> __IMPOSSIBLE__
      A.WithP{}       -> __IMPOSSIBLE__

      where continue = (eq:) <$> check vars eqs

-- | Construct the context for a left hand side, making up hidden (dotted) names
--   for unnamed variables.
computeLHSContext :: [Maybe A.Name] -> Telescope -> TCM Context
computeLHSContext = go [] []
  where
    go cxt _ []        tel@ExtendTel{} = do
      reportSDoc "impossible" 10 $
        text "computeLHSContext: no patterns left, but tel =" <+> prettyTCM tel
      __IMPOSSIBLE__
    go cxt _ (_ : _)   EmptyTel = __IMPOSSIBLE__
    go cxt _ []        EmptyTel = return cxt
    go cxt taken (x : xs) tel0@(ExtendTel a tel) = do
        name <- maybe (dummyName taken $ absName tel) return x
        let e = (name,) <$> a
        go (e : cxt) (name : taken) xs (absBody tel)

    dummyName taken s =
      if isUnderscore s then freshNoName_
      else unshadowedName taken <$> freshName_ ("." ++ argNameToString s)

-- | Bind as patterns
bindAsPatterns :: [AsBinding] -> TCM a -> TCM a
bindAsPatterns []                ret = ret
bindAsPatterns (AsB x v a : asb) ret = do
  reportSDoc "tc.lhs.as" 10 $ text "as pattern" <+> prettyTCM x <+>
    sep [ text ":" <+> prettyTCM a
        , text "=" <+> prettyTCM v
        ]
  addLetBinding defaultArgInfo x v a $ bindAsPatterns asb ret

-- | Result of checking the LHS of a clause.
data LHSResult = LHSResult
  { lhsParameters   :: Nat
    -- ^ The number of original module parameters. These are present in the
    -- the patterns.
  , lhsVarTele      :: Telescope
    -- ^ Δ : The types of the pattern variables, in internal dependency order.
    -- Corresponds to 'clauseTel'.
  , lhsPatterns     :: [NamedArg DeBruijnPattern]
    -- ^ The patterns in internal syntax.
  , lhsHasAbsurd    :: Bool
    -- ^ Whether the LHS has at least one absurd pattern.
  , lhsBodyType     :: Arg Type
    -- ^ The type of the body. Is @bσ@ if @Γ@ is defined.
    -- 'Irrelevant' to indicate the rhs must be checked in irrelevant mode.
  , lhsPatSubst     :: Substitution
    -- ^ Substitution version of @lhsPatterns@, only up to the first projection
    -- pattern. @Δ |- lhsPatSubst : Γ@. Where @Γ@ is the argument telescope of
    -- the function. This is used to update inherited dot patterns in
    -- with-function clauses.
  , lhsAsBindings   :: [AsBinding]
    -- ^ As-bindings from the left-hand side. Return instead of bound since we
    -- want them in where's and right-hand sides, but not in with-clauses
    -- (Issue 2303).
  , lhsPartialSplit :: [Int]
    -- ^ have we done a partial split?
  }

instance InstantiateFull LHSResult where
  instantiateFull' (LHSResult n tel ps abs t sub as psplit) = LHSResult n
    <$> instantiateFull' tel
    <*> instantiateFull' ps
    <*> instantiateFull' abs
    <*> instantiateFull' t
    <*> instantiateFull' sub
    <*> instantiateFull' as
    <*> pure psplit

-- | Check a LHS. Main function.
--
--   @checkLeftHandSide a ps a ret@ checks that user patterns @ps@ eliminate
--   the type @a@ of the defined function, and calls continuation @ret@
--   if successful.

checkLeftHandSide :: forall a.
     Call
     -- ^ Trace, e.g. @CheckPatternShadowing clause@
  -> Maybe QName
     -- ^ The name of the definition we are checking.
  -> [NamedArg A.Pattern]
     -- ^ The patterns.
  -> Type
     -- ^ The expected type @a = Γ → b@.
  -> Maybe Substitution
     -- ^ Module parameter substitution from with-abstraction.
  -> [ProblemEq]
     -- ^ Patterns that have been stripped away by with-desugaring.
     -- ^ These should not contain any proper matches.
  -> (LHSResult -> TCM a)
     -- ^ Continuation.
  -> TCM a
checkLeftHandSide c f ps a withSub' strippedPats = Bench.billToCPS [Bench.Typing, Bench.CheckLHS] $ \ ret -> do

  -- To allow module parameters to be refined by matching, we're adding the
  -- context arguments as wildcard patterns and extending the type with the
  -- context telescope.
  cxt <- map (setOrigin Inserted) . reverse <$> getContext
  let tel = telFromList' prettyShow cxt
      cps = [ unnamed . A.VarP . A.BindName . fst <$> argFromDom d
            | d <- cxt ]
      eqs0 = zipWith3 ProblemEq (map namedArg cps) (map var $ downFrom $ size tel) (flattenTel tel)

  let finalChecks :: LHSState a -> TCM a
      finalChecks (LHSState delta qs0 (Problem eqs rps _) b psplit) = do

        unless (null rps) __IMPOSSIBLE__

        -- Update modalities of delta to match the modalities of the variables
        -- after the forcing translation. We can't perform the forcing translation
        -- yet, since that would mess with with-clause stripping.
        delta <- forceTranslateTelescope delta qs0

        addContext delta $ do
          noShadowingOfConstructors c eqs
          noPatternMatchingOnCodata qs0

        -- Compute substitution from the out patterns @qs0@
        let notProj ProjP{} = False
            notProj _       = True
                        -- Note: This works because we can't change the number of
                        --       arguments in the lhs of a with-function relative to
                        --       the parent function.
            numPats   = length $ takeWhile (notProj . namedArg) qs0
            -- In the case of a non-with function the pattern substitution
            -- should be weakened by the number of non-parameter patterns to
            -- get the paramSub.
            withSub = fromMaybe (wkS (numPats - length cxt) idS) withSub'
            patSub   = (map (patternToTerm . namedArg) $ reverse $ take numPats qs0) ++# (EmptyS __IMPOSSIBLE__)
            paramSub = composeS patSub withSub

        eqs <- addContext delta $ checkPatternLinearity eqs

        LeftoverPatterns patVars asb0 dots absurds otherPats
          <- addContext delta $ getLeftoverPatterns eqs

        unless (null otherPats) __IMPOSSIBLE__

        -- Get the user-written names for the pattern variables
        let (vars, asb1) = getUserVariableNames delta patVars
            asb          = asb0 ++ asb1

        -- Rename internal patterns with these names
        let makeVar     = maybe deBruijnVar $ debruijnNamedVar . nameToArgName
            ren         = parallelS $ zipWith makeVar (reverse vars) [0..]

        qs <- transferOrigins (cps ++ ps) $ applySubst ren qs0

        let hasAbsurd = not . null $ absurds

        let lhsResult = LHSResult (length cxt) delta qs hasAbsurd b patSub asb (catMaybes psplit)

        -- Debug output
        reportSDoc "tc.lhs.top" 10 $
          vcat [ text "checked lhs:"
               , nest 2 $ vcat
                 [ text "delta   = " <+> prettyTCM delta
                 , text "dots    = " <+> addContext delta (brackets $ fsep $ punctuate comma $ map prettyTCM dots)
                 , text "asb     = " <+> addContext delta (brackets $ fsep $ punctuate comma $ map prettyTCM asb)
                 , text "absurds = " <+> addContext delta (brackets $ fsep $ punctuate comma $ map prettyTCM absurds)
                 , text "qs      = " <+> addContext delta (prettyList $ map pretty qs)
                 ]
               ]
        reportSDoc "tc.lhs.top" 30 $
          nest 2 $ vcat
                 [ text "vars   = " <+> text (show vars)
                 ]
        reportSDoc "tc.lhs.top" 20 $ nest 2 $ text "patSub   = " <+> pretty patSub
        reportSDoc "tc.lhs.top" 20 $ nest 2 $ text "withSub  = " <+> pretty withSub
        reportSDoc "tc.lhs.top" 20 $ nest 2 $ text "paramSub = " <+> pretty paramSub

        newCxt <- computeLHSContext vars delta

        updateContext paramSub (const newCxt)
          $ applyRelevanceToContext (getRelevance b) $ do

          reportSDoc "tc.lhs.top" 10 $ text "bound pattern variables"
          reportSDoc "tc.lhs.top" 60 $ nest 2 $ text "context = " <+> (pretty =<< getContextTelescope)
          reportSDoc "tc.lhs.top" 10 $ nest 2 $ text "type  = " <+> prettyTCM b
          reportSDoc "tc.lhs.top" 60 $ nest 2 $ text "type  = " <+> pretty b

          bindAsPatterns asb $ do

            -- Check dot patterns
            mapM_ checkDotPattern dots
            mapM_ checkAbsurdPattern absurds

          -- Issue2303: don't bind asb' for the continuation (return in lhsResult instead)
          ret lhsResult

  st0 <- initLHSState tel eqs0 ps a finalChecks

  -- after we have introduced variables, we can add the patterns stripped by
  -- with-desugaring to the state.
  let withSub = fromMaybe __IMPOSSIBLE__ withSub'
  withEqs <- updateProblemEqs $ applySubst withSub strippedPats
  let st = over (lhsProblem . problemEqs) (++ withEqs) st0

  -- doing the splits:
  (result, block) <- inTopContext $ runWriterT $ checkLHS f st
  return result

-- | Determine in which order the splits should be tried by
--   reordering/inserting/dropping the problem equations.
splitStrategy :: [ProblemEq] -> [ProblemEq]
splitStrategy = filter shouldSplit
  where
    shouldSplit :: ProblemEq -> Bool
    shouldSplit (ProblemEq p v a) = case snd $ asView p of
      A.LitP{}    -> True
      A.RecP{}    -> True
      A.ConP{}    -> True
      A.EqualP{}  -> True

      A.VarP{}    -> False
      A.WildP{}   -> False
      A.DotP{}    -> False
      A.AbsurdP{} -> False

      A.ProjP{}       -> __IMPOSSIBLE__
      A.DefP{}        -> __IMPOSSIBLE__
      A.AsP{}         -> __IMPOSSIBLE__
      A.PatternSynP{} -> __IMPOSSIBLE__
      A.WithP{}       -> __IMPOSSIBLE__


-- | The loop (tail-recursive): split at a variable in the problem until problem is solved
checkLHS
  :: forall tcm a. (MonadTCM tcm, MonadWriter Blocked_ tcm, HasConstInfo tcm, MonadError TCErr tcm, MonadDebug tcm)
  => Maybe QName      -- ^ The name of the definition we are checking.
  -> LHSState a       -- ^ The current state.
  -> tcm a
checkLHS mf st@(LHSState tel ip problem target psplit) = do
  if isSolvedProblem problem then
    liftTCM $ (problem ^. problemCont) st
  else do
    unlessM (optPatternMatching <$> gets getPragmaOptions) $
      unless (problemAllVariables problem) $
        typeError $ GenericError $ "Pattern matching is disabled"

    let splitsToTry = splitStrategy $ problem ^. problemEqs

    foldr trySplit trySplitRest splitsToTry >>= \case
      Right st' -> do
        -- If the new target type is irrelevant, we need to continue in irr. cxt.
        -- (see Issue 939).
        let rel = getRelevance $ st' ^. lhsTarget
        applyRelevanceToContext rel $ checkLHS mf st'

      -- If no split works, give error from first split.
      -- This is conservative, but might not be the best behavior.
      -- It might be better to print all the errors instead.
      Left (err:_) -> throwError err
      Left []      -> __IMPOSSIBLE__

  where

    trySplit :: ProblemEq
             -> tcm (Either [TCErr] (LHSState a))
             -> tcm (Either [TCErr] (LHSState a))
    trySplit eq tryNextSplit = runExceptT (splitArg eq) >>= \case
      Right st' -> return $ Right st'
      Left err  -> left (err:) <$> tryNextSplit

    -- If there are any remaining user patterns, try to split on them
    trySplitRest :: tcm (Either [TCErr] (LHSState a))
    trySplitRest = case problem ^. problemRestPats of
      []    -> return $ Left []
      (p:_) -> left singleton <$> runExceptT (splitRest p)

    splitArg :: ProblemEq -> ExceptT TCErr tcm (LHSState a)
    -- Split on constructor/literal pattern
    splitArg (ProblemEq p v Dom{unDom = a}) = traceCall (CheckPattern p tel a) $ do

      reportSDoc "tc.lhs.split" 30 $ sep
        [ text "split looking at pattern"
        , nest 2 $ text "p =" <+> prettyA p
        ]

      -- in order to split, v must be a variable.
      i <- liftTCM $ addContext tel $ ifJustM (isEtaVar v a) return $
             softTypeError $ SplitOnNonVariable v a

      let pos = size tel - (i+1)
          (delta1, tel'@(ExtendTel dom adelta2)) = splitTelescopeAt pos tel

      p <- liftTCM $ expandLitPattern p
      case snd $ asView p of
        (A.LitP l)        -> splitLit delta1 dom adelta2 l
        p@A.RecP{}        -> splitCon delta1 dom adelta2 p Nothing
        p@(A.ConP _ c ps) -> splitCon delta1 dom adelta2 p $ Just c
        p@(A.EqualP _ ts) -> splitPartial delta1 dom adelta2 ts

        A.VarP{}        -> __IMPOSSIBLE__
        A.WildP{}       -> __IMPOSSIBLE__
        A.DotP{}        -> __IMPOSSIBLE__
        A.AbsurdP{}     -> __IMPOSSIBLE__
        A.ProjP{}       -> __IMPOSSIBLE__
        A.DefP{}        -> __IMPOSSIBLE__
        A.AsP{}         -> __IMPOSSIBLE__
        A.PatternSynP{} -> __IMPOSSIBLE__
        A.WithP{}       -> __IMPOSSIBLE__


    splitRest :: NamedArg A.Pattern -> ExceptT TCErr tcm (LHSState a)
    splitRest p = setCurrentRange p $ do
      reportSDoc "tc.lhs.split" 20 $ sep
        [ text "splitting problem rest"
        , nest 2 $ text "projection pattern =" <+> prettyA p
        , nest 2 $ text "eliminates type    =" <+> prettyTCM target
        ]
      reportSDoc "tc.lhs.split" 80 $ sep
        [ nest 2 $ text $ "projection pattern (raw) = " ++ show p
        ]

      -- @p@ should be a projection pattern projection from @target@
      (orig, ambProjName) <- ifJust (A.maybePostfixProjP p) return $
        addContext tel $ softTypeError $ CannotEliminateWithPattern p (unArg target)

      (projName, projType) <- suspendErrors $
        addContext tel $ disambiguateProjection (getHiding p) ambProjName target

      -- Compute the new rest type by applying the projection type to 'self'.
      -- Note: we cannot be in a let binding.
      f <- ifJust mf return $ hardTypeError $
             GenericError "Cannot use copatterns in a let binding"
      let self = Def f $ patternsToElims ip
      target' <- traverse (`piApply1` self) projType

      -- Compute the new state
      let projP    = target' $> Named Nothing (ProjP orig projName)
          ip'      = ip ++ [projP]
          -- drop the projection pattern (already splitted)
          problem' = over problemRestPats tail problem
      liftTCM $ updateProblemRest (LHSState tel ip' problem' target' psplit)

    splitPartial :: Telescope     -- ^ The types of arguments before the one we split on
                 -> Dom Type      -- ^ The type of the argument we split on
                 -> Abs Telescope -- ^ The types of arguments after the one we split on
                 -> [(A.Expr, A.Expr)] -- ^ [(φ₁ = b1),..,(φn = bn)]
                 -> ExceptT TCErr tcm (LHSState a)
    splitPartial delta1 dom adelta2 ts = do

      unless (domFinite dom) $ softTypeError $ GenericError $ "Not a finite domain: " ++ show dom

      tInterval <- liftTCM $ elInf primInterval

      names <- liftTCM $ addContext tel $ do
        LeftoverPatterns{patternVariables = vars} <- getLeftoverPatterns $ problem ^. problemEqs
        return $ take (size delta1) $ fst $ getUserVariableNames tel vars

      newContext <- liftTCM $ computeLHSContext names delta1
      (gamma,sigma) <- liftTCM $ updateContext (raiseS (length newContext)) (newContext ++) $ do
         ts <- forM ts $ \ (t,u) -> do
                 reportSDoc "tc.lhs.split.partial" 50 $ text (show (t,u))
                 t <- checkExpr t tInterval
                 u <- checkExpr u tInterval
                 reportSDoc "tc.lhs.split.partial" 10 $ prettyTCM t <+> prettyTCM u
                 u <- intervalView =<< reduce u
                 case u of
                   IZero -> primINeg <@> pure t
                   IOne  -> return t
                   _     -> typeError $ GenericError $ "Only 0 or 1 allowed on the rhs of face"
         phi <- case ts of
                   [] -> do
                     a <- ignoreSharing <$> reduce (unEl $ unDom dom)
                     misone <- getBuiltinName' builtinIsOne
                     case a of
                       Def q [Apply phi] | Just q == misone -> return (unArg phi)
                       _           -> typeError $ GenericError $ show a ++ " is not IsOne."
                                        -- TODO Andrea type error or something.
                   _  -> foldl (\ x y -> primIMin <@> x <@> y) primIOne (map pure ts)
         phi <- reduce phi
         refined <- forallFaceMaps phi (\ bs m t -> typeError $ GenericError $ "face blocked on meta")
                            (\ sigma -> (,sigma) <$> getContextTelescope)
         case refined of
           [(gamma,sigma)] -> return (gamma,sigma)
           []              -> typeError $ GenericError $ "The face constraint is unsatisfiable."
           _               -> typeError $ GenericError $ "Cannot have disjunctions in a face constraint."
      itisone <- liftTCM primItIsOne
      -- substitute the literal in p1 and dpi
      reportSDoc "tc.lhs.faces" 10 $ text $ show sigma

      let oix = size adelta2 -- de brujin index of IsOne
          Just o_n = flip findIndex ip (\ x -> case namedThing (unArg x) of
                                           VarP _ x -> dbPatVarIndex x == oix
                                           _        -> False)
          delta2' = absApp adelta2 itisone
          delta2 = applySubst sigma delta2'
          mkConP (Con c _ [])
             = ConP c (noConPatternInfo { conPType = Just (Arg defaultArgInfo tInterval)
                                              , conPFallThrough = True })
                          []
          mkConP (Var i []) = VarP PatOSystem (DBPatVar "x" i)
          mkConP _          = __IMPOSSIBLE__
          rho0 = fmap mkConP sigma

          rho    = liftS (size delta2) $ consS (DotP PatOSystem itisone) rho0

          delta'   = abstract gamma delta2
          eqs'     = applyPatSubst rho $ problem ^. problemEqs
          ip'      = applySubst rho ip
          target'  = applyPatSubst rho target

      -- Compute the new state
      eqs' <- liftTCM $ addContext delta' $ updateProblemEqs eqs'
      let problem' = set problemEqs eqs' problem
      reportSDoc "tc.lhs.split.partial" 20 $ text (show problem')
      liftTCM $ updateProblemRest (LHSState delta' ip' problem' target' (psplit ++ [Just o_n]))


    splitLit :: Telescope     -- ^ The types of arguments before the one we split on
             -> Dom Type      -- ^ The type of the literal we split on
             -> Abs Telescope -- ^ The types of arguments after the one we split on
             -> Literal       -- ^ The literal written by the user
             -> ExceptT TCErr tcm (LHSState a)
    splitLit delta1 dom@Dom{domInfo = info, unDom = a} adelta2 lit = do
      let delta2 = absApp adelta2 (Lit lit)
          delta' = abstract delta1 delta2
          rho    = singletonS (size delta2) (LitP lit)
          -- Andreas, 2015-06-13 Literals are closed, so no need to raise them!
          -- rho    = liftS (size delta2) $ singletonS 0 (Lit lit)
          -- rho    = [ var i | i <- [0..size delta2 - 1] ]
          --       ++ [ raise (size delta2) $ Lit lit ]
          --       ++ [ var i | i <- [size delta2 ..] ]
          eqs'     = applyPatSubst rho $ problem ^. problemEqs
          ip'      = applySubst rho ip
          target'  = applyPatSubst rho target

      -- Andreas, 2010-09-07 cannot split on irrelevant args
      when (unusableRelevance $ getRelevance info) $
        addContext delta1 $ hardTypeError $ SplitOnIrrelevant dom

      -- check that a is indeed the type of lit (otherwise fail softly)
      -- if not, fail softly since it could be instantiated by a later split.
      suspendErrors $ equalType a =<< litType lit

      -- Compute the new state
      eqs' <- liftTCM $ addContext delta' $ updateProblemEqs eqs'
      let problem' = set problemEqs eqs' problem
      liftTCM $ updateProblemRest (LHSState delta' ip' problem' target' psplit)


    splitCon :: Telescope     -- ^ The types of arguments before the one we split on
             -> Dom Type      -- ^ The type of the constructor we split on
             -> Abs Telescope -- ^ The types of arguments after the one we split on
             -> A.Pattern     -- ^ The pattern written by the user
             -> Maybe AmbiguousQName  -- ^ @Just c@ for a (possibly ambiguous) constructor @c@, or
                                      --   @Nothing@ for a record pattern
             -> ExceptT TCErr tcm (LHSState a)
    splitCon delta1 dom@Dom{domInfo = info, unDom = a} adelta2 focusPat ambC = do
      let delta2 = absBody adelta2

      reportSDoc "tc.lhs.split" 10 $ vcat
        [ text "checking lhs"
        , nest 2 $ text "tel =" <+> prettyTCM tel
        , nest 2 $ text "rel =" <+> (text $ show $ getRelevance info)
        ]

      reportSDoc "tc.lhs.split" 15 $ vcat
        [ text "split problem"
        , nest 2 $ vcat
          [ text "delta1 = " <+> prettyTCM delta1
          , text "a      = " <+> addContext delta1 (prettyTCM a)
          , text "delta2 = " <+> addContext delta1 (addContext ("x", dom) (prettyTCM delta2))
          ]
        ]

      -- We should be at a data/record type
      (d, pars, ixs) <- addContext delta1 $ isDataOrRecordType dom

      -- The constructor should construct an element of this datatype
      (c, b) <- liftTCM $ addContext delta1 $ case ambC of
        Just ambC -> disambiguateConstructor ambC d pars
        Nothing   -> getRecordConstructor d pars a

      -- Don't split on lazy constructor
      case focusPat of
        A.ConP cpi _ _ | patLazy cpi -> softTypeError $
          ForcedConstructorNotInstantiated focusPat
        _ -> return ()

      -- The type of the constructor will end in an application of the datatype
      TelV gamma (El _ ctarget) <- liftTCM $ telView b
      let Def d' es' = ctarget
          cixs = drop (size pars) $ fromMaybe __IMPOSSIBLE__ $ allApplyElims es'

      unless (d == d') {-'-} __IMPOSSIBLE__

      -- Get names for the constructor arguments from the user patterns
      gamma <- liftTCM $ case focusPat of
        A.ConP _ _ ps -> do
          ps <- insertImplicitPatterns ExpandLast ps gamma
          return $ useNamesFromPattern ps gamma
        A.RecP _ fs -> do
          axs <- recordFieldNames . theDef <$> getConstInfo d
          ps <- insertMissingFields d (const $ A.WildP patNoRange) fs axs
          ps <- insertImplicitPatterns ExpandLast ps gamma
          return $ useNamesFromPattern ps gamma
        _ -> __IMPOSSIBLE__

      -- Andreas 2010-09-07  propagate relevance info to new vars
      let updRel = composeRelevance (getRelevance info)
      gamma <- return $ mapRelevance updRel <$> gamma

      -- Get the type of the datatype.
      da <- (`piApply` pars) . defType <$> getConstInfo d
      reportSDoc "tc.lhs.split" 30 $ text "  da = " <+> prettyTCM da

      reportSDoc "tc.lhs.top" 15 $ addContext delta1 $
        sep [ text "preparing to unify"
            , nest 2 $ vcat
              [ text "c      =" <+> prettyTCM c <+> text ":" <+> prettyTCM b
              , text "d      =" <+> prettyTCM (Def d (map Apply pars)) <+> text ":" <+> prettyTCM da
              , text "gamma  =" <+> prettyTCM gamma
              , text "pars   =" <+> brackets (fsep $ punctuate comma $ map prettyTCM pars)
              , text "ixs    =" <+> brackets (fsep $ punctuate comma $ map prettyTCM ixs)
              , text "cixs   =" <+> addContext gamma (brackets (fsep $ punctuate comma $ map prettyTCM cixs))
              ]
            ]

      let delta1Gamma = delta1 `abstract` gamma
          da'  = raise (size gamma) da
          ixs' = raise (size gamma) ixs

      -- All variables are flexible.
      let flex = allFlexVars $ delta1Gamma

      -- Unify constructor target and given type (in Δ₁Γ)
      -- Given: Δ₁  ⊢ D pars : Φ → Setᵢ
      --        Δ₁  ⊢ c      : Γ → D pars cixs
      --        Δ₁  ⊢ ixs    : Φ
      --        Δ₁Γ ⊢ cixs   : Φ
      -- unification of ixs and cixs in context Δ₁Γ gives us a telescope Δ₁'
      -- and a substitution ρ₀ such that
      --        Δ₁' ⊢ ρ₀ : Δ₁Γ
      --        Δ₁' ⊢ (ixs)ρ₀ ≡ (cixs)ρ₀ : Φρ₀
      -- We can split ρ₀ into two parts ρ₁ and ρ₂, giving
      --        Δ₁' ⊢ ρ₁ : Δ₁
      --        Δ₁' ⊢ ρ₂ : Γρ₁
      -- Application of the constructor c gives
      --        Δ₁' ⊢ c ρ₂ : (D pars cixs)(ρ₁;ρ₂)
      -- We have
      --        cixs(ρ₁;ρ₂)
      --         ≡ cixs(ρ₀)   (since ρ₀=ρ₁;ρ₂)
      --         ≡ ixs(ρ₀)    (by unification)
      --         ≡ ixs(ρ₁)    (since ixs doesn't actually depend on Γ)
      -- so     Δ₁' ⊢ c ρ₂ : (D pars ixs)ρ₁
      -- Putting this together with ρ₁ gives ρ₃ = ρ₁;c ρ₂
      --        Δ₁' ⊢ ρ₁;c ρ₂ : Δ₁(x : D vs ws)
      -- and lifting over Δ₂ gives the final substitution ρ = ρ₃;Δ₂
      -- from Δ' = Δ₁';Δ₂ρ₃
      --        Δ' ⊢ ρ : Δ₁(x : D vs ws)Δ₂

      liftTCM (unifyIndices delta1Gamma flex da' cixs ixs') >>= \case

        -- Mismatch.  Report and abort.
        NoUnify neg -> hardTypeError $ ImpossibleConstructor (conName c) neg

        -- Unclear situation.  Try next split.
        DontKnow errs -> softTypeError $ SplitError $
          UnificationStuck (conName c) (delta1 `abstract` gamma) cixs ixs' errs

        -- Success.
        Unifies (delta1',rho0,es) -> do

          reportSDoc "tc.lhs.top" 15 $ text "unification successful"
          reportSDoc "tc.lhs.top" 20 $ nest 2 $ vcat
            [ text "delta1' =" <+> prettyTCM delta1'
            , text "rho0    =" <+> addContext delta1' (prettyTCM rho0)
            , text "es      =" <+> addContext delta1' (prettyTCM $ (fmap . fmap . fmap) patternToTerm es)
            ]

          -- split substitution into part for Δ₁ and part for Γ
          let (rho1,rho2) = splitS (size gamma) rho0

          reportSDoc "tc.lhs.top" 20 $ addContext delta1' $ nest 2 $ vcat
            [ text "rho1    =" <+> prettyTCM rho1
            , text "rho2    =" <+> prettyTCM rho2
            ]

          -- Andreas, 2010-09-09, save the type.
          -- It is relative to Δ₁, but it should be relative to Δ₁'
          let a' = applyPatSubst rho1 a
          -- Also remember if we are a record pattern.
          isRec <- isRecord d

          let cpi = ConPatternInfo { conPRecord = isRec $> PatOCon
                                   , conPFallThrough = False
                                   , conPType   = Just $ Arg info a'
                                   , conPLazy   = False }

          -- compute final context and substitution
          let crho2   = ConP c cpi $ applySubst rho2 $ teleNamedArgs gamma
              rho3    = consS crho2 rho1
              delta2' = applyPatSubst rho3 delta2
              delta'  = delta1' `abstract` delta2'
              rho     = liftS (size delta2) rho3

          reportSDoc "tc.lhs.top" 20 $ addContext delta1' $ nest 2 $ vcat
            [ text "crho2   =" <+> prettyTCM crho2
            , text "rho3    =" <+> prettyTCM rho3
            , text "delta2' =" <+> prettyTCM delta2'
            ]
          reportSDoc "tc.lhs.top" 70 $ addContext delta1' $ nest 2 $ vcat
            [ text "crho2   =" <+> pretty crho2
            , text "rho3    =" <+> pretty rho3
            , text "delta2' =" <+> pretty delta2'
            ]

          reportSDoc "tc.lhs.top" 15 $ nest 2 $ vcat
            [ text "delta'  =" <+> prettyTCM delta'
            , text "rho     =" <+> addContext delta' (prettyTCM rho)
            ]

          -- Compute the new out patterns and target type.
          let ip'      = applySubst rho ip
              target'  = applyPatSubst rho target

          -- Update the problem equations
          let eqs' = applyPatSubst rho $ problem ^. problemEqs
          eqs' <- liftTCM $ addContext delta' $ updateProblemEqs eqs'

          let problem' = set problemEqs eqs' problem

          -- if rest type reduces,
          -- extend the split problem by previously not considered patterns
          st' <- liftTCM $ updateProblemRest $ LHSState delta' ip' problem' target' psplit

          reportSDoc "tc.lhs.top" 12 $ sep
            [ text "new problem from rest"
            , nest 2 $ vcat
              [ text "delta'  =" <+> prettyTCM (st' ^. lhsTel)
              , text "eqs'    =" <+> addContext (st' ^. lhsTel) (prettyTCM $ st' ^. lhsProblem ^. problemEqs)
              , text "ip'     =" <+> addContext (st' ^. lhsTel) (pretty $ st' ^. lhsOutPat)
              ]
            ]
          return st'




-- | Ensures that we are not performing pattern matching on codata.

noPatternMatchingOnCodata :: [NamedArg DeBruijnPattern] -> TCM ()
noPatternMatchingOnCodata = mapM_ (check . namedArg)
  where
  check (VarP {})   = return ()
  check (DotP {})   = return ()
  check (ProjP{})   = return ()
  check (LitP {})   = return ()  -- Literals are assumed not to be coinductive.
  check (ConP con _ ps) = do
    reportSDoc "tc.lhs.top" 40 $
      text "checking whether" <+> prettyTCM con <+> text "is a coinductive constructor"
    TelV _ t <- telView' . defType <$> do getConstInfo $ conName con
    c <- isCoinductive t
    case c of
      Nothing    -> __IMPOSSIBLE__
      Just False -> mapM_ (check . namedArg) ps
      Just True  -> typeError $
        GenericError "Pattern matching on coinductive types is not allowed"

-- | When working with a monad @m@ implementing @MonadTCM@ and @MonadError TCErr@,
--   @suspendErrors f@ performs the TCM action @f@ but catches any errors and throws
--   them in the monad @m@ instead.
suspendErrors :: (MonadTCM m, MonadError TCErr m) => TCM a -> m a
suspendErrors f = do
  ok <- liftTCM $ (Right <$> f) `catchError` (return . Left)
  either throwError return ok

-- | A more direct implementation of the specification
--   @softTypeError err == suspendErrors (typeError err)@
softTypeError :: (MonadTCM m, MonadError TCErr m) => TypeError -> m a
softTypeError err = throwError =<< typeError_ err

-- | A convenient alias for @liftTCM . typeError@. Throws the error directly
--   in the TCM even if there is a surrounding monad also implementing
--   @MonadError TCErr@.
hardTypeError :: (MonadTCM m) => TypeError -> m a
hardTypeError = liftTCM . typeError

-- | Check if the type is a data or record type and return its name,
--   definition, parameters, and indices. Fails softly if the type could become
--   a data/record type by instantiating a variable/metavariable, or fail hard
--   otherwise.
isDataOrRecordType :: (MonadTCM m, MonadDebug m)
                   => Dom Type -> ExceptT TCErr m (QName, Args, Args)
<<<<<<< HEAD
isDataOrRecordType dom@Dom{domInfo = info, unDom = a} = liftTCM (reduceB a) >>= \case
  NotBlocked ReallyNotBlocked a -> case ignoreSharing $ unEl a of
=======
isDataOrRecordType dom@(Dom info a) = liftTCM (reduceB a) >>= \case
  NotBlocked ReallyNotBlocked a -> case unEl a of
>>>>>>> 85568e82

    -- Subcase: split type is a Def.
    Def d es -> (liftTCM $ theDef <$> getConstInfo d) >>= \case

      Datatype{dataPars = np} -> do
        -- We cannot split on (shape-)irrelevant non-records.
        -- Andreas, 2011-10-04 unless allowed by option
        reportSLn "tc.lhs.split" 30 $ "split ConP: relevance is " ++ show (getRelevance info)
        when (unusableRelevance $ getRelevance info) $
          unlessM (liftTCM $ optExperimentalIrrelevance <$> pragmaOptions) $
            hardTypeError $ SplitOnIrrelevant dom

        let (pars, ixs) = splitAt np $ fromMaybe __IMPOSSIBLE__ $ allApplyElims es
        return (d, pars, ixs)

      Record{} -> do
        let pars = fromMaybe __IMPOSSIBLE__ $ allApplyElims es
        return (d, pars, [])

      -- Issue #2253: the data type could be abstract.
      AbstractDefn{} -> hardTypeError . GenericDocError =<< do
        liftTCM $ text "Cannot split on abstract data type" <+> prettyTCM d

      -- the type could be an axiom
      Axiom{} -> hardTypeError =<< notData

      -- Issue #2997: the type could be a Def that does not reduce for some reason
      -- (abstract, failed termination checking, NON_TERMINATING, ...)
      Function{}    -> hardTypeError =<< notData

      Constructor{} -> __IMPOSSIBLE__
      Primitive{}   -> __IMPOSSIBLE__

    -- variable or metavariable: fail softly
    Var{}      -> softTypeError =<< notData
    MetaV{}    -> softTypeError =<< notData

    -- pi or sort: fail hard
    Pi{}       -> hardTypeError =<< notData
    Sort{}     -> hardTypeError =<< notData

    Lam{}      -> __IMPOSSIBLE__
    Lit{}      -> __IMPOSSIBLE__
    Con{}      -> __IMPOSSIBLE__
    Level{}    -> __IMPOSSIBLE__
    DontCare{} -> __IMPOSSIBLE__

  -- Type is blocked on a meta or something else: fail softly
  _ -> softTypeError =<< notData

  where notData = liftTCM $ SplitError . NotADatatype <$> buildClosure a


-- | Get the constructor of the given record type together with its type.
--   Throws an error if the type is not a record type.
getRecordConstructor
  :: QName  -- ^ Name @d@ of the record type
  -> Args   -- ^ Parameters @pars@ of the record type
  -> Type   -- ^ The record type @Def d pars@ (for error reporting)
  -> TCM (ConHead, Type)
getRecordConstructor d pars a = do
  con <- (theDef <$> getConstInfo d) >>= \case
    Record{recConHead = con} -> return $ killRange con
    _ -> typeError $ ShouldBeRecordType a
  b <- (`piApply` pars) . defType <$> getConstInfo (conName con)
  return (con, b)


-- | Disambiguate a projection based on the record type it is supposed to be
--   projecting from. Returns the unambiguous projection name and its type.
--   Throws an error if the type is not a record type.
disambiguateProjection
  :: Hiding         -- ^ Hiding info of the projection's principal argument.
  -> AmbiguousQName -- ^ Name of the projection to be disambiguated.
  -> Arg Type       -- ^ Record type we are projecting from.
  -> TCM (QName, Arg Type)
disambiguateProjection h ambD@(AmbQ ds) b = do
  -- If the target is not a record type, that's an error.
  -- It could be a meta, but since we cannot postpone lhs checking, we crash here.
  caseMaybeM (liftTCM $ isRecordType $ unArg b) notRecord $ \(r, vs, def) -> case def of
    Record{ recFields = fs } -> do
      reportSDoc "tc.lhs.split" 20 $ sep
        [ text $ "we are of record type r  = " ++ prettyShow r
        , text   "applied to parameters vs = " <+> prettyTCM vs
        , text $ "and have fields       fs = " ++ prettyShow fs
        ]
      -- Try the projection candidates.
      -- Note that tryProj wraps TCM in an ExceptT, collecting errors
      -- instead of throwing them to the user immediately.
      -- First, we try to find a disambiguation that doesn't produce
      -- any new constraints.
      disambiguations <- mapM (runExceptT . tryProj False fs r vs) ds
      case partitionEithers $ toList disambiguations of
        (_ , (d,a):_) -> do
          -- From here, we have the correctly disambiguated projection.
          -- For highlighting, we remember which name we disambiguated to.
          -- This is safe here (fingers crossed) as we won't decide on a
          -- different projection even if we backtrack and come here again.
          liftTCM $ storeDisambiguatedName d
          return (d,a)
        (_ , []     ) -> do
          -- If this fails, we try again with constraints, but we require
          -- the solution to be unique.
          disambiguations <- mapM (runExceptT . tryProj True fs r vs) ds
          case partitionEithers $ toList disambiguations of
            ([]   , []      ) -> __IMPOSSIBLE__
            (err:_, []      ) -> throwError err
            (errs , [(d,a)]) -> do
              liftTCM $ storeDisambiguatedName d
              return (d,a)
            (errs , disambs@((d,a):_)) -> typeError . GenericDocError =<< vcat
              [ text "Ambiguous projection " <> prettyTCM (qnameName d) <> text "."
              , text "It could refer to any of"
              , nest 2 $ vcat $ map showDisamb disambs
              ]
    _ -> __IMPOSSIBLE__

  where
    showDisamb (d,_) =
      let r = head $ filter (noRange /=) $ map nameBindingSite $ reverse $ mnameToList $ qnameModule d
      in  (pretty =<< dropTopLevelModule d) <+> text "(introduced at " <> prettyTCM r <> text ")"

    notRecord = wrongProj $ headNe ds

    wrongProj :: (MonadTCM m, MonadError TCErr m) => QName -> m a
    wrongProj d = softTypeError =<< do
      liftTCM $ GenericDocError <$> sep
        [ text "Cannot eliminate type "
        , prettyTCM (unArg b)
        , text " with projection "
        , if isAmbiguous ambD then
            text . prettyShow =<< dropTopLevelModule d
          else
            prettyTCM d
        ]

    wrongHiding :: (MonadTCM m, MonadError TCErr m) => QName -> m a
    wrongHiding d = softTypeError =<< do
      liftTCM $ GenericDocError <$> sep
        [ text "Wrong hiding used for projection " , prettyTCM d ]

    tryProj
      :: Bool                 -- ^ Are we allowed to create new constraints?
      -> [Arg QName]          -- ^ Fields of record type under consideration.
      -> QName                -- ^ Name of record type we are eliminating.
      -> Args                 -- ^ Parameters of record type we are eliminating.
      -> QName                -- ^ Candidate projection.
      -> ExceptT TCErr TCM (QName, Arg Type)
    tryProj constraintsOk fs r vs d0 = isProjection d0 >>= \case
      -- Not a projection
      Nothing -> wrongProj d0
      Just proj -> do
        let d = projOrig proj

        -- Andreas, 2015-05-06 issue 1413 projProper=Nothing is not impossible
        qr <- maybe (wrongProj d) return $ projProper proj

        -- If projIndex==0, then the projection is already applied
        -- to the record value (like in @open R r@), and then it
        -- is no longer a projection but a record field.
        when (null $ projLams proj) $ wrongProj d
        reportSLn "tc.lhs.split" 90 "we are a projection pattern"
        -- If the target is not a record type, that's an error.
        -- It could be a meta, but since we cannot postpone lhs checking, we crash here.
        reportSDoc "tc.lhs.split" 20 $ sep
          [ text $ "proj                  d0 = " ++ prettyShow d0
          , text $ "original proj         d  = " ++ prettyShow d
          ]
        -- Get the field decoration.
        -- If the projection pattern name @d@ is not a field name,
        -- we have to try the next projection name.
        -- If this was not an ambiguous projection, that's an error.
        argd <- maybe (wrongProj d) return $ List.find ((d ==) . unArg) fs

        let ai = setRelevance (getRelevance argd) $ projArgInfo proj

        -- Andreas, 2016-12-31, issue #2374:
        -- We can also disambiguate by hiding info.
        unless (sameHiding h ai) $ wrongHiding d

        -- Andreas, 2016-12-31, issue #1976: Check parameters.
        suspendErrors $ applyUnless constraintsOk noConstraints $
          checkParameters qr r vs

        -- Get the type of projection d applied to "self"
        dType <- liftTCM $ defType <$> getConstInfo d  -- full type!
        reportSDoc "tc.lhs.split" 20 $ sep
          [ text "we are being projected by dType = " <+> prettyTCM dType
          ]
        projType <- liftTCM $ dType `piApplyM` vs
        return (d0 , Arg ai projType)

-- | Disambiguate a constructor based on the data type it is supposed to be
--   constructing. Returns the unambiguous constructor name and its type.
--   Precondition: type should be a data/record type.
disambiguateConstructor
  :: AmbiguousQName    -- ^ The name of the constructor to be disambiguated.
  -> QName             -- ^ Name of the datatype.
  -> Args              -- ^ Parameters of the datatype
  -> TCM (ConHead, Type)
disambiguateConstructor ambC@(AmbQ cs) d pars = do
  d <- canonicalName d
  cons <- theDef <$> getConstInfo d >>= \case
    def@Datatype{} -> return $ dataCons def
    def@Record{}   -> return $ [conName $ recConHead def]
    _              -> __IMPOSSIBLE__

  disambiguations <- mapM (runExceptT . tryCon False cons d pars) cs -- TODO: be more lazy
  case partitionEithers $ toList disambiguations of
    (_ , (c0,c,a):_) -> do
      -- If constructor pattern was ambiguous,
      -- remember our choice for highlighting info.
      when (isAmbiguous ambC) $ liftTCM $ storeDisambiguatedName c0
      return (c,a)
    (_ , []     ) -> do
      disambiguations <- mapM (runExceptT . tryCon True cons d pars) cs
      case partitionEithers $ toList disambiguations of
        ([]   , []        ) -> __IMPOSSIBLE__
        (err:_, []        ) -> throwError err
        (errs , [(c0,c,a)]) -> do
          when (isAmbiguous ambC) $ liftTCM $ storeDisambiguatedName c0
          return (c,a)

        (errs , disambs@((c0,c,a):_)) -> typeError . GenericDocError =<< vcat
          [ text "Ambiguous constructor " <> prettyTCM (qnameName $ conName c) <> text "."
          , text "It could refer to any of"
          , nest 2 $ vcat $ map showDisamb disambs
          ]

  where
    showDisamb (c0,_,_) =
      let r = head $ filter (noRange /=) $ map nameBindingSite $ reverse $ mnameToList $ qnameModule c0
      in  (pretty =<< dropTopLevelModule c0) <+> text "(introduced at " <> prettyTCM r <> text ")"

    abstractConstructor c = softTypeError $
      AbstractConstructorNotInScope c

    wrongDatatype c d = softTypeError $
      ConstructorPatternInWrongDatatype c d

    tryCon
      :: Bool        -- ^ Are we allowed to create new constraints?
      -> [QName]     -- ^ Constructors of data type under consideration.
      -> QName       -- ^ Name of data/record type we are eliminating.
      -> Args        -- ^ Parameters of data/record type we are eliminating.
      -> QName       -- ^ Candidate constructor.
      -> ExceptT TCErr TCM (QName, ConHead, Type)
    tryCon constraintsOk cons d pars c = getConstInfo' c >>= \case
      Left (SigUnknown err) -> __IMPOSSIBLE__
      Left SigAbstract -> abstractConstructor c
      Right def -> do
        let con = conSrcCon $ theDef def
        unless (conName con `elem` cons) $ wrongDatatype c d

        -- Andreas, 2013-03-22 fixing issue 279
        -- To resolve ambiguous constructors, Agda always looks up
        -- their original definition and reconstructs the parameters
        -- from the type @Def d vs@ we check against.
        -- However, the constructor could come from a module instantiation
        -- with some of the parameters already fixed.
        -- Agda did not make sure the two parameter lists coincide,
        -- so we add a check here.
        -- I guess this issue could be solved more systematically,
        -- but the extra check here is non-invasive to the existing code.
        -- Andreas, 2016-12-31 fixing issue #1975
        -- Do this also for constructors which were originally ambiguous.
        suspendErrors $ applyUnless constraintsOk noConstraints $
          checkConstructorParameters c d pars

        -- Get the type from the original constructor
        cType <- (`piApply` pars) . defType <$> getConInfo con

        return (c, con, cType)




-- | @checkConstructorParameters c d pars@ checks that the data/record type
--   behind @c@ is has initial parameters (coming e.g. from a module instantiation)
--   that coincide with an prefix of @pars@.
checkConstructorParameters :: MonadTCM tcm => QName -> QName -> Args -> tcm ()
checkConstructorParameters c d pars = do
  dc <- liftTCM $ getConstructorData c
  checkParameters dc d pars

-- | Check that given parameters match the parameters of the inferred
--   constructor/projection.
checkParameters
  :: MonadTCM tcm
  => QName  -- ^ The record/data type name of the chosen constructor/projection.
  -> QName  -- ^ The record/data type name as supplied by the type signature.
  -> Args   -- ^ The parameters.
  -> tcm ()
checkParameters dc d pars = liftTCM $ do
  a  <- reduce (Def dc [])
  case a of
    Def d0 es -> do -- compare parameters
      let vs = fromMaybe __IMPOSSIBLE__ $ allApplyElims es
      reportSDoc "tc.lhs.split" 40 $
        vcat [ nest 2 $ text "d                   =" <+> (text . prettyShow) d
             , nest 2 $ text "d0 (should be == d) =" <+> (text . prettyShow) d0
             , nest 2 $ text "dc                  =" <+> (text . prettyShow) dc
             , nest 2 $ text "vs                  =" <+> prettyTCM vs
             ]
      -- when (d0 /= d) __IMPOSSIBLE__ -- d could have extra qualification
      t <- typeOfConst d
      compareArgs [] [] t (Def d []) vs (take (length vs) pars)
    _ -> __IMPOSSIBLE__<|MERGE_RESOLUTION|>--- conflicted
+++ resolved
@@ -1237,13 +1237,8 @@
 --   otherwise.
 isDataOrRecordType :: (MonadTCM m, MonadDebug m)
                    => Dom Type -> ExceptT TCErr m (QName, Args, Args)
-<<<<<<< HEAD
 isDataOrRecordType dom@Dom{domInfo = info, unDom = a} = liftTCM (reduceB a) >>= \case
-  NotBlocked ReallyNotBlocked a -> case ignoreSharing $ unEl a of
-=======
-isDataOrRecordType dom@(Dom info a) = liftTCM (reduceB a) >>= \case
   NotBlocked ReallyNotBlocked a -> case unEl a of
->>>>>>> 85568e82
 
     -- Subcase: split type is a Def.
     Def d es -> (liftTCM $ theDef <$> getConstInfo d) >>= \case
