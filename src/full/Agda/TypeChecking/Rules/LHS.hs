--- conflicted
+++ resolved
@@ -201,10 +201,6 @@
             (ProblemEq (A.VarP x) v a :) <$> update (ProblemEq p' v a)
           A.ConP cpi ambC ps -> do
             (c',_) <- disambiguateConstructor ambC d pars
-<<<<<<< HEAD
-
-            unless (conName c == conName c') {-'-} __IMPOSSIBLE__
-=======
             unless (conName c == conName c') $ do
               reportSLn "impossible" 10 $ unlines
                 [ "updateProblemEqs: conName mismatch"
@@ -212,7 +208,6 @@
                 , "  conName c' = " ++ show (conName c')
                 ]
               __IMPOSSIBLE__
->>>>>>> 498c1d23
 
             -- Insert implicit patterns
             ps <- insertImplicitPatterns ExpandLast ps ctel
