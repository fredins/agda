{-# LANGUAGE CPP                      #-}
{-# LANGUAGE NondecreasingIndentation #-}

module Agda.TypeChecking.Rules.Term where

#if MIN_VERSION_base(4,11,0)
import Prelude hiding ( (<>), null )
#else
import Prelude hiding ( null )
#endif

import Control.Monad.Trans
import Control.Monad.Trans.Maybe
import Control.Monad.State (get, put)
import Control.Monad.Reader

import Data.Maybe
import Data.Either (partitionEithers)
import Data.Monoid (mappend)
import qualified Data.List as List
import qualified Data.Map as Map
import qualified Data.Set as Set

import Agda.Interaction.Options
import Agda.Interaction.Highlighting.Generate (storeDisambiguatedName)

import qualified Agda.Syntax.Abstract as A
import Agda.Syntax.Abstract.Views as A
import qualified Agda.Syntax.Info as A
import Agda.Syntax.Concrete.Pretty () -- only Pretty instances
import Agda.Syntax.Concrete (FieldAssignment'(..), nameFieldA)
import qualified Agda.Syntax.Concrete.Name as C
import Agda.Syntax.Common
import Agda.Syntax.Internal as I
import Agda.Syntax.Position
import Agda.Syntax.Literal
import Agda.Syntax.Scope.Base ( ThingsInScope, AbstractName
                              , emptyScopeInfo
                              , exportedNamesInScope)
import Agda.Syntax.Scope.Monad (getNamedScope, freshAbstractQName)
import Agda.Syntax.Translation.InternalToAbstract (reify)

import Agda.TypeChecking.Abstract
import Agda.TypeChecking.CompiledClause
import Agda.TypeChecking.Constraints
import Agda.TypeChecking.Conversion
import Agda.TypeChecking.Datatypes
import Agda.TypeChecking.EtaContract
import Agda.TypeChecking.Implicit
import Agda.TypeChecking.Irrelevance
import Agda.TypeChecking.Level
import Agda.TypeChecking.MetaVars
import Agda.TypeChecking.Names
import Agda.TypeChecking.Monad
import Agda.TypeChecking.Monad.Builtin
import Agda.TypeChecking.Patterns.Abstract
import Agda.TypeChecking.Positivity.Occurrence
import Agda.TypeChecking.Pretty
import Agda.TypeChecking.Primitive
import Agda.TypeChecking.Quote
import Agda.TypeChecking.RecordPatterns
import Agda.TypeChecking.Records
import Agda.TypeChecking.Reduce
import Agda.TypeChecking.Rules.LHS
import Agda.TypeChecking.SizedTypes
import Agda.TypeChecking.SizedTypes.Solve
import Agda.TypeChecking.Sort
import Agda.TypeChecking.Substitute
import Agda.TypeChecking.Telescope
import Agda.TypeChecking.Unquote

import {-# SOURCE #-} Agda.TypeChecking.Empty (isEmptyType)
import {-# SOURCE #-} Agda.TypeChecking.Rules.Def (checkFunDef', useTerPragma)
import {-# SOURCE #-} Agda.TypeChecking.Rules.Decl (checkSectionApplication)
import {-# SOURCE #-} Agda.TypeChecking.Rules.Application

import Agda.Utils.Except
  ( ExceptT
  , MonadError(catchError, throwError)
  , runExceptT
  )
import Agda.Utils.Functor
import Agda.Utils.Lens
import Agda.Utils.List
import Agda.Utils.Maybe
import Agda.Utils.Monad
import Agda.Utils.Null
import Agda.Utils.NonemptyList
import Agda.Utils.Pretty ( prettyShow )
import qualified Agda.Utils.Pretty as P
import Agda.Utils.Size
import qualified Agda.Utils.Graph.TopSort as Graph
import Agda.Utils.Tuple

#include "undefined.h"
import Agda.Utils.Impossible

---------------------------------------------------------------------------
-- * Types
---------------------------------------------------------------------------

-- | Check that an expression is a type.
isType :: A.Expr -> Sort -> TCM Type
isType e s =
    traceCall (IsTypeCall e s) $ do
    v <- checkExpr e (sort s)
    return $ El s v

-- | Check that an expression is a type without knowing the sort.
isType_ :: A.Expr -> TCM Type
isType_ e = traceCall (IsType_ e) $ do
  let fallback = isType e =<< do workOnTypes $ newSortMeta
  case unScope e of
    A.Fun i (Arg info t) b -> do
      a <- setArgInfo info . defaultDom <$> isType_ t
      b <- isType_ b
      s <- inferFunSort (getSort a) (getSort b)
      let t' = El s $ Pi a $ NoAbs underscore b
      noFunctionsIntoSize b t'
      return t'
    A.Pi _ tel e | null tel -> isType_ e
    A.Pi _ tel e -> do
      (t0, t') <- checkPiTelescope tel $ \ tel -> do
        t0  <- instantiateFull =<< isType_ e
        tel <- instantiateFull tel
        return (t0, telePi tel t0)
      checkTelePiSort t'
      noFunctionsIntoSize t0 t'
      return t'
    A.Set _ n    -> do
      return $ sort (mkType n)
    A.Prop _ n -> do
      unlessM isPropEnabled $ genericError
        "Use the --enable-prop flag to use the Prop universe"
      return $ sort (mkProp n)
    A.App i s arg
      | visible arg,
        A.Set _ 0 <- unScope s ->
      ifNotM hasUniversePolymorphism
          (typeError $ GenericError "Use --universe-polymorphism to enable level arguments to Set")
      -- allow NonStrict variables when checking level
      --   Set : (NonStrict) Level -> Set\omega
      $ {- else -} applyRelevanceToContext NonStrict $
          sort . Type <$> checkLevel arg
    A.App i s arg
      | visible arg,
        A.Prop _ 0 <- unScope s ->
      ifNotM hasUniversePolymorphism
          (typeError $ GenericError "Use --universe-polymorphism to enable level arguments to Prop")
      $ {- else -} applyRelevanceToContext NonStrict $
          sort . Prop <$> checkLevel arg

    -- Issue #707: Check an existing interaction point
    A.QuestionMark minfo ii -> caseMaybeM (lookupInteractionMeta ii) fallback $ \ x -> do
      -- -- | Just x <- A.metaNumber minfo -> do
      reportSDoc "tc.ip" 20 $ fsep
        [ text "Rechecking meta "
        , prettyTCM x
        , text $ " for interaction point " ++ show ii
        ]
      mv <- lookupMeta x
      let s0 = jMetaType . mvJudgement $ mv
      -- Andreas, 2016-10-14, issue #2257
      -- The meta was created in a context of length @n@.
      let n  = length . envContext . clEnv . miClosRange . mvInfo $ mv
      (vs, rest) <- splitAt n <$> getContextArgs
      reportSDoc "tc.ip" 20 $ vcat
        [ text "  s0   = " <+> prettyTCM s0
        , text "  vs   = " <+> prettyTCM vs
        , text "  rest = " <+> prettyTCM rest
        ]
      -- We assume the meta variable use here is in an extension of the original context.
      -- If not we revert to the old buggy behavior of #707 (see test/Succeed/Issue2257b).
      if (length vs /= n) then fallback else do
      s1  <- piApplyM s0 vs
      case unEl s1 of
        Sort s -> return $ El s $ MetaV x $ map Apply vs
        _ -> __IMPOSSIBLE__

    _ -> fallback

checkLevel :: NamedArg A.Expr -> TCM Level
checkLevel arg = do
  lvl <- levelType
  levelView =<< checkNamedArg arg lvl

-- | Ensure that a (freshly created) function type does not inhabit 'SizeUniv'.
--   Precondition:  When @noFunctionsIntoSize t tBlame@ is called,
--   we are in the context of @tBlame@ in order to print it correctly.
--   Not being in context of @t@ should not matter, as we are only
--   checking whether its sort reduces to 'SizeUniv'.
noFunctionsIntoSize :: Type -> Type -> TCM ()
noFunctionsIntoSize t tBlame = do
  reportSDoc "tc.fun" 20 $ do
    let El s (Pi dom b) = tBlame
    sep [ text "created function type " <+> prettyTCM tBlame
        , text "with pts rule" <+> prettyTCM (getSort dom, getSort b, s)
        ]
  s <- reduce $ getSort t
  when (s == SizeUniv) $ do
    -- Andreas, 2015-02-14
    -- We have constructed a function type in SizeUniv
    -- which is illegal to prevent issue 1428.
    typeError $ FunctionTypeInSizeUniv $ unEl tBlame

-- | Check that an expression is a type which is equal to a given type.
isTypeEqualTo :: A.Expr -> Type -> TCM Type
isTypeEqualTo e0 t = scopedExpr e0 >>= \case
  A.ScopedExpr{} -> __IMPOSSIBLE__
  A.Underscore i | A.metaNumber i == Nothing -> return t
  e -> workOnTypes $ do
    t' <- isType e (getSort t)
    t' <$ leqType t t'

leqType_ :: Type -> Type -> TCM ()
leqType_ t t' = workOnTypes $ leqType t t'

---------------------------------------------------------------------------
-- * Telescopes
---------------------------------------------------------------------------

-- | Type check a (module) telescope.
--   Binds the variables defined by the telescope.
checkTelescope :: A.Telescope -> (Telescope -> TCM a) -> TCM a
checkTelescope = checkTelescope' LamNotPi

-- | Type check the telescope of a dependent function type.
--   Binds the resurrected variables defined by the telescope.
--   The returned telescope is unmodified (not resurrected).
checkPiTelescope :: A.Telescope -> (Telescope -> TCM a) -> TCM a
checkPiTelescope = checkTelescope' PiNotLam

-- | Flag to control resurrection on domains.
data LamOrPi
  = LamNotPi -- ^ We are checking a module telescope.
             --   We pass into the type world to check the domain type.
             --   This resurrects the whole context.
  | PiNotLam -- ^ We are checking a telescope in a Pi-type.
             --   We stay in the term world, but add resurrected
             --   domains to the context to check the remaining
             --   domains and codomain of the Pi-type.
  deriving (Eq, Show)

-- | Type check a telescope. Binds the variables defined by the telescope.
checkTelescope' :: LamOrPi -> A.Telescope -> (Telescope -> TCM a) -> TCM a
checkTelescope' lamOrPi []        ret = ret EmptyTel
checkTelescope' lamOrPi (b : tel) ret =
    checkTypedBindings lamOrPi b $ \tel1 ->
    checkTelescope' lamOrPi tel  $ \tel2 ->
        ret $ abstract tel1 tel2

-- | Check a typed binding and extends the context with the bound variables.
--   The telescope passed to the continuation is valid in the original context.
--
--   Parametrized by a flag wether we check a typed lambda or a Pi. This flag
--   is needed for irrelevance.
checkTypedBindings :: LamOrPi -> A.TypedBindings -> (Telescope -> TCM a) -> TCM a
checkTypedBindings lamOrPi (A.TypedBindings i (Arg info b)) ret =
    checkTypedBinding lamOrPi info b $ \ bs ->
    ret $ telFromList bs

checkTypedBinding :: LamOrPi -> ArgInfo -> A.TypedBinding -> (ListTel -> TCM a) -> TCM a
checkTypedBinding lamOrPi info (A.TBind i xs' e) ret = do
    let xs = map (fmap A.unBind) xs'
    -- Andreas, 2011-04-26 irrelevant function arguments may appear
    -- non-strictly in the codomain type
    -- 2011-10-04 if flag --experimental-irrelevance is set
    experimental <- optExperimentalIrrelevance <$> pragmaOptions
    t <- modEnv lamOrPi $ isType_ e
    let info' = mapRelevance (modRel lamOrPi experimental) info
    addContext (xs, setArgInfo info' $ defaultDom t) $
      ret $ bindsWithHidingToTel xs (setArgInfo info $ defaultDom t)
    where
        -- if we are checking a typed lambda, we resurrect before we check the
        -- types, but do not modify the new context entries
        -- otherwise, if we are checking a pi, we do not resurrect, but
        -- modify the new context entries
        modEnv LamNotPi = workOnTypes
        modEnv _        = id
        modRel PiNotLam xp = if xp then irrToNonStrict . nonStrictToRel else nonStrictToRel
        modRel _        _  = id
checkTypedBinding lamOrPi info (A.TLet _ lbs) ret = do
    checkLetBindings lbs (ret [])

ifPath :: Type -> TCM a -> TCM a -> TCM a
ifPath ty fallback work = do
  pv <- pathView ty
  if isPathType pv then work else fallback

checkPath :: Arg A.TypedBinding -> A.Expr -> Type -> TCM Term
checkPath b@(Arg info (A.TBind _ xs' typ)) body ty = do
    let xs = map (fmap A.unBind) xs'
        [WithHiding h x] = xs
    PathType s path level typ lhs rhs <- pathView ty
    interval <- elInf primInterval
    v <- addContext (xs, defaultDom interval) $ checkExpr body (El (raise 1 s) (raise 1 (unArg typ) `apply` [argN $ var 0]))
    iZero <- primIZero
    iOne  <- primIOne
    let lhs' = subst 0 iZero v
        rhs' = subst 0 iOne  v
    let t = Lam info $ Abs (nameToArgName x) v
    let btyp i = El s (unArg typ `apply` [argN i])
    locally eRange (const noRange) $ blockTerm ty $ do
      equalTerm (btyp iZero) lhs' (unArg lhs)
      equalTerm (btyp iOne) rhs' (unArg rhs)
      return t
checkPath b body ty = __IMPOSSIBLE__
---------------------------------------------------------------------------
-- * Lambda abstractions
---------------------------------------------------------------------------

-- | Type check a lambda expression.
<<<<<<< HEAD
--   "checkLambda bs e ty"  means  (\ bs -> e) : ty
checkLambda :: Arg A.TypedBinding -> A.Expr -> Type -> TCM Term
checkLambda (Arg _ (A.TLet _ lbs)) body target =
  checkLetBindings lbs (checkExpr body target)
checkLambda b@(Arg info (A.TBind _ xs' typ)) body target = do
=======
checkLambda :: Comparison -> Arg A.TypedBinding -> A.Expr -> Type -> TCM Term
checkLambda cmp (Arg _ (A.TLet _ lbs)) body target =
  checkLetBindings lbs (checkExpr' cmp body target)
checkLambda cmp (Arg info (A.TBind _ xs' typ)) body target = do
>>>>>>> ffb25d03
  reportSLn "tc.term.lambda" 60 $ "checkLambda   xs = " ++ prettyShow xs
  let numbinds = length xs
      possiblePath = numbinds == 1
                   && (case unScope typ of
                         A.Underscore{} -> True
                         _              -> False)
                   && isRelevant info && visible info
  reportSLn "tc.term.lambda" 60 $ "possiblePath = " ++ show (possiblePath, numbinds, unScope typ, info)
  TelV tel btyp <- telViewUpTo numbinds target
  if size tel < numbinds || numbinds /= 1
    then (if possiblePath then trySeeingIfPath else dontUseTargetType)
    else useTargetType tel btyp
  where
    xs = map (fmap A.unBind) xs'
    trySeeingIfPath = do
      cubical <- optCubical <$> pragmaOptions
      reportSLn "tc.term.lambda" 60 $ "trySeeingIfPath for " ++ show xs
      let postpone' = if cubical then postpone else \ _ _ -> dontUseTargetType
      ifBlockedType target postpone' $ \ _ tgt -> do
          let t = tgt
          ifPath t dontUseTargetType $
            if cubical then checkPath b body t
                       else typeError $ GenericError $ "Option --cubical needed to build a path with a lambda abstraction"

    postpone = \ m tgt -> postponeTypeCheckingProblem_ $ CheckExpr (A.Lam A.exprNoRange (A.DomainFull (A.TypedBindings noRange b)) body) tgt
    dontUseTargetType = do
      -- Checking λ (xs : argsT) → body : target
      verboseS "tc.term.lambda" 5 $ tick "lambda-no-target-type"

      -- First check that argsT is a valid type
      argsT <- workOnTypes $ setArgInfo info . defaultDom <$> isType_ typ
      -- Andreas, 2015-05-28 Issue 1523
      -- If argsT is a SizeLt, it must be non-empty to avoid non-termination.
      -- TODO: do we need to block checkExpr?
      checkSizeLtSat $ unEl $ unDom argsT

      -- In order to have as much type information as possible when checking
      -- body, we first unify (xs : argsT) → ?t₁ with the target type. If this
      -- is inconclusive we need to block the resulting term so we create a
      -- fresh problem for the check.
      let tel = telFromList $ bindsWithHidingToTel xs argsT
      reportSLn "tc.term.lambda" 60 $ "dontUseTargetType tel = " ++ show tel
      -- DONT USE tel for addContext, as it loses NameIds.
      -- WRONG: t1 <- addContext tel $ workOnTypes newTypeMeta_
      t1 <- addContext (xs, argsT) $ workOnTypes newTypeMeta_
      -- Do not coerce hidden lambdas
      if notVisible info || any notVisible xs then do
        pid <- newProblem_ $ leqType (telePi tel t1) target
        -- Now check body : ?t₁
        -- WRONG: v <- addContext tel $ checkExpr body t1
        v <- addContext (xs, argsT) $ checkExpr' cmp body t1
        -- Block on the type comparison
        blockTermOnProblem target (teleLam tel v) pid
       else do
        -- Now check body : ?t₁
        -- WRONG: v <- addContext tel $ checkExpr body t1
        v <- addContext (xs, argsT) $ checkExpr' cmp body t1
        -- Block on the type comparison
        coerce cmp (teleLam tel v) (telePi tel t1) target

    useTargetType tel@(ExtendTel dom (Abs y EmptyTel)) btyp = do
        verboseS "tc.term.lambda" 5 $ tick "lambda-with-target-type"
        reportSLn "tc.term.lambda" 60 $ "useTargetType y  = " ++ y

        -- merge in the hiding info of the TBind
        let [WithHiding h x] = xs
        info <- return $ mapHiding (mappend h) info
        unless (sameHiding dom info) $ typeError $ WrongHidingInLambda target
        -- Andreas, 2011-10-01 ignore relevance in lambda if not explicitly given
        info <- lambdaIrrelevanceCheck info dom
        -- Andreas, 2015-05-28 Issue 1523
        -- Ensure we are not stepping under a possibly non-existing size.
        -- TODO: do we need to block checkExpr?
        let a = unDom dom
        checkSizeLtSat $ unEl a
        -- We only need to block the final term on the argument type
        -- comparison. The body will be blocked if necessary. We still want to
        -- compare the argument types first, so we spawn a new problem for that
        -- check.
        (pid, argT) <- newProblem $ isTypeEqualTo typ a
        -- Andreas, Issue 630: take name from function type if lambda name is "_"
<<<<<<< HEAD
        v <- lambdaAddContext x y (defaultArgDom info argT) $ checkExpr body btyp
=======
        v <- lambdaAddContext x y (Dom info argT) $ checkExpr' cmp body btyp
>>>>>>> ffb25d03
        blockTermOnProblem target (Lam info $ Abs (nameToArgName x) v) pid

    useTargetType _ _ = __IMPOSSIBLE__

-- | Check that irrelevance info in lambda is compatible with irrelevance
--   coming from the function type.
--   If lambda has no user-given relevance, copy that of function type.
lambdaIrrelevanceCheck :: LensRelevance dom => ArgInfo -> dom -> TCM ArgInfo
lambdaIrrelevanceCheck info dom
    -- Case: no specific user annotation: use relevance of function type
  | isRelevant info = return $ setRelevance (getRelevance dom) info
    -- Case: explicit user annotation is taken seriously
  | otherwise = do
      let rPi  = getRelevance dom  -- relevance of function type
      let rLam = getRelevance info -- relevance of lambda
        -- Andreas, 2017-01-24, issue #2429
        -- we should report an error if we try to check a relevant function
        -- against an irrelevant function type (subtyping violation)
      unless (moreRelevant rPi rLam) $ do
        -- @rLam == Relevant@ is impossible here
        -- @rLam == Irrelevant@ is impossible here (least relevant)
        -- this error can only happen if @rLam == NonStrict@ and @rPi == Irrelevant@
        unless (rLam == NonStrict) __IMPOSSIBLE__  -- separate tests for separate line nums
        unless (rPi == Irrelevant) __IMPOSSIBLE__
        typeError WrongIrrelevanceInLambda
      return info

lambdaAddContext :: Name -> ArgName -> Dom Type -> TCM a -> TCM a
lambdaAddContext x y dom
  | isNoName x = addContext (notInScopeName y, dom)  -- Note: String instance
  | otherwise  = addContext (x, dom)                 -- Name instance of addContext

-- | Checking a lambda whose domain type has already been checked.
checkPostponedLambda :: Comparison -> Arg ([WithHiding Name], Maybe Type) -> A.Expr -> Type -> TCM Term
checkPostponedLambda cmp args@(Arg _    ([]    , _ )) body target = do
  checkExpr' cmp body target
checkPostponedLambda cmp args@(Arg info (WithHiding h x : xs, mt)) body target = do
  let postpone _ t = postponeTypeCheckingProblem_ $ CheckLambda cmp args body t
      lamHiding = mappend h $ getHiding info
  insertHiddenLambdas lamHiding target postpone $ \ t@(El _ (Pi dom b)) -> do
    -- Andreas, 2011-10-01 ignore relevance in lambda if not explicitly given
    info' <- setHiding lamHiding <$> lambdaIrrelevanceCheck info dom
    -- We only need to block the final term on the argument type
    -- comparison. The body will be blocked if necessary. We still want to
    -- compare the argument types first, so we spawn a new problem for that
    -- check.
    mpid <- caseMaybe mt (return Nothing) $ \ ascribedType -> Just <$> do
      newProblem_ $ leqType (unDom dom) ascribedType
    -- We type-check the body with the ascribedType given by the user
    -- to get better error messages.
    -- Using the type dom from the usage context would be more precise,
    -- though.
    let dom' = setRelevance (getRelevance info') . setHiding lamHiding $
          maybe dom (dom $>) mt
    v <- lambdaAddContext x (absName b) dom'  $
      checkPostponedLambda cmp (Arg info (xs, mt)) body $ absBody b
    let v' = Lam info' $ Abs (nameToArgName x) v
    maybe (return v') (blockTermOnProblem t v') mpid


-- | Insert hidden lambda until the hiding info of the domain type
--   matches the expected hiding info.
--   Throws 'WrongHidingInLambda'
insertHiddenLambdas
  :: Hiding                       -- ^ Expected hiding.
  -> Type                         -- ^ Expected to be a function type.
  -> (MetaId -> Type -> TCM Term) -- ^ Continuation on blocked type.
  -> (Type -> TCM Term)           -- ^ Continuation when expected hiding found.
                                  --   The continuation may assume that the @Type@
                                  --   is of the form @(El _ (Pi _ _))@.
  -> TCM Term                     -- ^ Term with hidden lambda inserted.
insertHiddenLambdas h target postpone ret = do
  -- If the target type is blocked, we postpone,
  -- because we do not know if a hidden lambda needs to be inserted.
  ifBlockedType target postpone $ \ _ t -> do
    case unEl t of

      Pi dom b -> do
        let h' = getHiding dom
        -- Found expected hiding: return function type.
        if sameHiding h h' then ret t else do
          -- Found a visible argument but expected a hidden one:
          -- That's an error, as we cannot insert a visible lambda.
          if visible h' then typeError $ WrongHidingInLambda target else do
            -- Otherwise, we found a hidden argument that we can insert.
            let x = absName b
            Lam (domInfo dom) . Abs x <$> do
              addContext (x, dom) $ insertHiddenLambdas h (absBody b) postpone ret

      _ -> typeError . GenericDocError =<< do
        text "Expected " <+> prettyTCM target <+> text " to be a function type"

-- | @checkAbsurdLambda i h e t@ checks absurd lambda against type @t@.
--   Precondition: @e = AbsurdLam i h@
checkAbsurdLambda :: Comparison -> A.ExprInfo -> Hiding -> A.Expr -> Type -> TCM Term
checkAbsurdLambda cmp i h e t = do
  t <- instantiateFull t
  ifBlockedType t (\ m t' -> postponeTypeCheckingProblem_ $ CheckExpr cmp e t') $ \ _ t' -> do
    case unEl t' of
      Pi dom@(Dom{domInfo = info', unDom = a}) b
        | not (sameHiding h info') -> typeError $ WrongHidingInLambda t'
        | not (null $ allMetas a) ->
            postponeTypeCheckingProblem (CheckExpr cmp e t') $
              null . allMetas <$> instantiateFull a
        | otherwise -> blockTerm t' $ do
          isEmptyType (getRange i) a
          -- Add helper function
          top <- currentModule
          aux <- qualify top <$> freshName_ (getRange i, absurdLambdaName)
          -- if we are in irrelevant position, the helper function
          -- is added as irrelevant
          rel <- asks envRelevance
          reportSDoc "tc.term.absurd" 10 $ vcat
            [ text "Adding absurd function" <+> prettyTCM rel <> prettyTCM aux
            , nest 2 $ text "of type" <+> prettyTCM t'
            ]
          addConstant aux $
            (\ d -> (defaultDefn (setRelevance rel info') aux t' d)
                    { defPolarity       = [Nonvariant]
                    , defArgOccurrences = [Unused] })
            $ emptyFunction
              { funClauses        =
                  [ Clause
                    { clauseLHSRange  = getRange e
                    , clauseFullRange = getRange e
                    , clauseTel       = telFromList [fmap (absurdPatternName,) dom]
                    , namedClausePats = [Arg info' $ Named (Just $ unranged $ absName b) $ VarP PatOAbsurd (DBPatVar absurdPatternName 0)]
                    , clauseBody      = Nothing
                    , clauseType      = Just $ setRelevance rel $ defaultArg $ absBody b
                    , clauseCatchall  = False
                    , clauseUnreachable = Just True -- absurd clauses are unreachable
                    }
                  ]
              , funCompiled       = Just Fail
              , funMutual         = Just []
              , funTerminates     = Just True
              }
          -- Andreas 2012-01-30: since aux is lifted to toplevel
          -- it needs to be applied to the current telescope (issue 557)
          tel <- getContextTelescope
          return $ Def aux $ map Apply $ teleArgs tel
      _ -> typeError $ ShouldBePi t'

-- | @checkExtendedLambda i di qname cs e t@ check pattern matching lambda.
-- Precondition: @e = ExtendedLam i di qname cs@
checkExtendedLambda :: Comparison -> A.ExprInfo -> A.DefInfo -> QName -> [A.Clause] ->
                       A.Expr -> Type -> TCM Term
checkExtendedLambda cmp i di qname cs e t = do
   -- Andreas, 2016-06-16 issue #2045
   -- Try to get rid of unsolved size metas before we
   -- fix the type of the extended lambda auxiliary function
   solveSizeConstraints DontDefaultToInfty
   lamMod <- inFreshModuleIfFreeParams currentModule  -- #2883: need a fresh module if refined params
   t <- instantiateFull t
   ifBlockedType t (\ m t' -> postponeTypeCheckingProblem_ $ CheckExpr cmp e t') $ \ _ t -> do
     j   <- currentOrFreshMutualBlock
     rel <- asks envRelevance
     let info = setRelevance rel defaultArgInfo

     reportSDoc "tc.term.exlam" 20 $
       text (show $ A.defAbstract di) <+>
       text "extended lambda's implementation \"" <> prettyTCM qname <>
       text "\" has type: " $$ prettyTCM t -- <+> text " where clauses: " <+> text (show cs)
     args     <- getContextArgs

     -- Andreas, Ulf, 2016-02-02: We want to postpone type checking an extended lambda
     -- in case the lhs checker failed due to insufficient type info for the patterns.
     -- Issues 480, 1159, 1811.
     (abstract (A.defAbstract di) $ do
       -- Andreas, 2013-12-28: add extendedlambda as @Function@, not as @Axiom@;
       -- otherwise, @addClause@ in @checkFunDef'@ fails (see issue 1009).
       addConstant qname =<< do
         useTerPragma $
           (defaultDefn info qname t emptyFunction) { defMutual = j }
       checkFunDef' t info NotDelayed (Just $ ExtLamInfo lamMod Nothing) Nothing di qname cs
       return $ Def qname $ map Apply args)
  where
    -- Concrete definitions cannot use information about abstract things.
    abstract ConcreteDef = inConcreteMode
    abstract AbstractDef = inAbstractMode

-- | Run a computation.
--
--   * If successful, return Nothing.
--
--   * If @IlltypedPattern p a@, @NotADatatype a@ or @CannotEliminateWithPattern p a@
--     is thrown and type @a@ is blocked on some meta @x@,
--     reset any changes to the state and return @Just x@.
--
--   * If @SplitError (UnificationStuck c tel us vs _)@ is thrown and the unification
--     problem @us =?= vs : tel@ is blocked on some meta @x@ return @Just x@.
--
--   * If another error was thrown or the type @a@ is not blocked, reraise the error.
--
--   Note that the returned meta might only exists in the state where the error was
--   thrown, thus, be an invalid 'MetaId' in the current state.
--
--   If --sharing is enabled, we will never catch errors since it's not safe to roll
--   back the state.
catchIlltypedPatternBlockedOnMeta :: TCM a -> ((TCErr, MetaId) -> TCM a) -> TCM a
catchIlltypedPatternBlockedOnMeta m handle = do

  -- Andreas, 2016-07-13, issue 2028.
  -- Save the state to rollback the changes to the signature.
  st <- get

  m `catchError` \ err -> do

    let reraise = throwError err

    x <- maybe reraise return =<< case err of
      TypeError s cl -> localState $ put s >> do
        enterClosure cl $ \case
          IlltypedPattern p a -> isBlockedType a
          SplitError (UnificationStuck c tel us vs _) -> do
            problem <- reduce =<< instantiateFull (flattenTel tel, us, vs)
            -- over-approximating the set of metas actually blocking unification
            return $ listToMaybe $ allMetas problem
          SplitError (NotADatatype aClosure) ->
            enterClosure aClosure $ \ a -> isBlockedType a
          CannotEliminateWithPattern p a -> isBlockedType a
          _ -> return Nothing
      _ -> return Nothing

    reportSDoc "tc.postpone" 20 $ vcat $
      [ text "checking definition blocked on meta: " <+> prettyTCM x ]

    -- Note that we messed up the state a bit.  We might want to unroll these state changes.
    -- However, they are mostly harmless:
    -- 1. We created a new mutual block id.
    -- 2. We added a constant without definition.
    -- In fact, they are not so harmless, see issue 2028!
    -- Thus, reset the state!
    put st

    -- The meta might not be known in the reset state, as it could have been created
    -- somewhere on the way to the type error.
    Map.lookup x <$> getMetaStore >>= \case
      -- Case: we do not know the meta, so we reraise
      Nothing -> reraise
      -- Case: we know the meta here.
      Just m | InstV{} <- mvInstantiation m -> __IMPOSSIBLE__  -- It cannot be instantiated yet.
      -- Case: the meta is frozen (and not an interaction meta).
      -- Postponing doesn't make sense, so we reraise.
      Just m | Frozen  <- mvFrozen m -> isInteractionMeta x >>= \case
        Nothing -> reraise
      -- Remaining cases: the meta is known and can still be instantiated.
        Just{}  -> handle (err, x)
      Just{} -> handle (err, x)

---------------------------------------------------------------------------
-- * Records
---------------------------------------------------------------------------

expandModuleAssigns :: [Either A.Assign A.ModuleName] -> [C.Name] -> TCM A.Assigns
expandModuleAssigns mfs exs = do
  let (fs , ms) = partitionEithers mfs
      exs' = exs List.\\ map (view nameFieldA) fs
  fs' <- forM exs' $ \ f -> do
    pms <- forM ms $ \ m -> do
       modScope <- getNamedScope m
       let names :: ThingsInScope AbstractName
           names = exportedNamesInScope modScope
       return $
        case Map.lookup f names of
          Just [n] -> Just (m, FieldAssignment f (A.nameExpr n))
          _        -> Nothing

    case catMaybes pms of
      []        -> return Nothing
      [(_, fa)] -> return (Just fa)
      mfas      -> typeError . GenericDocError =<< do
        vcat $
          [ text "Ambiguity: the field" <+> prettyTCM f
            <+> text "appears in the following modules: " ]
          ++ map (prettyTCM . fst) mfas
  return (fs ++ catMaybes fs')

-- | @checkRecordExpression fs e t@ checks record construction against type @t@.
-- Precondition @e = Rec _ fs@.
checkRecordExpression :: Comparison -> A.RecordAssigns  -> A.Expr -> Type -> TCM Term
checkRecordExpression cmp mfs e t = do
  reportSDoc "tc.term.rec" 10 $ sep
    [ text "checking record expression"
    , prettyA e
    ]
  ifBlockedType t (\ _ t -> guessRecordType t) {-else-} $ \ _ t -> do
  case unEl t of
    -- Case: We know the type of the record already.
    Def r es  -> do
      let ~(Just vs) = allApplyElims es
      reportSDoc "tc.term.rec" 20 $ text $ "  r   = " ++ prettyShow r

      reportSDoc "tc.term.rec" 30 $ text "  xs  = " <> do
        text =<< prettyShow . map unArg <$> getRecordFieldNames r
      reportSDoc "tc.term.rec" 30 $ text "  ftel= " <> do
        prettyTCM =<< getRecordFieldTypes r
      reportSDoc "tc.term.rec" 30 $ text "  con = " <> do
        text =<< prettyShow <$> getRecordConstructor r

      def <- getRecordDef r
      let -- Field names with ArgInfo.
          axs  = recordFieldNames def
          exs  = filter visible axs
          -- Just field names.
          xs   = map unArg axs
          -- Record constructor.
          con  = killRange $ recConHead def
      reportSDoc "tc.term.rec" 20 $ vcat
        [ text "  xs  = " <> return (P.pretty xs)
        , text "  ftel= " <> prettyTCM (recTel def)
        , text "  con = " <> return (P.pretty con)
        ]

      -- Compute the list of given fields, decorated with the ArgInfo from the record def.
      fs <- expandModuleAssigns mfs (map unArg exs)

      -- Compute a list of metas for the missing visible fields.
      scope <- getScope
      let re = getRange e
          meta x = A.Underscore $ A.MetaInfo re scope Nothing (prettyShow x)
      -- In @es@ omitted explicit fields are replaced by underscores.
      -- Omitted implicit or instance fields
      -- are still left out and inserted later by checkArguments_.
      es <- insertMissingFields r meta fs axs

      args <- checkArguments_ ExpandLast re es (recTel def `apply` vs) >>= \case
        (elims, remainingTel) | null remainingTel
                              , Just args <- allApplyElims elims -> return args
        _ -> __IMPOSSIBLE__
      -- Don't need to block here!
      reportSDoc "tc.term.rec" 20 $ text $ "finished record expression"
      return $ Con con ConORec (map Apply args)
    _         -> typeError $ ShouldBeRecordType t

  where
    guessRecordType t = do
      let fields = [ x | Left (FieldAssignment x _) <- mfs ]
      rs <- findPossibleRecords fields
      case rs of
          -- If there are no records with the right fields we might as well fail right away.
        [] -> case fields of
          []  -> typeError $ GenericError "There are no records in scope"
          [f] -> typeError $ GenericError $ "There is no known record with the field " ++ prettyShow f
          _   -> typeError $ GenericError $ "There is no known record with the fields " ++ unwords (map prettyShow fields)
          -- If there's only one record with the appropriate fields, go with that.
        [r] -> do
          def <- getConstInfo r
          let rt = defType def
          vs  <- newArgsMeta rt
          target <- reduce $ piApply rt vs
          s  <- case unEl target of
                  Sort s  -> return s
                  v       -> do
                    reportSDoc "impossible" 10 $ vcat
                      [ text "The impossible happened when checking record expression against meta"
                      , text "Candidate record type r = " <+> prettyTCM r
                      , text "Type of r               = " <+> prettyTCM rt
                      , text "Ends in (should be sort)= " <+> prettyTCM v
                      , text $ "  Raw                   =  " ++ show v
                      ]
                    __IMPOSSIBLE__
          let inferred = El s $ Def r $ map Apply vs
          v <- checkExpr e inferred
          coerce cmp v inferred t
          -- Andreas 2012-04-21: OLD CODE, WRONG DIRECTION, I GUESS:
          -- blockTerm t $ v <$ leqType_ t inferred

          -- If there are more than one possible record we postpone
        _:_:_ -> do
          reportSDoc "tc.term.expr.rec" 10 $ sep
            [ text "Postponing type checking of"
            , nest 2 $ prettyA e <+> text ":" <+> prettyTCM t
            ]
          postponeTypeCheckingProblem_ $ CheckExpr cmp e t


-- | @checkRecordUpdate ei recexpr fs e t@
-- Precondition @e = RecUpdate ei recexpr fs@.
checkRecordUpdate :: Comparison -> A.ExprInfo -> A.Expr -> A.Assigns -> A.Expr -> Type -> TCM Term
checkRecordUpdate cmp ei recexpr fs e t = do
  case unEl t of
    Def r vs  -> do
      v <- checkExpr' cmp recexpr t
      name <- freshNoName (getRange recexpr)
      addLetBinding defaultArgInfo name v t $ do
        projs <- recFields <$> getRecordDef r
        axs <- getRecordFieldNames r
        scope <- getScope
        let xs = map unArg axs
        es <- orderFields r Nothing xs $ map (\ (FieldAssignment x e) -> (x, Just e)) fs
        let es' = zipWith (replaceFields name ei) projs es
        checkExpr' cmp (A.Rec ei [ Left (FieldAssignment x e) | (x, Just e) <- zip xs es' ]) t
    MetaV _ _ -> do
      inferred <- inferExpr recexpr >>= reduce . snd
      case unEl inferred of
        MetaV _ _ -> postponeTypeCheckingProblem_ $ CheckExpr cmp e t
        _         -> do
          v <- checkExpr' cmp e inferred
          coerce cmp v inferred t
    _         -> typeError $ ShouldBeRecordType t
  where
    replaceFields :: Name -> A.ExprInfo -> Arg A.QName -> Maybe A.Expr -> Maybe A.Expr
    replaceFields n ei a@(Arg _ p) Nothing | visible a =
        Just $ A.App (A.defaultAppInfo $ getRange ei) (A.Def p) $ defaultNamedArg $ A.Var n
    replaceFields _ _  (Arg _ _) Nothing  = Nothing
    replaceFields _ _  _         (Just e) = Just $ e

---------------------------------------------------------------------------
-- * Literal
---------------------------------------------------------------------------

checkLiteral :: Literal -> Type -> TCM Term
checkLiteral lit t = do
  t' <- litType lit
  coerce CmpEq (Lit lit) t' t

---------------------------------------------------------------------------
-- * Terms
---------------------------------------------------------------------------

-- | Remove top layers of scope info of expression and set the scope accordingly
--   in the 'TCState'.

scopedExpr :: A.Expr -> TCM A.Expr
scopedExpr (A.ScopedExpr scope e) = setScope scope >> scopedExpr e
scopedExpr e                      = return e

-- | Type check an expression.
checkExpr :: A.Expr -> Type -> TCM Term
checkExpr = checkExpr' CmpLeq

checkExpr' :: Comparison -> A.Expr -> Type -> TCM Term
checkExpr' cmp e t0 =
  verboseBracket "tc.term.expr.top" 5 "checkExpr" $
  traceCall (CheckExprCall cmp e t0) $ localScope $ doExpandLast $ unfoldInlined =<< do
    reportSDoc "tc.term.expr.top" 15 $
        text "Checking" <+> sep
          [ fsep [ prettyTCM e, text ":", prettyTCM t0 ]
          , nest 2 $ text "at " <+> (text . prettyShow =<< getCurrentRange)
          ]
    reportSDoc "tc.term.expr.top.detailed" 80 $
      text "Checking" <+> fsep [ prettyTCM e, text ":", text (show t0) ]
    t <- reduce t0
    reportSDoc "tc.term.expr.top" 15 $
        text "    --> " <+> prettyTCM t

    e <- scopedExpr e

    let irrelevantIfProp = if isProp t
                           then applyRelevanceToContext Irrelevant
                           else id

    irrelevantIfProp $ tryInsertHiddenLambda e t $ case e of

        A.ScopedExpr scope e -> __IMPOSSIBLE__ -- setScope scope >> checkExpr e t

        -- a meta variable without arguments: type check directly for efficiency
        A.QuestionMark i ii -> checkQuestionMark (newValueMeta' RunMetaOccursCheck) t0 i ii
        A.Underscore i -> checkUnderscore t0 i

        A.WithApp _ e es -> typeError $ NotImplemented "type checking of with application"

        -- check |- Set l : t  (requires universe polymorphism)
        A.App i s arg@(Arg ai l)
          | A.Set _ 0 <- unScope s, visible ai ->
          ifNotM hasUniversePolymorphism
              (typeError $ GenericError "Use --universe-polymorphism to enable level arguments to Set")
          $ {- else -} do
            -- allow NonStrict variables when checking level
            --   Set : (NonStrict) Level -> Set\omega
            n <- applyRelevanceToContext NonStrict $ checkLevel arg
            -- check that Set (l+1) <= t
            reportSDoc "tc.univ.poly" 10 $
              text "checking Set " <+> prettyTCM n <+>
              text "against" <+> prettyTCM t
            coerce cmp (Sort $ Type n) (sort $ Type $ levelSuc n) t

        -- check |- Prop l : t  (requires universe polymorphism)
        A.App i s arg@(Arg ai l)
          | A.Prop _ 0 <- unScope s, visible ai ->
          ifNotM hasUniversePolymorphism
              (typeError $ GenericError "Use --universe-polymorphism to enable level arguments to Prop")
          $ {- else -} do
            n <- applyRelevanceToContext NonStrict $ checkLevel arg
            reportSDoc "tc.univ.poly" 10 $
              text "checking Prop " <+> prettyTCM n <+>
              text "against" <+> prettyTCM t
            coerce cmp (Sort $ Prop n) (sort $ Type $ levelSuc n) t

        e0@(A.App i q (Arg ai e))
          | A.Quote _ <- unScope q, visible ai -> do
          let quoted (A.Def x) = return x
              quoted (A.Macro x) = return x
              quoted (A.Proj o p) | Just x <- getUnambiguous p = return x
              quoted (A.Proj o p)  =
                typeError $ GenericError $ "quote: Ambigous name: " ++ prettyShow (unAmbQ p)
              quoted (A.Con c) | Just x <- getUnambiguous c = return x
              quoted (A.Con c)  =
                typeError $ GenericError $ "quote: Ambigous name: " ++ prettyShow (unAmbQ c)
              quoted (A.ScopedExpr _ e) = quoted e
              quoted _                  =
                typeError $ GenericError $ "quote: not a defined name"
          x <- quoted (namedThing e)
          ty <- qNameType
          coerce cmp (quoteName x) ty t

          | A.QuoteTerm _ <- unScope q ->
             do (et, _)   <- inferExpr (namedThing e)
                et'       <- etaContract =<< instantiateFull et
                let metas = allMetas et'
                case metas of
                  _:_ -> postponeTypeCheckingProblem (CheckExpr cmp e0 t) $ andM $ map isInstantiatedMeta metas
                  []  -> do
                    q  <- quoteTerm et'
                    ty <- el primAgdaTerm
                    coerce cmp q ty t

        A.Quote _ -> typeError $ GenericError "quote must be applied to a defined name"
        A.QuoteTerm _ -> typeError $ GenericError "quoteTerm must be applied to a term"
        A.Unquote _ -> typeError $ GenericError "unquote must be applied to a term"

        A.AbsurdLam i h -> checkAbsurdLambda cmp i h e t

        A.ExtendedLam i di qname cs -> checkExtendedLambda cmp i di qname cs e t

        A.Lam i (A.DomainFull (A.TypedBindings _ b)) e -> checkLambda cmp b e t

        A.Lam i (A.DomainFree info x) e0 -> checkExpr' cmp (A.Lam i (domainFree info $ A.unBind x) e0) t

        A.Lit lit    -> checkLiteral lit t
        A.Let i ds e -> checkLetBindings ds $ checkExpr' cmp e t
        A.Pi _ tel e | null tel -> checkExpr' cmp e t
        A.Pi _ tel e -> do
            (t0, t') <- checkPiTelescope tel $ \ tel -> do
                    t0  <- instantiateFull =<< isType_ e
                    tel <- instantiateFull tel
                    return (t0, telePi tel t0)
            checkTelePiSort t'
            noFunctionsIntoSize t0 t'
            let s = getSort t'
                v = unEl t'
            when (s == Inf) $ reportSDoc "tc.term.sort" 20 $
              vcat [ text ("reduced to omega:")
                   , nest 2 $ text "t   =" <+> prettyTCM t'
                   , nest 2 $ text "cxt =" <+> (prettyTCM =<< getContextTelescope)
                   ]
            coerce cmp v (sort s) t

        A.Generalized s e -> do
            (t0, t') <- checkGeneralized s $ isType_ e
            noFunctionsIntoSize t0 t'
            let s = getSort t'
                v = unEl t'
            when (s == Inf) $ reportSDoc "tc.term.sort" 20 $
              vcat [ text ("reduced to omega:")
                   , nest 2 $ text "t   =" <+> prettyTCM t'
                   , nest 2 $ text "cxt =" <+> (prettyTCM =<< getContextTelescope)
                   ]
            coerce cmp v (sort s) t

        A.Fun _ (Arg info a) b -> do
            a' <- isType_ a
            b' <- isType_ b
            s  <- inferFunSort (getSort a') (getSort b')
            let v = Pi (defaultArgDom info a') (NoAbs underscore b')
            noFunctionsIntoSize b' $ El s v
            coerce cmp v (sort s) t
        A.Set _ n    -> do
          coerce cmp (Sort $ mkType n) (sort $ mkType $ n + 1) t
        A.Prop _ n   -> do
          unlessM isPropEnabled $ genericError
            "Use the --enable-prop flag to use the Prop universe"
          coerce cmp (Sort $ mkProp n) (sort $ mkType $ n + 1) t

        A.Rec _ fs  -> checkRecordExpression cmp fs e t

        A.RecUpdate ei recexpr fs -> checkRecordUpdate cmp ei recexpr fs e t

        A.DontCare e -> -- resurrect vars
          ifM ((Irrelevant ==) <$> asks envRelevance)
            (dontCare <$> do applyRelevanceToContext Irrelevant $ checkExpr' cmp e t)
            (internalError "DontCare may only appear in irrelevant contexts")

        e0@(A.QuoteGoal _ x e) -> do
          qg <- quoteGoal t
          case qg of
            Left metas -> postponeTypeCheckingProblem (CheckExpr cmp e0 t) $ andM $ map isInstantiatedMeta metas
            Right quoted -> do
              tmType <- agdaTermType
              (v, ty) <- addLetBinding defaultArgInfo x quoted tmType (inferExpr e)
              coerce cmp v ty t
        e0@(A.QuoteContext _) -> do
          qc <- quoteContext
          case qc of
            Left metas -> postponeTypeCheckingProblem (CheckExpr cmp e0 t) $ andM $ map isInstantiatedMeta metas
            Right quotedContext -> do
              ctxType <- el $ list $ primArg <@> (unEl <$> agdaTypeType)
              coerce cmp quotedContext ctxType t
        e0@(A.Tactic i e xs ys) -> do
          qc <- quoteContext
          qg <- quoteGoal t
          let postpone metas = postponeTypeCheckingProblem (CheckExpr cmp e0 t) $ andM $ map isInstantiatedMeta metas
          case (qc, qg) of
            (Left metas1, Left metas2) -> postpone $ metas1 ++ metas2
            (Left metas , Right _    ) -> postpone $ metas
            (Right _    , Left metas ) -> postpone $ metas
            (Right quotedCtx, Right quotedGoal) -> do
              quotedCtx  <- defaultNamedArg <$> reify quotedCtx
              quotedGoal <- defaultNamedArg <$> reify quotedGoal
              let ai     = A.defaultAppInfo (getRange i)
                  tac    = foldl (A.App ai) (A.App ai (A.App ai e quotedCtx) quotedGoal) xs
                  result = foldl (A.App ai) (A.Unquote i) (defaultNamedArg tac : ys)
              checkExpr' cmp result t

        A.ETel _   -> __IMPOSSIBLE__

        A.Dot{} -> typeError $ GenericError $ "Invalid dotted expression"

        -- Application
        _   | Application hd args <- appView e -> checkApplication cmp hd args e t

      `catchIlltypedPatternBlockedOnMeta` \ (err, x) -> do
        -- We could not check the term because the type of some pattern is blocked.
        -- It has to be blocked on some meta, so we can postpone,
        -- being sure it will be retried when a meta is solved
        -- (which might be the blocking meta in which case we actually make progress).
        reportSDoc "tc.term" 50 $ vcat $
          [ text "checking pattern got stuck on meta: " <+> text (show x) ]
        postponeTypeCheckingProblem (CheckExpr cmp e t) $ isInstantiatedMeta x

  where
  -- | Call checkExpr with an hidden lambda inserted if appropriate,
  --   else fallback.
  tryInsertHiddenLambda :: A.Expr -> Type -> TCM Term -> TCM Term
  tryInsertHiddenLambda e t fallback
    -- Insert hidden lambda if all of the following conditions are met:
        -- type is a hidden function type, {x : A} -> B or {{x : A}} -> B
    | Pi (Dom{domInfo = info, unDom = a}) b <- unEl t
        , let h = getHiding info
        , notVisible h
        -- expression is not a matching hidden lambda or question mark
        , not (hiddenLambdaOrHole h e)
        = do
      let proceed = doInsert info $ absName b
      -- If we skip the lambda insertion for an introduction,
      -- we will hit a dead end, so proceed no matter what.
      if definitelyIntroduction then proceed else do
        -- Andreas, 2017-01-19, issue #2412:
        -- We do not want to insert a hidden lambda if A is
        -- possibly empty type of sizes, as this will produce an error.
        reduce a >>= isSizeType >>= \case
          Just (BoundedLt u) -> ifBlocked u (\ _ _ -> fallback) $ \ _ v -> do
            ifM (checkSizeNeverZero v) proceed fallback
            `catchError` \_ -> fallback
          _ -> proceed

    | otherwise = fallback

    where
    re = getRange e
    rx = caseMaybe (rStart re) noRange $ \ pos -> posToRange pos pos

    doInsert info y = do
      x <- unshadowName <=< freshName rx $ notInScopeName y
      reportSLn "tc.term.expr.impl" 15 $ "Inserting implicit lambda"
      checkExpr' cmp (A.Lam (A.ExprRange re) (domainFree info x) e) t

    hiddenLambdaOrHole h e = case e of
      A.AbsurdLam _ h'        -> sameHiding h h'
      A.ExtendedLam _ _ _ cls -> any hiddenLHS cls
      A.Lam _ bind _          -> sameHiding h bind
      A.QuestionMark{}        -> True
      _                       -> False

    hiddenLHS (A.Clause (A.LHS _ (A.LHSHead _ (a : _))) _ _ _ _) = notVisible a
    hiddenLHS _ = False

    -- Things with are definitely introductions,
    -- thus, cannot be of hidden Pi-type, unless they are hidden lambdas.
    definitelyIntroduction = case e of
      A.Lam{}        -> True
      A.AbsurdLam{}  -> True
      A.Lit{}        -> True
      A.Pi{}         -> True
      A.Fun{}        -> True
      A.Set{}        -> True
      A.Prop{}       -> True
      A.Rec{}        -> True
      A.RecUpdate{}  -> True
      A.ScopedExpr{} -> __IMPOSSIBLE__
      A.ETel{}       -> __IMPOSSIBLE__
      _ -> False
---------------------------------------------------------------------------
-- * Reflection
---------------------------------------------------------------------------

-- | DOCUMENT ME!
quoteGoal :: Type -> TCM (Either [MetaId] Term)
quoteGoal t = do
  t' <- etaContract =<< instantiateFull t
  let metas = allMetas t'
  case metas of
    _:_ -> return $ Left metas
    []  -> do
      quotedGoal <- quoteTerm (unEl t')
      return $ Right quotedGoal

-- | DOCUMENT ME!
quoteContext :: TCM (Either [MetaId] Term)
quoteContext = do
  contextTypes  <- map (fmap snd) <$> getContext
  contextTypes  <- etaContract =<< instantiateFull contextTypes
  let metas = allMetas contextTypes
  case metas of
    _:_ -> return $ Left metas
    []  -> do
      quotedContext <- buildList <*> mapM quoteDom contextTypes
      return $ Right quotedContext

-- | Unquote a TCM computation in a given hole.
unquoteM :: A.Expr -> Term -> Type -> TCM Term -> TCM Term
unquoteM tac hole holeType k = do
  tac <- checkExpr tac =<< (el primAgdaTerm --> el (primAgdaTCM <#> primLevelZero <@> primUnit))
  inFreshModuleIfFreeParams $ unquoteTactic tac hole holeType k

-- | DOCUMENT ME!
unquoteTactic :: Term -> Term -> Type -> TCM Term -> TCM Term
unquoteTactic tac hole goal k = do
  ok  <- runUnquoteM $ unquoteTCM tac hole
  case ok of
    Left (BlockedOnMeta oldState x) -> do
      put oldState
      mi <- Map.lookup x <$> getMetaStore
      (r, unblock) <- case mi of
        Nothing -> do -- fresh meta: need to block on something else!
          otherMetas <- allMetas <$> instantiateFull goal
          case otherMetas of
            []  -> return (noRange,     return False) -- Nothing to block on, leave it yellow. Alternative: fail.
            x:_ -> return (noRange,     isInstantiatedMeta x)  -- range?
        Just mi -> return (getRange mi, isInstantiatedMeta x)
      setCurrentRange r $
        postponeTypeCheckingProblem (UnquoteTactic tac hole goal) unblock
    Left err -> typeError $ UnquoteFailed err
    Right _ -> k

---------------------------------------------------------------------------
-- * Generalized identifiers
---------------------------------------------------------------------------

type NameOrMeta = Either MetaId QName

checkGeneralized :: Set.Set QName -> TCM Type -> TCM (Type, Type)
checkGeneralized s m = do
    t <- disableDestructiveUpdate m
    ((extra, vs), ms) <- collectNames mempty $ Set.toList s
    let metas = List.nub [ mi | Left mi <- extra ++ concatMap (\(a,b)->[a,b]) vs ]
    vsm <- fmap concat $ forM metas $ \mi ->
        (\me -> [(Left mi, Left de) | de <- me, de `elem` metas]) . allMetas <$> (getMetaType mi >>= instantiateFull)
    reportSDoc "tc.decl.gen" 50 $ text $ "dependencies " ++ show (extra, vs, vsm)
    case Graph.topSort extra $ vs ++ vsm of
      Nothing -> typeError GeneralizeCyclicDependency
      Just sorted -> do
        reportSDoc "tc.decl.gen" 50 $ text $ "topSort " ++ show sorted
        t <- reduce =<< instantiateFull t
        t' <- addVars t $ reverse sorted
        modifyMetaStore (ms `mappend`)
        unless (List.null $ allMetas t') $ typeError GeneralizeUnsolvedMeta
        forM_ [n | Left n <- sorted, Map.notMember n ms] $ \n ->
            modifyMetaStore $ flip Map.adjust n $ \me ->
                me {mvInstantiation = InstV [] (error ("meta var " ++ show n ++ " was generalized"))} -- TODO
        reportSDoc "tc.decl.gen" 40 $ vcat
          [ text "generalized"
          , nest 2 $ text "t  =" <+> prettyTCM t
          , nest 2 $ text "t' =" <+> prettyTCM t' ]
        pure (t, t')
  where
    -- find dependent open metas
    findMetas mi Open = pure [mi]
    findMetas _ (InstV _ t) = fmap concat $ instantiateFull t >>= \t ->
        forM (allMetas t) (\mi -> findMetas mi =<< (mvInstantiation <$> lookupMeta mi))
    findMetas _ _ = pure []

    collectNames :: Set.Set QName -> [QName]
                 -> TCM (([NameOrMeta], [(NameOrMeta, NameOrMeta)]), MetaStore)
    collectNames _ [] = return mempty
    collectNames acc (n: ns)
        | n `Set.member` acc = collectNames acc ns
        | otherwise = do
            ((se, _), metas) <- fromMaybe __IMPOSSIBLE__ . Map.lookup n <$> use stGeneralizableMetas
            mopen <- fmap concat $ forM (Map.keys metas) $ \mi ->
                findMetas mi =<< (mvInstantiation <$> lookupMeta mi)
            let more = Set.toList se
            ((([Right n], ((,) (Right n) <$> ((Left <$> mopen) ++ (Right <$> more)))), metas) `mappend`)
                <$> collectNames (Set.insert n acc) (more ++ ns)

    addVars t [] = return t
    addVars t (Left n : ns) = do
        me <- lookupMeta n
        ty <- getMetaType n
        let nas = miNameSuggestion $ mvInfo me
        addTheVar (defaultArgInfo {argInfoHiding = Hidden, argInfoOrigin = Inserted})
                  (if List.null nas then "Meta" else nas)
                  (MetaV n []) ty t ns
    addVars t (Right n : ns) = do
        ((_, info), _) <- fromMaybe __IMPOSSIBLE__ . Map.lookup n <$> use stGeneralizableMetas
        i <- getConstInfo n
        addTheVar info (last $ C.nameStringParts $ nameConcrete $ qnameName n) (Def n []) (defType i) t ns

    addTheVar info n v ty t ns = do
        ty <- instantiateFull ty
        t' <- mkPi (defaultArgDom info (n, ty)) <$> abstractType ty v t
        reportSDoc "tc.decl.gen" 20 $ vcat
            [ text $ "generalize "
            , text $ prettyShow t
            , text "  to  "
            , text $ prettyShow t'
            ]
        addVars t' ns

---------------------------------------------------------------------------
-- * Meta variables
---------------------------------------------------------------------------

-- | Check an interaction point without arguments.
checkQuestionMark :: (Type -> TCM (MetaId, Term)) -> Type -> A.MetaInfo -> InteractionId -> TCM Term
checkQuestionMark new t0 i ii = do
  reportSDoc "tc.interaction" 20 $ sep
    [ text "Found interaction point"
    , text (show ii)
    , text ":"
    , prettyTCM t0
    ]
  reportSDoc "tc.interaction" 60 $ sep
    [ text "Raw:"
    , text (show t0)
    ]
  checkMeta (newQuestionMark' new ii) t0 i -- Andreas, 2013-05-22 use unreduced type t0!

-- | Check an underscore without arguments.
checkUnderscore :: Type -> A.MetaInfo -> TCM Term
checkUnderscore = checkMeta (newValueMeta RunMetaOccursCheck)

-- | Type check a meta variable.
checkMeta :: (Type -> TCM (MetaId, Term)) -> Type -> A.MetaInfo -> TCM Term
checkMeta newMeta t i = fst <$> checkOrInferMeta newMeta (Just t) i

-- | Infer the type of a meta variable.
--   If it is a new one, we create a new meta for its type.
inferMeta :: (Type -> TCM (MetaId, Term)) -> A.MetaInfo -> TCM (Elims -> Term, Type)
inferMeta newMeta i = mapFst applyE <$> checkOrInferMeta newMeta Nothing i

-- | Type check a meta variable.
--   If its type is not given, we return its type, or a fresh one, if it is a new meta.
--   If its type is given, we check that the meta has this type, and we return the same
--   type.
checkOrInferMeta :: (Type -> TCM (MetaId, Term)) -> Maybe Type -> A.MetaInfo -> TCM (Term, Type)
checkOrInferMeta newMeta mt i = do
  case A.metaNumber i of
    Nothing -> do
      setScope (A.metaScope i)
      t <- maybe (workOnTypes $ newTypeMeta_) return mt
      (x, v) <- newMeta t
      setMetaNameSuggestion x (A.metaNameSuggestion i)
      return (v, t)
    -- Rechecking an existing metavariable
    Just x -> do
      let v = MetaV x []
      reportSDoc "tc.meta.check" 20 $
        text "checking existing meta " <+> prettyTCM v
      t' <- jMetaType . mvJudgement <$> lookupMeta x
      reportSDoc "tc.meta.check" 20 $
        nest 2 $ text "of type " <+> prettyTCM t'
      case mt of
        Nothing -> return (v, t')
        Just t  -> (,t) <$> coerce CmpLeq v t' t

-- | Turn a domain-free binding (e.g. lambda) into a domain-full one,
--   by inserting an underscore for the missing type.
domainFree :: ArgInfo -> A.Name -> A.LamBinding
domainFree info x =
  A.DomainFull $ A.TypedBindings r $ Arg info $ A.TBind r [pure $ A.BindName x] $ A.Underscore underscoreInfo
  where
    r = getRange x
    underscoreInfo = A.MetaInfo
      { A.metaRange          = r
      , A.metaScope          = emptyScopeInfo
      , A.metaNumber         = Nothing
      , A.metaNameSuggestion = prettyShow $ A.nameConcrete x
      }

-- | Check arguments whose value we already know.
--
--   This function can be used to check user-supplied parameters
--   we have already computed by inference.
--
--   Precondition: The type @t@ of the head has enough domains.

checkKnownArguments
  :: [NamedArg A.Expr]  -- ^ User-supplied arguments (hidden ones may be missing).
  -> Args               -- ^ Inferred arguments (including hidden ones).
  -> Type               -- ^ Type of the head (must be Pi-type with enough domains).
  -> TCM (Args, Type)   -- ^ Remaining inferred arguments, remaining type.
checkKnownArguments []           vs t = return (vs, t)
checkKnownArguments (arg : args) vs t = do
  (vs', t') <- traceCall (SetRange $ getRange arg) $ checkKnownArgument arg vs t
  checkKnownArguments args vs' t'

-- | Check an argument whose value we already know.

checkKnownArgument
  :: NamedArg A.Expr    -- ^ User-supplied argument.
  -> Args               -- ^ Inferred arguments (including hidden ones).
  -> Type               -- ^ Type of the head (must be Pi-type with enough domains).
  -> TCM (Args, Type)   -- ^ Remaining inferred arguments, remaining type.
checkKnownArgument arg [] _ = genericDocError =<< do
  text "Invalid projection parameter " <+> prettyA arg
checkKnownArgument arg@(Arg info e) (Arg _infov v : vs) t = do
  (Dom{domInfo = info',unDom = a}, b) <- mustBePi t
  -- Skip the arguments from vs that do not correspond to e
  if not (sameHiding info info'
          && (visible info || maybe True ((absName b ==) . rangedThing) (nameOf e)))
    -- Continue with the next one
    then checkKnownArgument arg vs (b `absApp` v)
    -- Found the right argument
    else do
      u <- checkNamedArg arg a
      equalTerm a u v
      return (vs, b `absApp` v)

-- | Check a single argument.

checkNamedArg :: NamedArg A.Expr -> Type -> TCM Term
checkNamedArg arg@(Arg info e0) t0 = do
  let e = namedThing e0
  let x = maybe "" rangedThing $ nameOf e0
  traceCall (CheckExprCall CmpLeq e t0) $ do
    reportSDoc "tc.term.args.named" 15 $ do
        text "Checking named arg" <+> sep
          [ fsep [ prettyTCM arg, text ":", prettyTCM t0 ]
          ]
    reportSLn "tc.term.args.named" 75 $ "  arg = " ++ show (deepUnscope arg)
    -- Ulf, 2017-03-24: (#2172) Always treat explicit _ and ? as implicit
    -- argument (i.e. solve with unification).
    let checkU = checkMeta (newMetaArg (setHiding Hidden info) x) t0
    let checkQ = checkQuestionMark (newInteractionMetaArg (setHiding Hidden info) x) t0
    if not $ isHole e then checkExpr e t0 else localScope $ do
      -- Note: we need localScope here,
      -- as scopedExpr manipulates the scope in the state.
      -- However, we may not pull localScope over checkExpr!
      -- This is why we first test for isHole, and only do
      -- scope manipulations if we actually handle the checking
      -- of e here (and not pass it to checkExpr).
      scopedExpr e >>= \case
        A.Underscore i ->  checkU i
        A.QuestionMark i ii -> checkQ i ii
        _ -> __IMPOSSIBLE__
  where
  isHole A.Underscore{} = True
  isHole A.QuestionMark{} = True
  isHole (A.ScopedExpr _ e) = isHole e
  isHole _ = False

-- | Infer the type of an expression. Implemented by checking against a meta
--   variable.  Except for neutrals, for them a polymorphic type is inferred.
inferExpr :: A.Expr -> TCM (Term, Type)
-- inferExpr e = inferOrCheck e Nothing
inferExpr = inferExpr' DontExpandLast

inferExpr' :: ExpandHidden -> A.Expr -> TCM (Term, Type)
inferExpr' exh e = traceCall (InferExpr e) $ do
  let Application hd args = appView e
  reportSDoc "tc.infer" 30 $ vcat
    [ text "inferExpr': appView of " <+> prettyA e
    , text "  hd   = " <+> prettyA hd
    , text "  args = " <+> prettyAs args
    ]
  reportSDoc "tc.infer" 60 $ vcat
    [ text $ "  hd (raw) = " ++ show hd
    ]
  inferApplication exh hd args e

defOrVar :: A.Expr -> Bool
defOrVar A.Var{} = True
defOrVar A.Def{} = True
defOrVar A.Proj{} = True
defOrVar (A.ScopedExpr _ e) = defOrVar e
defOrVar _     = False

-- | Used to check aliases @f = e@.
--   Switches off 'ExpandLast' for the checking of top-level application.
checkDontExpandLast :: Comparison -> A.Expr -> Type -> TCM Term
checkDontExpandLast cmp e t = case e of
  _ | Application hd args <- appView e,  defOrVar hd ->
    traceCall (CheckExprCall cmp e t) $ localScope $ dontExpandLast $ do
      checkApplication cmp hd args e t
  _ -> checkExpr' cmp e t -- note that checkExpr always sets ExpandLast

-- | Check whether a de Bruijn index is bound by a module telescope.
isModuleFreeVar :: Int -> TCM Bool
isModuleFreeVar i = do
  params <- moduleParamsToApply =<< currentModule
  return $ any ((== Var i []) . unArg) params

-- | Infer the type of an expression, and if it is of the form
--   @{tel} -> D vs@ for some datatype @D@ then insert the hidden
--   arguments.  Otherwise, leave the type polymorphic.
inferExprForWith :: A.Expr -> TCM (Term, Type)
inferExprForWith e = do
  reportSDoc "tc.with.infer" 20 $ text "inferExprforWith " <+> prettyTCM e
  reportSLn  "tc.with.infer" 80 $ "inferExprforWith " ++ show (deepUnscope e)
  traceCall (InferExpr e) $ do
    -- With wants type and term fully instantiated!
    (v, t) <- instantiateFull =<< inferExpr e
    v0 <- reduce v
    -- Andreas 2014-11-06, issue 1342.
    -- Check that we do not `with` on a module parameter!
    case v0 of
      Var i [] -> whenM (isModuleFreeVar i) $ do
        reportSDoc "tc.with.infer" 80 $ vcat
          [ text $ "with expression is variable " ++ show i
          , text "current modules = " <+> do text . show =<< currentModule
          , text "current module free vars = " <+> do text . show =<< getCurrentModuleFreeVars
          , text "context size = " <+> do text . show =<< getContextSize
          , text "current context = " <+> do prettyTCM =<< getContextTelescope
          ]
        typeError $ WithOnFreeVariable e v0
      _        -> return ()
    -- Possibly insert hidden arguments.
    TelV tel t0 <- telViewUpTo' (-1) (not . visible) t
    case unEl t0 of
      Def d vs -> do
        res <- isDataOrRecordType d
        case res of
          Nothing -> return (v, t)
          Just{}  -> do
            (args, t1) <- implicitArgs (-1) notVisible t
            return (v `apply` args, t1)
      _ -> return (v, t)

---------------------------------------------------------------------------
-- * Let bindings
---------------------------------------------------------------------------

checkLetBindings :: [A.LetBinding] -> TCM a -> TCM a
checkLetBindings = foldr (.) id . map checkLetBinding

checkLetBinding :: A.LetBinding -> TCM a -> TCM a

checkLetBinding b@(A.LetBind i info x t e) ret =
  traceCall (CheckLetBinding b) $ do
    t <- isType_ t
    v <- applyRelevanceToContext (getRelevance info) $ checkDontExpandLast CmpLeq e t
    addLetBinding info (A.unBind x) v t ret

checkLetBinding b@(A.LetPatBind i p e) ret =
  traceCall (CheckLetBinding b) $ do
    p <- expandPatternSynonyms p
    (v, t) <- inferExpr' ExpandLast e
    let -- construct a type  t -> dummy  for use in checkLeftHandSide
        t0 = El (getSort t) $ Pi (defaultDom t) (NoAbs underscore __DUMMY_TYPE__)
        p0 = Arg defaultArgInfo (Named Nothing p)
    reportSDoc "tc.term.let.pattern" 10 $ vcat
      [ text "let-binding pattern p at type t"
      , nest 2 $ vcat
        [ text "p (A) =" <+> prettyA p
        , text "t     =" <+> prettyTCM t
        ]
      ]
    fvs <- getContextSize
    checkLeftHandSide (CheckPattern p EmptyTel t) Nothing [p0] t0 Nothing [] $ \ (LHSResult _ delta0 ps _ _t _ asb _) -> bindAsPatterns asb $ do
          -- After dropping the free variable patterns there should be a single pattern left.
      let p = case drop fvs ps of [p] -> namedArg p; _ -> __IMPOSSIBLE__
          -- Also strip the context variables from the telescope
          delta = telFromList $ drop fvs $ telToList delta0
      reportSDoc "tc.term.let.pattern" 20 $ nest 2 $ vcat
        [ text "p (I) =" <+> prettyTCM p
        , text "delta =" <+> prettyTCM delta
        ]
      -- We translate it into a list of projections.
      fs <- recordPatternToProjections p
      -- We remove the bindings for the pattern variables from the context.
      cxt0 <- getContext
      let (binds, cxt) = splitAt (size delta) cxt0
          toDrop       = length binds

          -- We create a substitution for the let-bound variables
          -- (unfortunately, we cannot refer to x in internal syntax
          -- so we have to copy v).
          sigma = map ($ v) fs
          -- We apply the types of the let bound-variables to this substitution.
          -- The 0th variable in a context is the last one, so we reverse.
          -- Further, we need to lower all other de Bruijn indices by
          -- the size of delta, so we append the identity substitution.
          sub    = parallelS (reverse sigma)

      updateContext sub (drop toDrop) $ do
        reportSDoc "tc.term.let.pattern" 20 $ nest 2 $ vcat
          [ text "delta =" <+> prettyTCM delta
          , text "binds =" <+> prettyTCM binds
          ]
        let fdelta = flattenTel delta
        reportSDoc "tc.term.let.pattern" 20 $ nest 2 $ vcat
          [ text "fdelta =" <+> addContext delta (prettyTCM fdelta)
          ]
        let tsl  = applySubst sub fdelta
        -- We get a list of types
        let ts   = map unDom tsl
        -- and relevances.
        let infos = map domInfo tsl
        -- We get list of names of the let-bound vars from the context.
        let xs   = map (fst . unDom) (reverse binds)
        -- We add all the bindings to the context.
        foldr (uncurry4 addLetBinding) ret $ List.zip4 infos xs sigma ts

checkLetBinding (A.LetApply i x modapp copyInfo _adir) ret = do
  -- Any variables in the context that doesn't belong to the current
  -- module should go with the new module.
  -- Example: @f x y = let open M t in u@.
  -- There are 2 @new@ variables, @x@ and @y@, going into the anonynous module
  -- @module _ (x : _) (y : _) = M t@.
  fv   <- getCurrentModuleFreeVars
  n    <- getContextSize
  let new = n - fv
  reportSLn "tc.term.let.apply" 10 $ "Applying " ++ show modapp ++ " with " ++ show new ++ " free variables"
  reportSDoc "tc.term.let.apply" 20 $ vcat
    [ text "context =" <+> (prettyTCM =<< getContextTelescope)
    , text "module  =" <+> (prettyTCM =<< currentModule)
    , text "fv      =" <+> (text $ show fv)
    ]
  checkSectionApplication i x modapp copyInfo
  withAnonymousModule x new ret
-- LetOpen and LetDeclaredVariable are only used for highlighting.
checkLetBinding A.LetOpen{} ret = ret
checkLetBinding (A.LetDeclaredVariable _) ret = ret<|MERGE_RESOLUTION|>--- conflicted
+++ resolved
@@ -310,18 +310,11 @@
 ---------------------------------------------------------------------------
 
 -- | Type check a lambda expression.
-<<<<<<< HEAD
 --   "checkLambda bs e ty"  means  (\ bs -> e) : ty
-checkLambda :: Arg A.TypedBinding -> A.Expr -> Type -> TCM Term
-checkLambda (Arg _ (A.TLet _ lbs)) body target =
-  checkLetBindings lbs (checkExpr body target)
-checkLambda b@(Arg info (A.TBind _ xs' typ)) body target = do
-=======
 checkLambda :: Comparison -> Arg A.TypedBinding -> A.Expr -> Type -> TCM Term
 checkLambda cmp (Arg _ (A.TLet _ lbs)) body target =
-  checkLetBindings lbs (checkExpr' cmp body target)
-checkLambda cmp (Arg info (A.TBind _ xs' typ)) body target = do
->>>>>>> ffb25d03
+  checkLetBindings lbs (checkExpr body target)
+checkLambda cmp b@(Arg info (A.TBind _ xs' typ)) body target = do
   reportSLn "tc.term.lambda" 60 $ "checkLambda   xs = " ++ prettyShow xs
   let numbinds = length xs
       possiblePath = numbinds == 1
@@ -403,11 +396,7 @@
         -- check.
         (pid, argT) <- newProblem $ isTypeEqualTo typ a
         -- Andreas, Issue 630: take name from function type if lambda name is "_"
-<<<<<<< HEAD
-        v <- lambdaAddContext x y (defaultArgDom info argT) $ checkExpr body btyp
-=======
-        v <- lambdaAddContext x y (Dom info argT) $ checkExpr' cmp body btyp
->>>>>>> ffb25d03
+        v <- lambdaAddContext x y (defaultArgDom info argT) $ checkExpr' cmp body btyp
         blockTermOnProblem target (Lam info $ Abs (nameToArgName x) v) pid
 
     useTargetType _ _ = __IMPOSSIBLE__
