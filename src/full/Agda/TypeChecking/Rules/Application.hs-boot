
module Agda.TypeChecking.Rules.Application where

import Agda.Syntax.Common (NamedArg)
import qualified Agda.Syntax.Abstract as A
import Agda.Syntax.Internal
import Agda.Syntax.Position
import Agda.TypeChecking.Monad.Base

checkArguments :: ExpandHidden -> Range -> [NamedArg A.Expr] -> Type -> Type ->
<<<<<<< HEAD
                  ExceptT (Elims, [NamedArg A.Expr], Type) TCM (Elims, Type)

checkArguments' :: ExpandHidden -> Range -> [NamedArg A.Expr] -> Type -> Type ->
                   (Elims-> Type -> TCM Term) -> TCM Term
=======
                  (Args -> Type -> TCM Term) -> TCM Term
>>>>>>> 7bc27fea

checkArguments_ :: ExpandHidden -> Range -> [NamedArg A.Expr] -> Telescope ->
                   TCM (Elims, Telescope)

checkApplication :: A.Expr -> A.Args -> A.Expr -> Type -> TCM Term

inferApplication :: ExpandHidden -> A.Expr -> A.Args -> A.Expr -> TCM (Term, Type)<|MERGE_RESOLUTION|>--- conflicted
+++ resolved
@@ -8,14 +8,7 @@
 import Agda.TypeChecking.Monad.Base
 
 checkArguments :: ExpandHidden -> Range -> [NamedArg A.Expr] -> Type -> Type ->
-<<<<<<< HEAD
-                  ExceptT (Elims, [NamedArg A.Expr], Type) TCM (Elims, Type)
-
-checkArguments' :: ExpandHidden -> Range -> [NamedArg A.Expr] -> Type -> Type ->
-                   (Elims-> Type -> TCM Term) -> TCM Term
-=======
-                  (Args -> Type -> TCM Term) -> TCM Term
->>>>>>> 7bc27fea
+                  (Elims -> Type -> TCM Term) -> TCM Term
 
 checkArguments_ :: ExpandHidden -> Range -> [NamedArg A.Expr] -> Telescope ->
                    TCM (Elims, Telescope)
