{-# LANGUAGE CPP #-}
{-# LANGUAGE LambdaCase #-}
{-# LANGUAGE TupleSections #-}

#if __GLASGOW_HASKELL__ >= 710
{-# LANGUAGE FlexibleContexts #-}
#endif

module Agda.TypeChecking.Rules.Decl where

import Control.Monad
import Control.Monad.Reader
import Control.Monad.State (modify, gets)

import qualified Data.Foldable as Fold
import Data.Maybe
import Data.Map (Map)
import qualified Data.Set as Set
import Data.Set (Set)
import Data.Sequence ((|>))

import Agda.Compiler.HaskellTypes
import Agda.Compiler.UHC.Pragmas.Parse
import Agda.Interaction.Options
import Agda.Interaction.Highlighting.Generate

import qualified Agda.Syntax.Abstract as A
import Agda.Syntax.Internal
import qualified Agda.Syntax.Reflected as R
import qualified Agda.Syntax.Info as Info
import Agda.Syntax.Position
import Agda.Syntax.Common
import Agda.Syntax.Translation.InternalToAbstract
import Agda.Syntax.Translation.ReflectedToAbstract

import Agda.TypeChecking.Monad
import Agda.TypeChecking.Monad.Builtin
import qualified Agda.TypeChecking.Monad.Benchmark as Bench

import Agda.TypeChecking.Constraints
import Agda.TypeChecking.Conversion
import Agda.TypeChecking.Errors
import Agda.TypeChecking.Injectivity
import Agda.TypeChecking.Irrelevance
import Agda.TypeChecking.Positivity
import Agda.TypeChecking.Polarity
import Agda.TypeChecking.Pretty
import Agda.TypeChecking.Primitive
import Agda.TypeChecking.ProjectionLike
import Agda.TypeChecking.Quote
import Agda.TypeChecking.Unquote
import Agda.TypeChecking.Records
import Agda.TypeChecking.Reduce
import Agda.TypeChecking.Rewriting
import Agda.TypeChecking.SizedTypes.Solve
import Agda.TypeChecking.Substitute
import Agda.TypeChecking.Telescope
import Agda.TypeChecking.Unquote

import Agda.TypeChecking.Rules.Term
import Agda.TypeChecking.Rules.Data    ( checkDataDef )
import Agda.TypeChecking.Rules.Record  ( checkRecDef )
import Agda.TypeChecking.Rules.Def     ( checkFunDef, useTerPragma )
import Agda.TypeChecking.Rules.Builtin
import Agda.TypeChecking.Rules.Display ( checkDisplayPragma )

import Agda.Termination.TermCheck

import qualified Agda.Utils.HashMap as HMap
import Agda.Utils.Maybe
import Agda.Utils.Monad
import Agda.Utils.Pretty (prettyShow)
import Agda.Utils.Size

#include "undefined.h"
import Agda.Utils.Impossible

-- | Cached checkDecl
checkDeclCached :: A.Declaration -> TCM ()
checkDeclCached d@A.ScopedDecl{} = checkDecl d
checkDeclCached d@(A.Section minfo mname tbinds _) = do
  e <- readFromCachedLog
  reportSLn "cache.decl" 10 $ "checkDeclCached: " ++ show (isJust e)
  case e of
    Just (EnterSection minfo' mname' tbinds', _)
      | killRange minfo == killRange minfo' && mname == mname' && tbinds == tbinds' -> do
        return ()
    _ -> do
      cleanCachedLog
  writeToCurrentLog $ EnterSection minfo mname tbinds
  checkDecl d
  e' <- readFromCachedLog
  case e' of
    Just (LeaveSection mname', _) | mname == mname' -> do
      return ()
    _ -> do
      cleanCachedLog
  writeToCurrentLog $ LeaveSection mname

checkDeclCached d = do
    e <- readFromCachedLog

    let b = isJust e in b `seq` reportSLn "cache.decl" 10 $ "checkDeclCached: " ++ show b
    case e of
      (Just (Decl d',s)) | compareDecl d d' -> do
        restorePostScopeState s
        reportSLn "cache.decl" 50 $ "range: " ++ show (getRange d')
        printSyntaxInfo (getRange d')
      _ -> do
        cleanCachedLog
        checkDeclWrap d
    writeToCurrentLog $ Decl d
 where
   compareDecl A.Section{} A.Section{} = __IMPOSSIBLE__
   compareDecl A.ScopedDecl{} A.ScopedDecl{} = __IMPOSSIBLE__
   compareDecl x y = x == y
   -- changes to CS inside a RecDef or Mutual ought not happen,
   -- but they do happen, so we discard them.
   ignoreChanges m = do
     cs <- gets $ stLoadedFileCache . stPersistentState
     cleanCachedLog
     _ <- m
     modifyPersistentState $ \st -> st{stLoadedFileCache = cs}
   checkDeclWrap d@A.RecDef{} = ignoreChanges $ checkDecl d
   checkDeclWrap d@A.Mutual{} = ignoreChanges $ checkDecl d
   checkDeclWrap d            = checkDecl d

-- | Type check a sequence of declarations.
checkDecls :: [A.Declaration] -> TCM ()
checkDecls ds = do
  reportSLn "tc.decl" 45 $ "Checking " ++ show (length ds) ++ " declarations..."
  mapM_ checkDecl ds
  -- Andreas, 2011-05-30, unfreezing moved to Interaction/Imports
  -- whenM onTopLevel unfreezeMetas

-- | Type check a single declaration.

checkDecl :: A.Declaration -> TCM ()
checkDecl d = setCurrentRange d $ do
    reportSDoc "tc.decl" 10 $ text "checking declaration"
    debugPrintDecl d
    reportSDoc "tc.decl" 90 $ (text . show) d
    reportSDoc "tc.decl" 10 $ prettyA d  -- Might loop, see e.g. Issue 1597

    -- Issue 418 fix: freeze metas before checking an abstract thing
    when_ isAbstract freezeMetas

    let -- What kind of final checks/computations should be performed
        -- if we're not inside a mutual block?
        none        m = m >> return Nothing
        meta        m = m >> return (Just (return ()))
        mutual i ds m = m >>= return . Just . mutualChecks i d ds
        impossible  m = m >> return __IMPOSSIBLE__
                       -- We're definitely inside a mutual block.

    let mi = Info.MutualInfo TerminationCheck noRange

    finalChecks <- case d of
      A.Axiom{}                -> meta $ checkTypeSignature d
      A.Field{}                -> typeError FieldOutsideRecord
      A.Primitive i x e        -> meta $ checkPrimitive i x e
      A.Mutual i ds            -> mutual i ds $ checkMutual i ds
      A.Section i x tel ds     -> meta $ checkSection i x tel ds
      A.Apply i x modapp rd rm -> meta $ checkSectionApplication i x modapp rd rm
      A.Import i x             -> none $ checkImport i x
      A.Pragma i p             -> none $ checkPragma i p
      A.ScopedDecl scope ds    -> none $ setScope scope >> mapM_ checkDeclCached ds
      A.FunDef i x delayed cs  -> impossible $ check x i $ checkFunDef delayed i x cs
      A.DataDef i x ps cs      -> impossible $ check x i $ checkDataDef i x ps cs
      A.RecDef i x ind eta c ps tel cs -> mutual mi [d] $ check x i $ do
                                    checkRecDef i x ind eta c ps tel cs
                                    return (Set.singleton x)
      A.DataSig i x ps t       -> impossible $ checkSig i x ps t
      A.RecSig i x ps t        -> none $ checkSig i x ps t
                                  -- A record signature is always followed by a
                                  -- record definition. Metas should not be
                                  -- frozen until after the definition has been
                                  -- checked. NOTE: Metas are not frozen
                                  -- immediately after the last field. Perhaps
                                  -- they should be (unless we're in a mutual
                                  -- block).
      A.Open{}                 -> none $ return ()
      A.PatternSynDef{}        -> none $ return ()
                                  -- Open and PatternSynDef are just artifacts
                                  -- from the concrete syntax, retained for
                                  -- highlighting purposes.
      A.UnquoteDecl mi i x e   -> checkUnquoteDecl mi i x e
      A.UnquoteDef i x e       -> impossible $ checkUnquoteDef i x e

    whenNothingM (asks envMutualBlock) $ do

      -- Syntax highlighting.
      highlight_ d

      -- Post-typing checks.
      whenJust finalChecks $ \ theMutualChecks -> do
        solveSizeConstraints
        wakeupConstraints_   -- solve emptiness constraints
        _ <- freezeMetas
        theMutualChecks

    where
    unScope (A.ScopedDecl scope ds) = setScope scope >> unScope d
    unScope d = return d

    -- check record or data type signature
    checkSig i x ps t = checkTypeSignature $
      A.Axiom A.NoFunSig i defaultArgInfo x (A.Pi (Info.ExprRange (fuseRange ps t)) ps t)

    check x i m = do
      reportSDoc "tc.decl" 5 $ text "Checking" <+> prettyTCM x <> text "."
      reportSLn "tc.decl.abstract" 25 $ show (Info.defAbstract i)
      r <- abstract (Info.defAbstract i) m
      reportSDoc "tc.decl" 5 $ text "Checked" <+> prettyTCM x <> text "."
      return r

    isAbstract = fmap Info.defAbstract (A.getDefInfo d) == Just AbstractDef

    -- Concrete definitions cannot use information about abstract things.
    abstract ConcreteDef = inConcreteMode
    abstract AbstractDef = inAbstractMode

-- Some checks that should be run at the end of a mutual
-- block (or non-mutual record declaration). The set names
-- contains the names defined in the mutual block.
mutualChecks :: Info.MutualInfo -> A.Declaration -> [A.Declaration] -> Set QName -> TCM ()
mutualChecks i d ds names = do
  -- Andreas, 2014-04-11: instantiate metas in definition types
  mapM_ instantiateDefinitionType $ Set.toList names
  -- Andreas, 2013-02-27: check termination before injectivity,
  -- to avoid making the injectivity checker loop.
  checkTermination_        d
  checkPositivity_         names
  -- Andreas, 2015-03-26 Issue 1470:
  -- Restricting coinduction to recursive does not solve the
  -- actual problem, and prevents interesting sound applications
  -- of sized types.
  -- checkCoinductiveRecords  ds
  -- Andreas, 2012-09-11:  Injectivity check stores clauses
  -- whose 'Relevance' is affected by polarity computation,
  -- so do it here (again).
  -- Andreas, 2015-07-01:  In particular, 'UnusedArg's of local functions
  -- are only recognized after the polarity computation.
  -- See Issue 1366 for an example where injectivity of a local function
  -- is used to solve metas.  It fails if we do injectivity analysis
  -- before polarity only.
  checkInjectivity_        names
  checkProjectionLikeness_ names

type FinalChecks = Maybe (TCM ())

checkUnquoteDecl :: Info.MutualInfo -> Info.DefInfo -> QName -> A.Expr -> TCM FinalChecks
checkUnquoteDecl mi i x e = do
  reportSDoc "tc.unquote.decl" 20 $ text "Checking unquoteDecl" <+> prettyTCM x
  fundef <- primAgdaFunDef
  v      <- checkExpr e $ El (mkType 0) fundef
  reportSDoc "tc.unquote.decl" 20 $ text "unquoteDecl: Checked term"
  uv <- runUnquoteM $ unquote v
  case uv of
    Left err -> typeError $ UnquoteFailed err
    Right (R.FunDef a cs) -> do
      reportSDoc "tc.unquote.decl" 20 $
        vcat $ text "unquoteDecl: Unquoted term"
             : [ nest 2 $ text (show c) | c <- cs ]
      a <- toAbstract_ a
      reportSDoc "tc.unquote.decl" 10 $
        vcat [ text "unquoteDecl" <+> prettyTCM x <+> text "-->"
             , prettyTCM x <+> text ":" <+> prettyA a ]
      cs <- mapM (toAbstract_ . (QNamed x)) cs
      reportSDoc "tc.unquote.decl" 10 $ vcat $ map prettyA cs
      let ds = [ A.Axiom A.FunSig i defaultArgInfo x a   -- TODO other than defaultArg
               , A.FunDef i x NotDelayed cs ]
      xs <- checkMutual mi ds
      return $ Just $ mutualChecks mi (A.Mutual mi ds) ds xs
    Right R.DataDef         -> __IMPOSSIBLE__
    Right R.RecordDef       -> __IMPOSSIBLE__
    Right R.DataConstructor -> __IMPOSSIBLE__
    Right R.Axiom           -> __IMPOSSIBLE__
    Right R.Primitive       -> __IMPOSSIBLE__

checkUnquoteDef :: Info.DefInfo -> QName -> A.Expr -> TCM ()
checkUnquoteDef i x e = do
  reportSDoc "tc.unquote.def" 20 $ text "Checking unquoteDef" <+> prettyTCM x
  list   <- primList
  clause <- primAgdaClause
  v      <- checkExpr e $ El (mkType 0) $ list `apply` [defaultArg clause]
  reportSDoc "tc.unquote.def" 20 $ text "unquoteDef: Checked term"
  uv <- runUnquoteM $ unquote v :: TCM (Either UnquoteError [R.Clause])
  case uv of
    Left err -> typeError $ UnquoteFailed err
    Right cs -> do
      reportSDoc "tc.unquote.def" 20 $
        vcat $ text "unquoteDef: Unquoted term"
             : [ nest 2 $ text (show c) | c <- cs ]
      cs <- mapM (toAbstract_ . (QNamed x)) cs
      reportSDoc "tc.unquote.def" 10 $ vcat $ map prettyA cs
      checkFunDef NotDelayed i x cs

-- | Instantiate all metas in 'Definition' associated to 'QName'. --   Makes sense after freezing metas.
--   Some checks, like free variable analysis, are not in 'TCM', --   so they will be more precise (see issue 1099) after meta instantiation.
-- --   Precondition: name has been added to signature already.
instantiateDefinitionType :: QName -> TCM ()
instantiateDefinitionType q = do
  reportSLn "tc.decl.inst" 20 $ "instantiating type of " ++ show q
  sig <- getSignature
  let t = defType $ fromMaybe __IMPOSSIBLE__ $ lookupDefinition q sig
  t <- instantiateFull t
  modifySignature $ updateDefinition q $ \ def -> def { defType = t }

-- Andreas, 2014-04-11
-- UNUSED, costs a couple of sec on the std-lib
-- -- | Instantiate all metas in 'Definition' associated to 'QName'.
-- --   Makes sense after freezing metas.
-- --   Some checks, like free variable analysis, are not in 'TCM',
-- --   so they will be more precise (see issue 1099) after meta instantiation.
-- --
-- --   Precondition: name has been added to signature already.
-- instantiateDefinition :: QName -> TCM ()
-- instantiateDefinition q = do
--   reportSLn "tc.decl.inst" 20 $ "instantiating " ++ show q
--   sig <- getSignature
--   let def = fromMaybe __IMPOSSIBLE__ $ lookupDefinition q sig
--   def <- instantiateFull def
--   modifySignature $ updateDefinition q $ const def

-- | Highlight a declaration.
highlight_ :: A.Declaration -> TCM ()
highlight_ d = do
  let highlight d = generateAndPrintSyntaxInfo d Full
  Bench.billTo [Bench.Highlighting] $ case d of
    A.Axiom{}                -> highlight d
    A.Field{}                -> __IMPOSSIBLE__
    A.Primitive{}            -> highlight d
    A.Mutual{}               -> highlight d
    A.Apply{}                -> highlight d
    A.Import{}               -> highlight d
    A.Pragma{}               -> highlight d
    A.ScopedDecl{}           -> return ()
    A.FunDef{}               -> __IMPOSSIBLE__
    A.DataDef{}              -> __IMPOSSIBLE__
    A.DataSig{}              -> __IMPOSSIBLE__
    A.Open{}                 -> highlight d
    A.PatternSynDef{}        -> highlight d
    A.UnquoteDecl{}          -> highlight d
    A.UnquoteDef{}           -> highlight d
    A.Section i x tel _      -> highlight (A.Section i x tel [])
      -- Each block in the section has already been highlighted,
      -- all that remains is the module declaration.
    A.RecSig{}               -> highlight d
    A.RecDef i x ind eta c ps tel cs ->
      highlight (A.RecDef i x ind eta c [] tel (fields cs))
      -- The telescope and all record module declarations except
      -- for the fields have already been highlighted.
      where
      fields (A.ScopedDecl _ ds1 : ds2) = fields ds1 ++ fields ds2
      fields (d@A.Field{}        : ds)  = d : fields ds
      fields (_                  : ds)  = fields ds
      fields []                         = []

-- | Termination check a declaration.
checkTermination_ :: A.Declaration -> TCM ()
checkTermination_ d = Bench.billTo [Bench.Termination] $ do
  reportSLn "tc.decl" 20 $ "checkDecl: checking termination..."
  whenM (optTerminationCheck <$> pragmaOptions) $ do
    case d of
      -- Record module definitions should not be termination-checked twice.
      A.RecDef {} -> return ()
      _ -> disableDestructiveUpdate $ do
        termErrs <- termDecl d
        unless (null termErrs) $
          typeError $ TerminationCheckFailed termErrs

-- | Check a set of mutual names for positivity.
checkPositivity_ :: Set QName -> TCM ()
checkPositivity_ names = Bench.billTo [Bench.Positivity] $ do
  -- Positivity checking.
  reportSLn "tc.decl" 20 $ "checkDecl: checking positivity..."
  checkStrictlyPositive names

  -- Andreas, 2012-02-13: Polarity computation uses info from
  -- positivity check, so it needs happen after positivity
  -- check.
  mapM_ computePolarity $ Set.toList names

-- | Check that all coinductive records are actually recursive.
--   (Otherwise, one can implement invalid recursion schemes just like
--   for the old coinduction.)
checkCoinductiveRecords :: [A.Declaration] -> TCM ()
checkCoinductiveRecords ds = forM_ ds $ \ d -> case d of
  A.RecDef _ q (Just (Ranged r CoInductive)) _ _ _ _ _ -> setCurrentRange r $ do
    unlessM (isRecursiveRecord q) $ typeError $ GenericError $
      "Only recursive records can be coinductive"
  _ -> return ()

-- | Check a set of mutual names for constructor-headedness.
checkInjectivity_ :: Set QName -> TCM ()
checkInjectivity_ names = Bench.billTo [Bench.Injectivity] $ do
  reportSLn "tc.decl" 20 $ "checkDecl: checking injectivity..."
  -- Andreas, 2015-07-01, see Issue1366b:
  -- Injectivity check needs also to be run for abstract definitions.
  -- Fold.forM_ names $ \ q -> ignoreAbstractMode $ do -- NOT NECESSARY after all
  Fold.forM_ names $ \ q -> inConcreteOrAbstractMode q $ do
    -- For abstract q, we should be inAbstractMode,
    -- otherwise getConstInfo returns Axiom.
    --
    -- Andreas, 2015-07-01:
    -- Quite surprisingly, inAbstractMode does not allow us to look
    -- at a local definition (@where@ block) of an abstract definition.
    -- This is because the local definition is defined in a strict submodule.
    -- We can only see through abstract definitions in the current module
    -- or super modules inAbstractMode.
    -- I changed that in Monad.Signature.treatAbstractly', so we can see
    -- our own local definitions.
    def <- getConstInfo q
    case theDef def of
      d@Function{ funClauses = cs, funTerminates = term } -> do
        case term of
          Just True -> do
            inv <- checkInjectivity q cs
            modifySignature $ updateDefinition q $ const $
              def { theDef = d { funInv = inv }}
          _ -> reportSLn "tc.inj.check" 20 $
             show q ++ " is not verified as terminating, thus, not considered for injectivity"
      _ -> do
        abstr <- asks envAbstractMode
        reportSLn "tc.inj.check" 20 $
          "we are in " ++ show abstr ++ " and " ++
             show q ++ " is abstract or not a function, thus, not considered for injectivity"

-- | Check a set of mutual names for projection likeness.
--
--   Only a single, non-abstract function can be projection-like.
--   Making an abstract function projection-like would break the
--   invariant that the type of the principle argument of a projection-like
--   function is always inferable.

checkProjectionLikeness_ :: Set QName -> TCM ()
checkProjectionLikeness_ names = Bench.billTo [Bench.ProjectionLikeness] $ do
      -- Non-mutual definitions can be considered for
      -- projection likeness
      let ds = Set.toList names
      reportSLn "tc.proj.like" 20 $ "checkDecl: checking projection-likeness of " ++ show ds
      case ds of
        [d] -> do
          def <- getConstInfo d
          -- For abstract identifiers, getConstInfo returns Axiom.
          -- Thus, abstract definitions are not considered for projection-likeness.
          case theDef def of
            Function{} -> makeProjection (defName def)
            _          -> reportSLn "tc.proj.like" 25 $
              show d ++ " is abstract or not a function, thus, not considered for projection-likeness"
        _ -> reportSLn "tc.proj.like" 25 $
               "mutual definitions are not considered for projection-likeness"

-- | Type check an axiom.
checkAxiom :: A.Axiom -> Info.DefInfo -> ArgInfo -> QName -> A.Expr -> TCM ()
checkAxiom funSig i info0 x e = do
  -- Andreas, 2012-04-18  if we are in irrelevant context, axioms is irrelevant
  -- even if not declared as such (Issue 610).
  rel <- max (getRelevance info0) <$> asks envRelevance
  let info = setRelevance rel info0
  -- rel <- ifM ((Irrelevant ==) <$> asks envRelevance) (return Irrelevant) (return rel0)
  t <- workOnTypes $ isType_ e
  reportSDoc "tc.decl.ax" 10 $ sep
    [ text $ "checked type signature"
    , nest 2 $ prettyTCM rel <> prettyTCM x <+> text ":" <+> prettyTCM t
    , nest 2 $ text "of sort " <+> prettyTCM (getSort t)
    ]

  -- check macro type if necessary
  when (Info.defMacro i == MacroDef) $ do
    (Def nTerm _) <- primAgdaTerm
    t' <- normalise t
    TelV tel _ <- telView t'
    tn <- getOutputTypeName t'

    case tn of
      OutputTypeName n | n == nTerm -> return ()
      _ -> typeError $ GenericError $ "Result type of a macro must be Term."
    unless (all (visible) (telToList tel)) $ do
      typeError $ GenericError $ "Hidden / instance arguments are not allowed in macros."

  -- Andreas, 2015-03-17 Issue 1428: Do not postulate sizes in parametrized
  -- modules!
  when (funSig == A.NoFunSig) $ do
    whenM ((== SizeUniv) <$> do reduce $ getSort t) $ do
      whenM ((> 0) <$> getContextSize) $ do
        typeError $ GenericError $ "We don't like postulated sizes in parametrized modules."
  -- Not safe. See Issue 330
  -- t <- addForcingAnnotations t
  addConstant x =<< do
    useTerPragma $ defaultDefn info x t $
      case funSig of
        A.FunSig   -> emptyFunction
        A.NoFunSig -> Axiom    -- NB: used also for data and record type sigs

  -- Add the definition to the instance table, if needed
  when (Info.defInstance i == InstanceDef) $ do
    addTypedInstance x t

  traceCall (IsType_ e) $ solveSizeConstraints  -- need Range for error message

  -- Andreas, 2011-05-31, that freezing below is probably wrong:
  -- when_ (Info.defAbstract i == AbstractDef) $ freezeMetas

-- | Type check a primitive function declaration.
checkPrimitive :: Info.DefInfo -> QName -> A.Expr -> TCM ()
checkPrimitive i x e =
    traceCall (CheckPrimitive (getRange i) (qnameName x) e) $ do  -- TODO!! (qnameName)
    (name, PrimImpl t' pf) <- lookupPrimitiveFunctionQ x
    -- Primitive functions on nats are BUILTIN not 'primitive'
    let builtinPrimitives =
          [ "primNatPlus", "primNatMinus" , "primNatTimes"
          , "primNatDivSucAux", "primNatModSucAux"
          , "primNatEquality", "primNatLess" ]
    when (elem name builtinPrimitives) $ typeError $ NoSuchPrimitiveFunction name
    t <- isType_ e
    noConstraints $ equalType t t'
    let s  = prettyShow $ qnameName x
    bindPrimitive s pf
    addConstant x $
      defaultDefn defaultArgInfo x t $
        Primitive (Info.defAbstract i) s [] Nothing

assertCurrentModule :: QName -> String -> TCM ()
assertCurrentModule x err =
  do def <- getConstInfo x
     m <- currentModule
     let m' = qnameModule $ defName def
     unless (m == m') $ typeError $ GenericError err

-- | Check a pragma.
checkPragma :: Range -> A.Pragma -> TCM ()
checkPragma r p =
    traceCall (CheckPragma r p) $ case p of
        A.BuiltinPragma x e -> bindBuiltin x e
        A.BuiltinNoDefPragma b x -> bindBuiltinNoDef b x
        A.RewritePragma q   -> addRewriteRule q
        A.CompiledDeclareDataPragma x hs -> do
          def <- getConstInfo x
          assertCurrentModule x $
              "COMPILED_DECLARE_DATA directives must appear in the same module " ++
              "as their corresponding datatype definition,"
          case theDef def of
            Datatype{} -> addHaskellType x hs
            Axiom{}    -> -- possible when the data type has only been declared yet
              addHaskellType x hs
            _          -> typeError $ GenericError
                          "COMPILED_DECLARE_DATA directive only works on data types"
        A.CompiledTypePragma x hs -> do
          def <- getConstInfo x
          case theDef def of
            Axiom{} -> addHaskellType x hs
            _       -> typeError $ GenericError
                        "COMPILED_TYPE directive only works on postulates"
        A.CompiledDataPragma x hs hcs -> do
          def <- getConstInfo x
          -- Check that the pragma appears in the same module
          -- as the datatype.
          assertCurrentModule x $
              "COMPILED_DATA directives must appear in the same module " ++
              "as their corresponding datatype definition,"
          let addCompiledData cs = do
                addHaskellType x hs
                let computeHaskellType c = do
                      def <- getConstInfo c
                      let Constructor{ conPars = np } = theDef def
                          underPars 0 a = haskellType a
                          underPars n a = do
                            a <- reduce a
                            case unEl a of
                              Pi a (NoAbs _ b) -> underPars (n - 1) b
                              Pi a b  -> underAbstraction a b $ \b -> hsForall <$> getHsVar 0 <*> underPars (n - 1) b
                              _       -> __IMPOSSIBLE__
                      ty <- underPars np $ defType def
                      reportSLn "tc.pragma.compile" 10 $ "Haskell type for " ++ show c ++ ": " ++ ty
                      return ty
                hts <- mapM computeHaskellType cs
                sequence_ $ zipWith3 addHaskellCode cs hts hcs
          case theDef def of
            Datatype{dataCons = cs}
              | length cs /= length hcs -> do
                  let n_forms_are = case length hcs of
                        1 -> "1 compiled form is"
                        n -> show n ++ " compiled forms are"
                      only | null hcs               = ""
                           | length hcs < length cs = "only "
                           | otherwise              = ""

                  err <- fsep $ [prettyTCM x] ++ pwords ("has " ++ show (length cs) ++
                                " constructors, but " ++ only ++ n_forms_are ++ " given [" ++ unwords hcs ++ "]")
                  typeError $ GenericError $ show err
              | otherwise -> addCompiledData cs
            Record{recConHead = ch}
              | length hcs == 1 -> addCompiledData [conName ch]
              | otherwise -> do
                  err <- fsep $ [prettyTCM x] ++ pwords ("has 1 constructor, but " ++
                                show (length hcs) ++ " Haskell constructors are given [" ++ unwords hcs ++ "]")
                  typeError $ GenericError $ show err
            _ -> typeError $ GenericError "COMPILED_DATA on non datatype"
        A.CompiledPragma x hs -> do
          def <- getConstInfo x
          case theDef def of
            Axiom{} -> do
              ty <- haskellType $ defType def
              reportSLn "tc.pragma.compile" 10 $ "Haskell type for " ++ show x ++ ": " ++ ty
              addHaskellCode x ty hs
            _   -> typeError $ GenericError "COMPILED directive only works on postulates"
        A.CompiledExportPragma x hs -> do
          def <- getConstInfo x
          let correct = case theDef def of
                            -- Axiom{} -> do
                            --   ty <- haskellType $ defType def
                            --   reportSLn "tc.pragma.compile" 10 $ "Haskell type for " ++ show x ++ ": " ++ ty
                            --   addHaskellCode x ty hs
                            Function{} -> True
                            Constructor{} -> False
                            _   -> False
          if not correct
            then typeError $ GenericError "COMPILED_EXPORT directive only works on functions"
            else do
              ty <- haskellType $ defType def
              addHaskellExport x ty hs
        A.CompiledEpicPragma x ep -> do
          def <- getConstInfo x
          case theDef def of
            Axiom{} -> do
              --ty <- haskellType $ defType def
              --reportSLn "tc.pragma.compile" 10 $ "Haskell type for " ++ show x ++ ": " ++ ty
              addEpicCode x ep
            _   -> typeError $ GenericError "COMPILED_EPIC directive only works on postulates"
        A.CompiledJSPragma x ep ->
          addJSCode x ep
        A.CompiledUHCPragma x cr -> do
          def <- getConstInfo x
          case theDef def of
            Axiom{} -> case parseCoreExpr cr of
                    Left msg -> typeError $ GenericError $ "Could not parse COMPILED_UHC pragma: " ++ msg
                    Right cr -> addCoreCode x cr
            _ -> typeError $ GenericError "COMPILED_UHC directive only works on postulates" -- only allow postulates for the time being
        A.CompiledDataUHCPragma x crd crcs -> do
          -- TODO mostly copy-paste from the CompiledDataPragma, should be refactored into a seperate function
          def <- getConstInfo x
          -- Check that the pragma appears in the same module
          -- as the datatype.
          m <- currentModule
          let m' = qnameModule $ defName def
          unless (m == m') $ typeError $ GenericError $
              "COMPILED_DATA_UHC directives must appear in the same module " ++
              "as their corresponding datatype definition,"
          case theDef def of
            Datatype{dataCons = cs}
              | length cs /= length crcs -> do
                  let n_forms_are = case length crcs of
                        1 -> "1 compiled form is"
                        n -> show n ++ " compiled forms are"
                      only | null crcs               = ""
                           | length crcs < length cs = "only "
                           | otherwise               = ""

                  err <- fsep $ [prettyTCM x] ++ pwords ("has " ++ show (length cs) ++
                                " constructors, but " ++ only ++ n_forms_are ++ " given [" ++ unwords crcs ++ "]")
                  typeError $ GenericError $ show err
              | otherwise -> do
                -- Remark: core pragmas are not type-checked
                dt' <- parseCoreData crd
                cons' <- parseCoreConstrs dt' crcs
                addCoreType x dt'
                sequence_ $ zipWith addCoreConstr cs cons'
            _ -> typeError $ GenericError "COMPILED_DATA_UHC on non datatype"
        A.NoSmashingPragma x -> do
          def <- getConstInfo x
          case theDef def of
            Function{} -> markNoSmashing x
            _          -> typeError $ GenericError "NO_SMASHING directive only works on functions"
        A.StaticPragma x -> do
          def <- getConstInfo x
          case theDef def of
            Function{} -> markStatic x
            _          -> typeError $ GenericError "STATIC directive only works on functions"
        A.InlinePragma x -> do
          def <- getConstInfo x
          case theDef def of
            Function{} -> markInline x
            _          -> typeError $ GenericError "INLINE directive only works on functions"
        A.OptionsPragma{} -> typeError $ GenericError $ "OPTIONS pragma only allowed at beginning of file, before top module declaration"
        A.DisplayPragma f ps e -> checkDisplayPragma f ps e

-- | Type check a bunch of mutual inductive recursive definitions.
--
-- All definitions which have so far been assigned to the given mutual
-- block are returned.
checkMutual :: Info.MutualInfo -> [A.Declaration] -> TCM (Set QName)
checkMutual i ds = inMutualBlock $ do

  verboseS "tc.decl.mutual" 20 $ do
    blockId <- currentOrFreshMutualBlock
    reportSDoc "tc.decl.mutual" 20 $ vcat $
      (text "Checking mutual block" <+> text (show blockId) <> text ":") :
      map (nest 2 . prettyA) ds

  local (\e -> e { envTerminationCheck = () <$ Info.mutualTermCheck i }) $
    mapM_ checkDecl ds

  lookupMutualBlock =<< currentOrFreshMutualBlock

-- | Type check the type signature of an inductive or recursive definition.
checkTypeSignature :: A.TypeSignature -> TCM ()
checkTypeSignature (A.ScopedDecl scope ds) = do
  setScope scope
  mapM_ checkTypeSignature ds
checkTypeSignature (A.Axiom funSig i info x e) =
    case Info.defAccess i of
        PublicAccess  -> inConcreteMode $ checkAxiom funSig i info x e
        PrivateAccess -> inAbstractMode $ checkAxiom funSig i info x e
        OnlyQualified -> __IMPOSSIBLE__
checkTypeSignature _ = __IMPOSSIBLE__   -- type signatures are always axioms

-- | Type check a module.
checkSection :: Info.ModuleInfo -> ModuleName -> A.Telescope -> [A.Declaration] -> TCM ()
checkSection i x tel ds =
  checkTelescope tel $ \ tel' -> do
    addSection x (size tel')
    verboseS "tc.mod.check" 10 $ do
      dx   <- prettyTCM x
      dtel <- mapM prettyAs tel
      dtel' <- prettyTCM =<< lookupSection x
      reportSLn "tc.mod.check" 10 $ "checking section " ++ show dx ++ " " ++ show dtel
      reportSLn "tc.mod.check" 10 $ "    actual tele: " ++ show dtel'
    withCurrentModule x $ mapM_ checkDeclCached ds

-- | Helper for 'checkSectionApplication'.
--
--   Matches the arguments of the module application with the
--   module parameters.
--
--   Returns the remaining module parameters as an open telescope.
--   Warning: the returned telescope is /not/ the final result,
--   an actual instantiation of the parameters does not occur.
checkModuleArity
  :: ModuleName           -- ^ Name of applied module.
  -> Telescope            -- ^ The module parameters.
  -> [NamedArg A.Expr]  -- ^ The arguments this module is applied to.
  -> TCM Telescope        -- ^ The remaining module parameters (has free de Bruijn indices!).
checkModuleArity m tel args = check tel args
  where
    bad = typeError $ ModuleArityMismatch m tel args

    check tel []             = return tel
    check EmptyTel (_:_)     = bad
    check (ExtendTel (Dom info _) btel) args0@(Arg info' (Named rname _) : args) =
      let name = fmap rangedThing rname
          y    = absName btel
          tel  = absBody btel in
      case (argInfoHiding info, argInfoHiding info', name) of
        (Instance, NotHidden, _) -> check tel args0
        (Instance, Hidden, _)    -> check tel args0
        (Instance, Instance, Nothing) -> check tel args
        (Instance, Instance, Just x)
          | x == y                -> check tel args
          | otherwise             -> check tel args0
        (Hidden, NotHidden, _)    -> check tel args0
        (Hidden, Instance, _)     -> check tel args0
        (Hidden, Hidden, Nothing) -> check tel args
        (Hidden, Hidden, Just x)
          | x == y                -> check tel args
          | otherwise             -> check tel args0
        (NotHidden, NotHidden, _) -> check tel args
        (NotHidden, Hidden, _)    -> bad
        (NotHidden, Instance, _)    -> bad

-- | Check an application of a section (top-level function, includes @'traceCall'@).
checkSectionApplication
  :: Info.ModuleInfo
  -> ModuleName          -- ^ Name @m1@ of module defined by the module macro.
  -> A.ModuleApplication -- ^ The module macro @λ tel → m2 args@.
  -> A.Ren QName         -- ^ Imported names (given as renaming).
  -> A.Ren ModuleName    -- ^ Imported modules (given as renaming).
  -> TCM ()
checkSectionApplication i m1 modapp rd rm =
  traceCall (CheckSectionApplication (getRange i) m1 modapp) $
  checkSectionApplication' i m1 modapp rd rm

-- | Check an application of a section.
checkSectionApplication'
  :: Info.ModuleInfo
  -> ModuleName          -- ^ Name @m1@ of module defined by the module macro.
  -> A.ModuleApplication -- ^ The module macro @λ tel → m2 args@.
  -> A.Ren QName         -- ^ Imported names (given as renaming).
  -> A.Ren ModuleName    -- ^ Imported modules (given as renaming).
  -> TCM ()
checkSectionApplication' i m1 (A.SectionApp ptel m2 args) rd rm = do
  -- Module applications can appear in lets, in which case we treat
  -- lambda-bound variables as additional parameters to the module.
  extraParams <- do
    mfv <- getModuleFreeVars =<< currentModule
    fv  <- size <$> getContextTelescope
    return (fv - mfv)
  when (extraParams > 0) $ reportSLn "tc.mod.apply" 30 $ "Extra parameters to " ++ show m1 ++ ": " ++ show extraParams
  -- Type-check the LHS (ptel) of the module macro.
  checkTelescope ptel $ \ ptel -> do
    -- We are now in the context @ptel@.
    -- Get the correct parameter telescope of @m2@.
    tel <- lookupSection m2
    vs  <- freeVarsToApply $ mnameToQName m2
    let tel'  = apply tel vs
    -- Compute the remaining parameter telescope after stripping of
    -- the initial parameters that are determined by the @args@.
    -- Warning: @etaTel@ is not well-formed in @ptel@, since
    -- the actual application has not happened.
    etaTel <- checkModuleArity m2 tel' args
    -- Take the module parameters that will be instantiated by @args@.
    let tel'' = telFromList $ take (size tel' - size etaTel) $ telToList tel'
    reportSDoc "tc.mod.apply" 15 $ vcat
      [ text "applying section" <+> prettyTCM m2
      , nest 2 $ text "args =" <+> sep (map prettyA args)
      , nest 2 $ text "ptel =" <+> escapeContext (size ptel) (prettyTCM ptel)
      , nest 2 $ text "tel  =" <+> prettyTCM tel
      , nest 2 $ text "tel' =" <+> prettyTCM tel'
      , nest 2 $ text "tel''=" <+> prettyTCM tel''
      , nest 2 $ text "eta  =" <+> escapeContext (size ptel) (addContext tel'' $ prettyTCM etaTel)
      ]
    -- Now, type check arguments.
<<<<<<< HEAD
    ts <- noConstraints $ checkArguments_ DontExpandLast (getRange i) args tel''
=======
    ts <- (noConstraints $ checkArguments_ DontExpandLast (getRange i) args' tel') >>= \case
      (ts, etaTel') | (size etaTel == size etaTel') -> return ts
      _ -> __IMPOSSIBLE__
>>>>>>> a471c354
    -- Perform the application of the module parameters.
    let aTel = tel' `apply` ts
    reportSDoc "tc.mod.apply" 15 $ vcat
      [ nest 2 $ text "aTel =" <+> prettyTCM aTel
      ]
    -- Andreas, 2014-04-06, Issue 1094:
    -- Add the section with well-formed telescope.
    addCtxTel aTel $ addSection m1 (size ptel + size aTel + extraParams)

    reportSDoc "tc.mod.apply" 20 $ vcat
      [ sep [ text "applySection", prettyTCM m1, text "=", prettyTCM m2, fsep $ map prettyTCM (vs ++ ts) ]
      , nest 2 $ text "  defs:" <+> text (show rd)
      , nest 2 $ text "  mods:" <+> text (show rm)
      ]
    args <- instantiateFull $ vs ++ ts
    applySection m1 ptel m2 args rd rm

checkSectionApplication' i m1 (A.RecordModuleIFS x) rd rm = do
  let name = mnameToQName x
  tel' <- lookupSection x
  vs   <- freeVarsToApply name
  let tel = tel' `apply` vs
      args = teleArgs tel

      telInst :: Telescope
      telInst = instFinal tel

      -- Locate last (rightmost) parameter and make it @Instance@.
      instFinal :: Telescope -> Telescope
      -- Telescopes do not have @NoAbs@.
      instFinal (ExtendTel _ NoAbs{}) = __IMPOSSIBLE__
      -- Found last parameter: switch it to @Instance@.
      instFinal (ExtendTel (Dom info t) (Abs n EmptyTel)) =
                 ExtendTel (Dom ifo' t) (Abs n EmptyTel)
        where ifo' = setHiding Instance info
      -- Otherwise, keep searchinf for last parameter:
      instFinal (ExtendTel arg (Abs n tel)) =
                 ExtendTel arg (Abs n (instFinal tel))
      -- Before instFinal is invoked, we have checked that the @tel@ is not empty.
      instFinal EmptyTel = __IMPOSSIBLE__

  reportSDoc "tc.mod.apply" 20 $ vcat
    [ sep [ text "applySection", prettyTCM name, text "{{...}}" ]
    , nest 2 $ text "x       =" <+> prettyTCM x
    , nest 2 $ text "name    =" <+> prettyTCM name
    , nest 2 $ text "tel     =" <+> prettyTCM tel
    , nest 2 $ text "telInst =" <+> prettyTCM telInst
    , nest 2 $ text "vs      =" <+> sep (map prettyTCM vs)
    -- , nest 2 $ text "args    =" <+> sep (map prettyTCM args)
    ]
  reportSDoc "tc.mod.apply" 60 $ vcat
    [ nest 2 $ text "vs      =" <+> text (show vs)
    -- , nest 2 $ text "args    =" <+> text (show args)
    ]
  when (tel == EmptyTel) $
    typeError $ GenericError $ show (qnameToConcrete name) ++ " is not a parameterised section"

  addCtxTel telInst $ do
    vs <- freeVarsToApply name
    reportSDoc "tc.mod.apply" 20 $ vcat
      [ nest 2 $ text "vs      =" <+> sep (map prettyTCM vs)
      , nest 2 $ text "args    =" <+> sep (map (parens . prettyTCM) args)
      ]
    reportSDoc "tc.mod.apply" 60 $ vcat
      [ nest 2 $ text "vs      =" <+> text (show vs)
      , nest 2 $ text "args    =" <+> text (show args)
      ]
    applySection m1 telInst x (vs ++ args) rd rm

-- | Type check an import declaration. Actually doesn't do anything, since all
--   the work is done when scope checking.
checkImport :: Info.ModuleInfo -> ModuleName -> TCM ()
checkImport i x = return ()

------------------------------------------------------------------------
-- * Debugging
------------------------------------------------------------------------

class ShowHead a where
  showHead :: a -> String

instance ShowHead A.Declaration where
  showHead d =
    case d of
      A.Axiom        {} -> "Axiom"
      A.Field        {} -> "Field"
      A.Primitive    {} -> "Primitive"
      A.Mutual       {} -> "Mutual"
      A.Section      {} -> "Section"
      A.Apply        {} -> "Apply"
      A.Import       {} -> "Import"
      A.Pragma       {} -> "Pragma"
      A.Open         {} -> "Open"
      A.FunDef       {} -> "FunDef"
      A.DataSig      {} -> "DataSig"
      A.DataDef      {} -> "DataDef"
      A.RecSig       {} -> "RecSig"
      A.RecDef       {} -> "RecDef"
      A.PatternSynDef{} -> "PatternSynDef"
      A.UnquoteDecl  {} -> "UnquoteDecl"
      A.ScopedDecl   {} -> "ScopedDecl"
      A.UnquoteDef   {} -> "UnquoteDef"

debugPrintDecl :: A.Declaration -> TCM ()
debugPrintDecl d = do
    verboseS "tc.decl" 45 $ do
      reportSLn "tc.decl" 45 $ "checking a " ++ showHead d
      case d of
        A.Section info mname tel ds -> do
          reportSLn "tc.decl" 45 $
            "section " ++ show mname ++ " has "
              ++ show (length tel) ++ " parameters and "
              ++ show (length ds) ++ " declarations"
          reportSDoc "tc.decl" 45 $ prettyA $ A.Section info mname tel []
          forM_ ds $ \ d -> do
            reportSDoc "tc.decl" 45 $ prettyA d
        _ -> return ()<|MERGE_RESOLUTION|>--- conflicted
+++ resolved
@@ -821,13 +821,9 @@
       , nest 2 $ text "eta  =" <+> escapeContext (size ptel) (addContext tel'' $ prettyTCM etaTel)
       ]
     -- Now, type check arguments.
-<<<<<<< HEAD
-    ts <- noConstraints $ checkArguments_ DontExpandLast (getRange i) args tel''
-=======
-    ts <- (noConstraints $ checkArguments_ DontExpandLast (getRange i) args' tel') >>= \case
+    ts <- (noConstraints $ checkArguments_ DontExpandLast (getRange i) args tel') >>= \case
       (ts, etaTel') | (size etaTel == size etaTel') -> return ts
       _ -> __IMPOSSIBLE__
->>>>>>> a471c354
     -- Perform the application of the module parameters.
     let aTel = tel' `apply` ts
     reportSDoc "tc.mod.apply" 15 $ vcat
