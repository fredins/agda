--- conflicted
+++ resolved
@@ -796,22 +796,15 @@
           sigma = sub tel
           dTs = (sigma `applySubst` El s (Def d $ map Apply $ teleArgs tel))
 
-<<<<<<< HEAD
       theType <- (abstract telI <$>) $ runNamesT [] $ do
                   dT <- open $ Abs "i" $ dTs
                   nPi' "phi" primIntervalType $ \ phi ->
                    (absApp <$> dT <*> pure iz) --> (absApp <$> dT <*> pure io)
-=======
-instance Subst LType where
-  type SubstArg LType = Term
-  applySubst rho (LEl l t) = LEl (applySubst rho l) (applySubst rho t)
->>>>>>> 73405f70
 
 
       reportSDoc "tc.data.transp" 20 $ "transpD:" <+> prettyTCM theType
 
 
-<<<<<<< HEAD
       noMutualBlock $ do
         inTopContext $ addConstant trD $
           (defaultDefn defaultArgInfo trD theType emptyFunction)
@@ -1235,12 +1228,6 @@
       reportSDoc "tc.data.transp.con" 30 $
         addContext gamma $ "c:" <+> pretty c
       return c
-=======
-instance Subst CType where
-  type SubstArg CType = Term
-  applySubst rho (ClosedType s t) = ClosedType (applySubst rho s) t
-  applySubst rho (LType t) = LType $ applySubst rho t
->>>>>>> 73405f70
 
 
 defineTranspOrHCompForFields
