{-# LANGUAGE CPP                #-}
{-# LANGUAGE DeriveDataTypeable #-}
{-# LANGUAGE DeriveFunctor      #-}
{-# LANGUAGE FlexibleContexts   #-}
{-# LANGUAGE FlexibleInstances  #-}
{-# LANGUAGE PatternGuards      #-}
{-# LANGUAGE StandaloneDeriving #-}
{-# LANGUAGE TupleSections      #-}
{-# LANGUAGE FunctionalDependencies #-}
{-# LANGUAGE MultiParamTypeClasses  #-}
{-# LANGUAGE UndecidableInstances   #-}

#if __GLASGOW_HASKELL__ <= 708
{-# LANGUAGE OverlappingInstances #-}
#endif

{-# OPTIONS_GHC -fno-warn-orphans #-}

module Agda.TypeChecking.Substitute
  ( module Agda.TypeChecking.Substitute
  , Substitution'(..), Substitution
  ) where

import Control.Arrow ((***), second)

import Data.Function
import Data.Functor
import Data.List hiding (sort, drop)
import qualified Data.List as List
import Data.Map (Map)
import Data.Monoid
import Data.Typeable (Typeable)

import Debug.Trace (trace)

import Agda.Syntax.Common
import Agda.Syntax.Internal

import Agda.TypeChecking.Monad.Base
import Agda.TypeChecking.Free as Free
import Agda.TypeChecking.CompiledClause
import Agda.TypeChecking.Positivity.Occurrence as Occ

import Agda.Utils.Empty
import Agda.Utils.Functor
import Agda.Utils.List
import Agda.Utils.Permutation
import Agda.Utils.Size
import Agda.Utils.Tuple

#include "undefined.h"
import Agda.Utils.Impossible

---------------------------------------------------------------------------
-- * Application
---------------------------------------------------------------------------

-- | Apply something to a bunch of arguments.
--   Preserves blocking tags (application can never resolve blocking).
class Apply t where
  apply  :: t -> Args -> t
  applyE :: t -> Elims -> t

  apply t args = applyE t $ map Apply args
  applyE t es  = apply  t $ map argFromElim es
    -- precondition: all @es@ are @Apply@s

-- | Apply to a single argument.
apply1 :: Apply t => t -> Term -> t
apply1 t u = apply t [ defaultArg u ]

instance Apply Term where
  applyE m [] = m
  applyE m es =
    case m of
      Var i es'   -> Var i (es' ++ es)
      Def f es'   -> defApp f es' es  -- remove projection redexes
      Con c args  -> conApp c args es
      Lam _ b     ->
        case es of
          Apply a : es0 -> lazyAbsApp b (unArg a) `applyE` es0
          _             -> __IMPOSSIBLE__
      MetaV x es' -> MetaV x (es' ++ es)
      Shared p    -> Shared $ applyE p es
      Lit{}       -> __IMPOSSIBLE__
      Level{}     -> __IMPOSSIBLE__
      Pi _ _      -> __IMPOSSIBLE__
      Sort _      -> __IMPOSSIBLE__
      DontCare mv -> dontCare $ mv `applyE` es  -- Andreas, 2011-10-02
        -- need to go under DontCare, since "with" might resurrect irrelevant term

-- | If $v$ is a record value, @canProject f v@
--   returns its field @f@.
canProject :: QName -> Term -> Maybe (Arg Term)
canProject f v =
  case ignoreSharing v of
    (Con (ConHead _ _ fs) vs) -> do
      i <- elemIndex f fs
      headMaybe (drop i vs)
    _ -> Nothing

-- | Eliminate a constructed term.
conApp :: ConHead -> Args -> Elims -> Term
conApp ch                  args []             = Con ch args
conApp ch                  args (Apply a : es) = conApp ch (args ++ [a]) es
conApp ch@(ConHead c _ fs) args (Proj f  : es) =
  let failure = flip trace __IMPOSSIBLE__ $
        "conApp: constructor " ++ show c ++
        " with fields " ++ show fs ++
        " projected by " ++ show f
      i = maybe failure id            $ elemIndex f fs
      v = maybe failure argToDontCare $ headMaybe $ drop i args
  in  applyE v es
{-
      i = maybe failure id    $ elemIndex f $ map unArg fs
      v = maybe failure unArg $ headMaybe $ drop i args
      -- Andreas, 2013-10-20 see Issue543a:
      -- protect result of irrelevant projection.
      r = maybe __IMPOSSIBLE__ getRelevance $ headMaybe $ drop i fs
      u | Irrelevant <- r = DontCare v
        | otherwise       = v
  in  applyE v es
-}

-- | @defApp f us vs@ applies @Def f us@ to further arguments @vs@,
--   eliminating top projection redexes.
--   If @us@ is not empty, we cannot have a projection redex, since
--   the record argument is the first one.
defApp :: QName -> Elims -> Elims -> Term
defApp f [] (Apply a : es) | Just v <- canProject f (unArg a)
  = argToDontCare v `applyE` es
defApp f es0 es = Def f $ es0 ++ es

-- protect irrelevant fields (see issue 610)
argToDontCare :: Arg Term -> Term
argToDontCare (Arg ai v)
  | Irrelevant <- getRelevance ai     = dontCare v
  | otherwise                         = v

instance Apply Type where
  apply = piApply
  -- Maybe an @applyE@ instance would be useful here as well.
  -- A record type could be applied to a projection name
  -- to yield the field type.
  -- However, this works only in the monad where we can
  -- look up the fields of a record type.

instance Apply Sort where
  applyE s [] = s
  applyE s _  = __IMPOSSIBLE__

instance Apply a => Apply (Ptr a) where
  applyE p xs = fmap (`applyE` xs) p

-- @applyE@ does not make sense for telecopes, definitions, clauses etc.

instance Subst Term a => Apply (Tele a) where
  apply tel               []       = tel
  apply EmptyTel          _        = __IMPOSSIBLE__
  apply (ExtendTel _ tel) (t : ts) = lazyAbsApp tel (unArg t) `apply` ts

instance Apply Definition where
  apply (Defn info x t pol occ df m c inst d) args =
    Defn info x (piApply t args) (apply pol args) (apply occ args) df m c inst (apply d args)

instance Apply RewriteRule where
  apply r args = RewriteRule
    { rewName    = rewName r
    , rewContext = apply (rewContext r) args
    , rewLHS     = applySubst sub (rewLHS r)
    , rewRHS     = applySubst sub (rewRHS r)
    , rewType    = applySubst sub (rewType r)
    }
    where sub = parallelS (map unArg args)

#if __GLASGOW_HASKELL__ >= 710
instance {-# OVERLAPPING #-} Apply [Occ.Occurrence] where
#else
instance Apply [Occ.Occurrence] where
#endif
  apply occ args = List.drop (length args) occ

#if __GLASGOW_HASKELL__ >= 710
instance {-# OVERLAPPING #-} Apply [Polarity] where
#else
instance Apply [Polarity] where
#endif
  apply pol args = List.drop (length args) pol

instance Apply Projection where
  apply p args = p
    { projIndex    = projIndex p - size args
    , projDropPars = projDropPars p `apply` args
    }

instance Apply Defn where
  apply d [] = d
  apply d args = case d of
    Axiom{} -> d
    Function{ funClauses = cs, funCompiled = cc, funInv = inv
            , funProjection = Nothing } ->
      d { funClauses    = apply cs args
        , funCompiled   = apply cc args
        , funInv        = apply inv args
        }

    Function{ funClauses = cs, funCompiled = cc, funInv = inv
            , funProjection = Just p0} ->
      case p0 `apply` args of
        p@Projection{ projIndex = n }
          | n < 0     -> __IMPOSSIBLE__
          -- case: applied only to parameters
          | n > 0     -> d { funProjection = Just p }
          -- case: applied also to record value (n == 0)
          | otherwise ->
              d { funClauses        = apply cs args'
                , funCompiled       = apply cc args'
                , funInv            = apply inv args'
                , funProjection     = if isVar0 then Just p{ projIndex = 0 } else Nothing
                }
              where
                larg  = last args -- the record value
                args' = [larg]
                isVar0 = case ignoreSharing $ unArg larg of Var 0 [] -> True; _ -> False
{-
    Function{ funClauses = cs, funCompiled = cc, funInv = inv
            , funProjection = Just p@Projection{ projIndex = n } }
        -- case: only applying parameters
      | size args < n -> d { funProjection = Just $ p `apply` args }
        -- case: apply also to record value
      | otherwise     ->
        d { funClauses        = apply cs args'
          , funCompiled       = apply cc args'
          , funInv            = apply inv args'
          , funProjection     = Just $ p { projIndex = 0 } -- Nothing ?
          }
      where args' = [last args]  -- the record value
-}
    Datatype{ dataPars = np, dataSmallPars = sps, dataNonLinPars = nlps, dataClause = cl
            {-, dataArgOccurrences = occ-} } ->
      d { dataPars = np - size args
        , dataSmallPars  = apply sps args
        , dataNonLinPars = apply nlps args
        , dataClause     = apply cl args
--        , dataArgOccurrences = List.drop (length args) occ
        }
    Record{ recPars = np, recConType = t, recClause = cl, recTel = tel
          {-, recArgOccurrences = occ-} } ->
      d { recPars = np - size args, recConType = apply t args
        , recClause = apply cl args, recTel = apply tel args
--        , recArgOccurrences = List.drop (length args) occ
        }
    Constructor{ conPars = np } ->
      d { conPars = np - size args }
    Primitive{ primClauses = cs } ->
      d { primClauses = apply cs args }

instance Apply PrimFun where
    apply (PrimFun x ar def) args   = PrimFun x (ar - size args) $ \vs -> def (args ++ vs)

instance Apply Clause where
    apply (Clause r tel ps b t catchall) args =
      Clause r
             (apply tel args)
             (List.drop (size args) ps)
             (apply b args)
             (applySubst (parallelS (map unArg args)) t)
             catchall

instance Apply CompiledClauses where
  apply cc args = case cc of
    Fail     -> Fail
    Done hs t
      | length hs >= len -> Done (List.drop len hs)
                                 (applySubst
                                    (parallelS $
                                       [ var i | i <- [0..length hs - len - 1]] ++
                                       map unArg args)
                                    t)
      | otherwise -> __IMPOSSIBLE__
    Case n bs
      | n >= len  -> Case (n - len) (apply bs args)
      | otherwise -> __IMPOSSIBLE__
    where
      len = length args

instance Apply a => Apply (WithArity a) where
  apply  (WithArity n a) args = WithArity n $ apply  a args
  applyE (WithArity n a) es   = WithArity n $ applyE a es

instance Apply a => Apply (Case a) where
  apply (Branches cop cs ls m) args =
    Branches cop (apply cs args) (apply ls args) (apply m args)
  applyE (Branches cop cs ls m) es =
    Branches cop (applyE cs es) (applyE ls es) (applyE m es)

instance Apply FunctionInverse where
  apply NotInjective  args = NotInjective
  apply (Inverse inv) args = Inverse $ apply inv args

instance Apply ClauseBody where
  apply  b       []       = b
  apply (Bind b) (a:args) = lazyAbsApp b (unArg a) `apply` args
  apply (Body v) args     = Body $ v `apply` args
  apply  NoBody   _       = NoBody
  applyE  b       []             = b

  applyE (Bind b) (Apply a : es) = lazyAbsApp b (unArg a) `applyE` es
  applyE (Bind b) (Proj{}  : es) = __IMPOSSIBLE__
  applyE (Body v) es             = Body $ v `applyE` es
  applyE  NoBody   _             = NoBody

instance Apply DisplayTerm where
  apply (DTerm v)          args = DTerm $ apply v args
  apply (DDot v)           args = DDot  $ apply v args
  apply (DCon c vs)        args = DCon c $ vs ++ map (fmap DTerm) args
  apply (DDef c es)        args = DDef c $ es ++ map (Apply . fmap DTerm) args
  apply (DWithApp v ws args') args = DWithApp v ws $ args' ++ args

#if __GLASGOW_HASKELL__ >= 710
instance {-# OVERLAPPABLE #-} Apply t => Apply [t] where
#else
instance Apply t => Apply [t] where
#endif
  apply  ts args = map (`apply` args) ts
  applyE ts es   = map (`applyE` es) ts

instance Apply t => Apply (Blocked t) where
  apply  b args = fmap (`apply` args) b
  applyE b es   = fmap (`applyE` es) b

instance Apply t => Apply (Maybe t) where
  apply  x args = fmap (`apply` args) x
  applyE x es   = fmap (`applyE` es) x

instance Apply v => Apply (Map k v) where
  apply  x args = fmap (`apply` args) x
  applyE x es   = fmap (`applyE` es) x

instance (Apply a, Apply b) => Apply (a,b) where
  apply  (x,y) args = (apply  x args, apply  y args)
  applyE (x,y) es   = (applyE x es  , applyE y es  )

instance (Apply a, Apply b, Apply c) => Apply (a,b,c) where
  apply  (x,y,z) args = (apply  x args, apply  y args, apply  z args)
  applyE (x,y,z) es   = (applyE x es  , applyE y es  , applyE z es  )

instance DoDrop a => Apply (Drop a) where
  apply x args = dropMore (size args) x

instance DoDrop a => Abstract (Drop a) where
  abstract tel x = unDrop (size tel) x

instance Apply Permutation where
  -- The permutation must start with [0..m - 1]
  -- NB: section (- m) not possible (unary minus), hence (flip (-) m)
  apply (Perm n xs) args = Perm (n - m) $ map (flip (-) m) $ genericDrop m xs
    where
      m = size args

instance Abstract Permutation where
  abstract tel (Perm n xs) = Perm (n + m) $ [0..m - 1] ++ map (+ m) xs
    where
      m = size tel

-- | The type must contain the right number of pis without have to perform any
-- reduction.
piApply :: Type -> Args -> Type
piApply t []                      = t
piApply (El _ (Pi  _ b)) (a:args) = lazyAbsApp b (unArg a) `piApply` args
piApply (El s (Shared p)) args    = piApply (El s $ derefPtr p) args
piApply t args                    =
  trace ("piApply t = " ++ show t ++ "\n  args = " ++ show args) __IMPOSSIBLE__

---------------------------------------------------------------------------
-- * Abstraction
---------------------------------------------------------------------------

-- | @(abstract args v) `apply` args --> v[args]@.
class Abstract t where
  abstract :: Telescope -> t -> t

instance Abstract Term where
  abstract = teleLam

instance Abstract Type where
  abstract = telePi_

instance Abstract Sort where
  abstract EmptyTel s = s
  abstract _        s = __IMPOSSIBLE__

instance Abstract Telescope where
  EmptyTel           `abstract` tel = tel
  ExtendTel arg xtel `abstract` tel = ExtendTel arg $ xtel <&> (`abstract` tel)

instance Abstract Definition where
  abstract tel (Defn info x t pol occ df m c inst d) =
    Defn info x (abstract tel t) (abstract tel pol) (abstract tel occ) df m c inst (abstract tel d)

-- | @tel ⊢ (Γ ⊢ lhs ↦ rhs : t)@ becomes @tel, Γ ⊢ lhs ↦ rhs : t)@
--   we do not need to change lhs, rhs, and t since they live in Γ.
--   See 'Abstract Clause'.
instance Abstract RewriteRule where
  abstract tel (RewriteRule q gamma lhs rhs t) =
    RewriteRule q (abstract tel gamma) lhs rhs t

#if __GLASGOW_HASKELL__ >= 710
instance {-# OVERLAPPING #-} Abstract [Occ.Occurrence] where
#else
instance Abstract [Occ.Occurrence] where
#endif
  abstract tel []  = []
  abstract tel occ = replicate (size tel) Mixed ++ occ -- TODO: check occurrence

#if __GLASGOW_HASKELL__ >= 710
instance {-# OVERLAPPING #-} Abstract [Polarity] where
#else
instance Abstract [Polarity] where
#endif
  abstract tel []  = []
  abstract tel pol = replicate (size tel) Invariant ++ pol -- TODO: check polarity

instance Abstract Projection where
  abstract tel p = p
    { projIndex    = size tel + projIndex p
    , projDropPars = abstract tel $ projDropPars p
    , projArgInfo  = if projIndex p > 0 then projArgInfo p else
       domInfo $ last $ telToList tel
    }

instance Abstract Defn where
  abstract tel d = case d of
    Axiom{} -> d
    Function{ funClauses = cs, funCompiled = cc, funInv = inv
            , funProjection = Nothing  } ->
      d { funClauses  = abstract tel cs
        , funCompiled = abstract tel cc
        , funInv      = abstract tel inv
        }
    Function{ funClauses = cs, funCompiled = cc, funInv = inv
            , funProjection = Just p } ->
      -- Andreas, 2015-05-11 if projection was applied to Var 0
      -- then abstract over last element of tel (the others are params).
      if projIndex p > 0 then d' else
        d' { funClauses  = abstract tel1 cs
           , funCompiled = abstract tel1 cc
           , funInv      = abstract tel1 inv
           }
        where
          d' = d { funProjection = Just $ abstract tel p }
          tel1 = telFromList $ drop (size tel - 1) $ telToList tel

    Datatype{ dataPars = np, dataSmallPars = sps, dataNonLinPars = nlps, dataClause = cl } ->
      d { dataPars       = np + size tel
        , dataSmallPars  = abstract tel sps
        , dataNonLinPars = abstract tel nlps
        , dataClause     = abstract tel cl
        }
    Record{ recPars = np, recConType = t, recClause = cl, recTel = tel' } ->
      d { recPars    = np + size tel
        , recConType = abstract tel t
        , recClause  = abstract tel cl
        , recTel     = abstract tel tel'
        }
    Constructor{ conPars = np } ->
      d { conPars = np + size tel }
    Primitive{ primClauses = cs } ->
      d { primClauses = abstract tel cs }

instance Abstract PrimFun where
    abstract tel (PrimFun x ar def) = PrimFun x (ar + n) $ \ts -> def $ genericDrop n ts
        where n = size tel

instance Abstract Clause where
  abstract tel (Clause r tel' ps b t catchall) =
    Clause r (abstract tel tel')
           (namedTelVars m tel ++ ps) (abstract tel b)
           t -- nothing to do for t, since it lives under the telescope
           catchall
      where m = size tel + size tel'

instance Abstract CompiledClauses where
  abstract tel Fail = Fail
  abstract tel (Done xs t) = Done (map (argFromDom . fmap fst) (telToList tel) ++ xs) t
  abstract tel (Case n bs) =
    Case (n + fromIntegral (size tel)) (abstract tel bs)

instance Abstract a => Abstract (WithArity a) where
  abstract tel (WithArity n a) = WithArity n $ abstract tel a

instance Abstract a => Abstract (Case a) where
  abstract tel (Branches cop cs ls m) =
    Branches cop (abstract tel cs) (abstract tel ls) (abstract tel m)

telVars :: Int -> Telescope -> [Arg DeBruijnPattern]
telVars m = map (fmap namedThing) . (namedTelVars m)

namedTelVars :: Int -> Telescope -> [NamedArg DeBruijnPattern]
namedTelVars m EmptyTel                     = []
namedTelVars m (ExtendTel (Dom info a) tel) =
  Arg info (namedDBVarP (m-1) $ absName tel) :
  namedTelVars (m-1) (unAbs tel)

instance Abstract FunctionInverse where
  abstract tel NotInjective  = NotInjective
  abstract tel (Inverse inv) = Inverse $ abstract tel inv

instance Abstract ClauseBody where
  abstract EmptyTel          b = b
  abstract (ExtendTel _ tel) b = Bind $ fmap (`abstract` b) tel

#if __GLASGOW_HASKELL__ >= 710
instance {-# OVERLAPPABLE #-} Abstract t => Abstract [t] where
#else
instance Abstract t => Abstract [t] where
#endif
  abstract tel = map (abstract tel)

instance Abstract t => Abstract (Maybe t) where
  abstract tel x = fmap (abstract tel) x

instance Abstract v => Abstract (Map k v) where
  abstract tel m = fmap (abstract tel) m

abstractArgs :: Abstract a => Args -> a -> a
abstractArgs args x = abstract tel x
    where
        tel   = foldr (\(Arg info x) -> ExtendTel (Dom info $ sort Prop) . Abs x)
                      EmptyTel
              $ zipWith (<$) names args
        names = cycle $ map (stringToArgName . (:[])) ['a'..'z']

---------------------------------------------------------------------------
-- * Explicit substitutions
---------------------------------------------------------------------------

class DeBruijn a where
  debruijnVar  :: Int -> a
  debruijnVar = debruijnNamedVar underscore
  debruijnNamedVar :: String -> Int -> a
  debruijnNamedVar _ = debruijnVar
  debruijnView :: a -> Maybe Int

instance DeBruijn Term where
  debruijnVar = var
  debruijnView (Var n []) = Just n
  debruijnView _ = Nothing

-- See Syntax.Internal for the definition.

idS :: Substitution' a
idS = IdS

wkS :: Int -> Substitution' a -> Substitution' a
wkS 0 rho        = rho
wkS n (Wk m rho) = Wk (n + m) rho
wkS n EmptyS     = EmptyS
wkS n rho        = Wk n rho

raiseS :: Int -> Substitution' a
raiseS n = wkS n idS

consS :: DeBruijn a => a -> Substitution' a -> Substitution' a
consS t (Wk m rho)
  | Just n <- debruijnView t,
    n + 1 == m = wkS (m - 1) (liftS 1 rho)
consS u rho = seq u (u :# rho)

-- | To replace index @n@ by term @u@, do @applySubst (singletonS n u)@.
singletonS :: DeBruijn a => Int -> a -> Substitution' a
singletonS n u = map debruijnVar [0..n-1] ++# consS u (raiseS n)
  -- ALT: foldl (\ s i -> debruijnVar i `consS` s) (consS u $ raiseS n) $ downFrom n

-- | Lift a substitution under k binders.
liftS :: Int -> Substitution' a -> Substitution' a
liftS 0 rho          = rho
liftS k IdS          = IdS
liftS k (Lift n rho) = Lift (n + k) rho
liftS k rho          = Lift k rho

dropS :: Int -> Substitution' a -> Substitution' a
dropS 0 rho                = rho
dropS n IdS                = raiseS n
dropS n (Wk m rho)         = wkS m (dropS n rho)
dropS n (u :# rho)         = dropS (n - 1) rho
dropS n (Strengthen _ rho) = dropS (n - 1) rho
dropS n (Lift 0 rho)       = __IMPOSSIBLE__
dropS n (Lift m rho)       = wkS 1 $ dropS (n - 1) $ liftS (m - 1) rho
dropS n EmptyS             = __IMPOSSIBLE__

-- | @applySubst (ρ `composeS` σ) v == applySubst ρ (applySubst σ v)@
composeS :: Subst a a => Substitution' a -> Substitution' a -> Substitution' a
composeS rho IdS = rho
composeS IdS sgm = sgm
composeS rho EmptyS = EmptyS
composeS rho (Wk n sgm) = composeS (dropS n rho) sgm
composeS rho (u :# sgm) = applySubst rho u :# composeS rho sgm
composeS rho (Strengthen err sgm) = Strengthen err (composeS rho sgm)
composeS rho (Lift 0 sgm) = __IMPOSSIBLE__
composeS (u :# rho) (Lift n sgm) = u :# composeS rho (liftS (n - 1) sgm)
composeS rho (Lift n sgm) = lookupS rho 0 :# composeS rho (wkS 1 (liftS (n - 1) sgm))

-- If Γ ⊢ ρ : Δ, Θ then splitS |Θ| ρ = (σ, δ), with
--   Γ ⊢ σ : Δ
--   Γ ⊢ δ : Θσ
splitS :: Int -> Substitution' a -> (Substitution' a, Substitution' a)
splitS 0 rho                  = (rho, EmptyS)
splitS n (u :# rho)           = second (u :#) $ splitS (n - 1) rho
splitS n (Strengthen err rho) = second (Strengthen err) $ splitS (n - 1) rho
splitS n (Lift 0 _)           = __IMPOSSIBLE__
splitS n (Wk m rho)           = wkS m *** wkS m $ splitS n rho
splitS n IdS                  = (raiseS n, liftS n EmptyS)
splitS n (Lift m rho)         = wkS 1 *** liftS 1 $ splitS (n - 1) (liftS (m - 1) rho)
splitS n EmptyS               = __IMPOSSIBLE__

infixr 4 ++#

(++#) :: DeBruijn a => [a] -> Substitution' a -> Substitution' a
us ++# rho = foldr consS rho us

prependS :: DeBruijn a => Empty -> [Maybe a] -> Substitution' a -> Substitution' a
prependS err us rho = foldr f rho us
  where
    f Nothing  rho = Strengthen err rho
    f (Just u) rho = consS u rho

parallelS :: DeBruijn a => [a] -> Substitution' a
parallelS us = us ++# idS

compactS :: DeBruijn a => Empty -> [Maybe a] -> Substitution' a
compactS err us = prependS err us idS

<<<<<<< HEAD
lookupS :: Subst a a => Substitution' a -> Nat -> a
=======
-- | Γ ⊢ (strengthenS ⊥ |Δ|) : Γ,Δ
strengthenS :: Empty -> Int -> Substitution
strengthenS err n
  | n < 0     = __IMPOSSIBLE__
  | otherwise = iterate (Strengthen err) idS !! n

lookupS :: Substitution -> Nat -> Term
>>>>>>> 3fd2a7be
lookupS rho i = case rho of
  IdS                    -> debruijnVar i
  Wk n IdS               -> let j = i + n in
                            if  j < 0 then __IMPOSSIBLE__ else debruijnVar j
  Wk n rho               -> applySubst (raiseS n) (lookupS rho i)
  u :# rho   | i == 0    -> u
             | i < 0     -> __IMPOSSIBLE__
             | otherwise -> lookupS rho (i - 1)
  Strengthen err rho
             | i == 0    -> absurd err
             | i < 0     -> __IMPOSSIBLE__
             | otherwise -> lookupS rho (i - 1)
  Lift n rho | i < n     -> debruijnVar i
             | otherwise -> raise n $ lookupS rho (i - n)
  EmptyS                 -> __IMPOSSIBLE__

---------------------------------------------------------------------------
-- * Substitution and raising/shifting/weakening
---------------------------------------------------------------------------

-- | Apply a substitution.

-- For terms:
--
--  Γ ⊢ ρ : Δ
--  Δ ⊢ t : σ
-- -----------
-- Γ ⊢ tρ : σρ

class DeBruijn t => Subst t a | a -> t where
  applySubst :: Substitution' t -> a -> a

raise :: Subst t a => Nat -> a -> a
raise = raiseFrom 0

raiseFrom :: Subst t a => Nat -> Nat -> a -> a
raiseFrom n k = applySubst (liftS n $ raiseS k)

-- | Replace de Bruijn index i by a 'Term' in something.
subst :: Subst t a => Int -> t -> a -> a
subst i u = applySubst $ singletonS i u

strengthen :: Subst t a => Empty -> a -> a
strengthen err = applySubst (compactS err [Nothing])

-- | Replace what is now de Bruijn index 0, but go under n binders.
--   @substUnder n u == subst n (raise n u)@.
substUnder :: Subst t a => Nat -> t -> a -> a
substUnder n u = applySubst (liftS n (singletonS 0 u))

instance Subst a a => Subst a (Substitution' a) where
  applySubst rho sgm = composeS rho sgm

instance Subst Term Term where
  applySubst IdS t = t
  applySubst rho t    = case t of
    Var i es    -> lookupS rho i `applyE` applySubst rho es
    Lam h m     -> Lam h $ applySubst rho m
    Def f es    -> defApp f [] $ applySubst rho es
    Con c vs    -> Con c $ applySubst rho vs
    MetaV x es  -> MetaV x $ applySubst rho es
    Lit l       -> Lit l
    Level l     -> levelTm $ applySubst rho l
    Pi a b      -> uncurry Pi $ applySubst rho (a,b)
    Sort s      -> sortTm $ applySubst rho s
    Shared p    -> Shared $ applySubst rho p
    DontCare mv -> dontCare $ applySubst rho mv

instance Subst t a => Subst t (Ptr a) where
  applySubst rho = fmap (applySubst rho)

instance Subst Term a => Subst Term (Type' a) where
  applySubst rho (El s t) = applySubst rho s `El` applySubst rho t

instance Subst Term Sort where
  applySubst rho s = case s of
    Type n     -> levelSort $ sub n
    Prop       -> Prop
    Inf        -> Inf
    SizeUniv   -> SizeUniv
    DLub s1 s2 -> DLub (sub s1) (sub s2)
    where sub x = applySubst rho x

instance Subst Term Level where
  applySubst rho (Max as) = Max $ applySubst rho as

instance Subst Term PlusLevel where
  applySubst rho l@ClosedLevel{} = l
  applySubst rho (Plus n l) = Plus n $ applySubst rho l

instance Subst Term LevelAtom where
  applySubst rho (MetaLevel m vs)   = MetaLevel m    $ applySubst rho vs
  applySubst rho (BlockedLevel m v) = BlockedLevel m $ applySubst rho v
  applySubst rho (NeutralLevel _ v) = UnreducedLevel $ applySubst rho v
  applySubst rho (UnreducedLevel v) = UnreducedLevel $ applySubst rho v

instance Subst Term Name where
  applySubst rho = id

#if __GLASGOW_HASKELL__ >= 710
instance {-# OVERLAPPING #-} Subst Term String where
#else
instance Subst Term String where
#endif
  applySubst rho = id

instance Subst Term ConPatternInfo where
  applySubst rho (ConPatternInfo mr mt) = ConPatternInfo mr $ applySubst rho mt

instance Subst Term Pattern where
  applySubst rho p = case p of
    ConP c mt ps -> ConP c (applySubst rho mt) $ applySubst rho ps
    DotP t       -> DotP $ applySubst rho t
    VarP s       -> p
    LitP l       -> p
    ProjP _      -> p

instance Subst Term NLPat where
  applySubst rho p = case p of
    PVar id i -> p
    PWild  -> p
    PDef f es -> PDef f $ applySubst rho es
    PLam i u -> PLam i $ applySubst rho u
    PPi a b -> PPi (applySubst rho a) (applySubst rho b)
    PBoundVar i es -> PBoundVar i $ applySubst rho es
    PTerm u -> PTerm $ applySubst rho u

instance Subst Term RewriteRule where
  applySubst rho (RewriteRule q gamma lhs rhs t) =
    RewriteRule q (applySubst rho gamma)
                  (applySubst (liftS n rho) lhs)
                  (applySubst (liftS n rho) rhs)
                  (applySubst (liftS n rho) t)
    where n = size gamma

instance Subst t a => Subst t (Blocked a) where
  applySubst rho b = fmap (applySubst rho) b

instance Subst Term DisplayForm where
  applySubst rho (Display n ps v) =
    Display n (applySubst (liftS 1 rho) ps)
              (applySubst (liftS n rho) v)

instance Subst Term DisplayTerm where
  applySubst rho (DTerm v)        = DTerm $ applySubst rho v
  applySubst rho (DDot v)         = DDot  $ applySubst rho v
  applySubst rho (DCon c vs)      = DCon c $ applySubst rho vs
  applySubst rho (DDef c es)      = DDef c $ applySubst rho es
  applySubst rho (DWithApp v vs ws) = uncurry3 DWithApp $ applySubst rho (v, vs, ws)

instance Subst t a => Subst t (Tele a) where
  applySubst rho  EmptyTel         = EmptyTel
  applySubst rho (ExtendTel t tel) = uncurry ExtendTel $ applySubst rho (t, tel)

instance Subst Term Constraint where
  applySubst rho c = case c of
    ValueCmp cmp a u v       -> ValueCmp cmp (rf a) (rf u) (rf v)
    ElimCmp ps a v e1 e2     -> ElimCmp ps (rf a) (rf v) (rf e1) (rf e2)
    TypeCmp cmp a b          -> TypeCmp cmp (rf a) (rf b)
    TelCmp a b cmp tel1 tel2 -> TelCmp (rf a) (rf b) cmp (rf tel1) (rf tel2)
    SortCmp cmp s1 s2        -> SortCmp cmp (rf s1) (rf s2)
    LevelCmp cmp l1 l2       -> LevelCmp cmp (rf l1) (rf l2)
    Guarded c cs             -> Guarded (rf c) cs
    IsEmpty r a              -> IsEmpty r (rf a)
    CheckSizeLtSat t         -> CheckSizeLtSat (rf t)
    FindInScope m b cands    -> FindInScope m b (rf cands)
    UnBlock{}                -> c
    where
      rf x = applySubst rho x

instance Subst t a => Subst t (Elim' a) where
  applySubst rho e = case e of
    Apply v -> Apply $ applySubst rho v
    Proj{}  -> e

instance Subst t a => Subst t (Abs a) where
  applySubst rho (Abs x a)   = Abs x $ applySubst (liftS 1 rho) a
  applySubst rho (NoAbs x a) = NoAbs x $ applySubst rho a

instance Subst t a => Subst t (Arg a) where
  applySubst rho = fmap (applySubst rho)

instance Subst t a => Subst t (Named name a) where
  applySubst rho = fmap (applySubst rho)

instance Subst t a => Subst t (Dom a) where
  applySubst rho = fmap (applySubst rho)

instance Subst t a => Subst t (Maybe a) where
  applySubst rho = fmap (applySubst rho)

instance Subst t a => Subst t [a] where
  applySubst rho = map (applySubst rho)

instance Subst Term () where
  applySubst _ _ = ()

instance (Subst t a, Subst t b) => Subst t (a, b) where
  applySubst rho (x,y) = (applySubst rho x, applySubst rho y)

instance (Subst t a, Subst t b, Subst t c) => Subst t (a, b, c) where
  applySubst rho (x,y,z) = (applySubst rho x, applySubst rho y, applySubst rho z)

instance (Subst t a, Subst t b, Subst t c, Subst t d) => Subst t (a, b, c, d) where
  applySubst rho (x,y,z,u) = (applySubst rho x, applySubst rho y, applySubst rho z, applySubst rho u)

instance Subst Term ClauseBody where
  applySubst rho (Body t) = Body $ applySubst rho t
  applySubst rho (Bind b) = Bind $ applySubst rho b
  applySubst _   NoBody   = NoBody

instance Subst Term Candidate where
  applySubst rho (Candidate u t eti) = Candidate (applySubst rho u) (applySubst rho t) eti

---------------------------------------------------------------------------
-- * Telescopes
---------------------------------------------------------------------------

type TelView = TelV Type
data TelV a  = TelV { theTel :: Tele (Dom a), theCore :: a }
  deriving (Typeable, Show, Functor)

deriving instance (Subst t a, Eq  a) => Eq  (TelV a)
deriving instance (Subst t a, Ord a) => Ord (TelV a)

type ListTel' a = [Dom (a, Type)]
type ListTel = ListTel' ArgName

telFromList' :: (a -> ArgName) -> ListTel' a -> Telescope
telFromList' f = foldr extTel EmptyTel
  where
    extTel (Dom info (x, a)) = ExtendTel (Dom info a) . Abs (f x)

telFromList :: ListTel -> Telescope
telFromList = telFromList' id

telToList :: Telescope -> ListTel
telToList EmptyTel            = []
telToList (ExtendTel arg tel) = fmap (absName tel,) arg : telToList (absBody tel)
  -- Andreas, 2013-12-14: This would work also for 'NoAbs',
  -- since 'absBody' raises.

telToArgs :: Telescope -> [Arg ArgName]
telToArgs tel = [ Arg (domInfo d) (fst $ unDom d) | d <- telToList tel ]

-- | Turn a typed binding @(x1 .. xn : A)@ into a telescope.
bindsToTel' :: (Name -> a) -> [Name] -> Dom Type -> ListTel' a
bindsToTel' f []     t = []
bindsToTel' f (x:xs) t = fmap (f x,) t : bindsToTel' f xs (raise 1 t)

bindsToTel :: [Name] -> Dom Type -> ListTel
bindsToTel = bindsToTel' nameToArgName

-- | Turn a typed binding @(x1 .. xn : A)@ into a telescope.
bindsWithHidingToTel' :: (Name -> a) -> [WithHiding Name] -> Dom Type -> ListTel' a
bindsWithHidingToTel' f []                    t = []
bindsWithHidingToTel' f (WithHiding h x : xs) t =
  fmap (f x,) (mapHiding (mappend h) t) : bindsWithHidingToTel' f xs (raise 1 t)

bindsWithHidingToTel :: [WithHiding Name] -> Dom Type -> ListTel
bindsWithHidingToTel = bindsWithHidingToTel' nameToArgName

-- | Takes off all exposed function domains from the given type.
--   This means that it does not reduce to expose @Pi@-types.
telView' :: Type -> TelView
telView' = telView'UpTo (-1)

-- | @telView'UpTo n t@ takes off the first @n@ exposed function types of @t@.
-- Takes off all (exposed ones) if @n < 0@.
telView'UpTo :: Int -> Type -> TelView
telView'UpTo 0 t = TelV EmptyTel t
telView'UpTo n t = case ignoreSharing $ unEl t of
  Pi a b  -> absV a (absName b) $ telView'UpTo (n - 1) (absBody b)
  _       -> TelV EmptyTel t
  where
    absV a x (TelV tel t) = TelV (ExtendTel a (Abs x tel)) t

-- | @mkPi dom t = telePi (telFromList [dom]) t@
mkPi :: Dom (ArgName, Type) -> Type -> Type
mkPi (Dom info (x, a)) b = el $ Pi (Dom info a) (mkAbs x b)
  where
    el = El $ dLub (getSort a) (Abs x (getSort b)) -- dLub checks x freeIn

mkLam :: Arg ArgName -> Term -> Term
mkLam a v = Lam (argInfo a) (Abs (unArg a) v)

telePi' :: (Abs Type -> Abs Type) -> Telescope -> Type -> Type
telePi' reAbs = telePi where
  telePi EmptyTel          t = t
  telePi (ExtendTel u tel) t = el $ Pi u $ reAbs b
    where
      b  = (`telePi` t) <$> tel
      s1 = getSort u
      s2 = getSort <$> b
      el = El $ dLub s1 s2

-- | Uses free variable analysis to introduce 'noAbs' bindings.
telePi :: Telescope -> Type -> Type
telePi = telePi' reAbs

-- | Everything will be a 'Abs'.
telePi_ :: Telescope -> Type -> Type
telePi_ = telePi' id

{- OLD
-- | Everything will be a pi.
telePi_  EmptyTel        t = t
telePi_ (ExtendTel u tel) t = el $ Pi u b
  where
    el = El (dLub s1 s2)
    b  = fmap (flip telePi_ t) tel
    s1 = getSort $ unDom u
    s2 = fmap getSort b
-}

teleLam :: Telescope -> Term -> Term
teleLam  EmptyTel         t = t
teleLam (ExtendTel u tel) t = Lam (domInfo u) $ flip teleLam t <$> tel

-- | Performs void ('noAbs') abstraction over telescope.
class TeleNoAbs a where
  teleNoAbs :: a -> Term -> Term

instance TeleNoAbs ListTel where
  teleNoAbs tel t = foldr (\ (Dom ai (x, _)) -> Lam ai . NoAbs x) t tel

instance TeleNoAbs Telescope where
  teleNoAbs tel = teleNoAbs $ telToList tel

-- | Dependent least upper bound, to assign a level to expressions
--   like @forall i -> Set i@.
--
--   @dLub s1 \i.s2 = \omega@ if @i@ appears in the rigid variables of @s2@.
dLub :: Sort -> Abs Sort -> Sort
dLub s1 (NoAbs _ s2) = sLub s1 s2
dLub s1 b@(Abs _ s2) = case occurrence 0 s2 of
  Flexible _    -> DLub s1 b
  Irrelevantly  -> DLub s1 b
  NoOccurrence  -> sLub s1 (noabsApp __IMPOSSIBLE__ b)
--  Free.Unused   -> sLub s1 (absApp b __IMPOSSIBLE__) -- triggers Issue784
  Free.Unused   -> DLub s1 b
  StronglyRigid -> Inf
  Unguarded     -> Inf
  WeaklyRigid   -> Inf

---------------------------------------------------------------------------
-- * Functions on abstractions
--   and things we couldn't do before we could define 'absBody'
---------------------------------------------------------------------------

-- | Instantiate an abstraction. Strict in the term.
absApp :: Subst t a => Abs a -> t -> a
absApp (Abs   _ v) u = subst 0 u v
absApp (NoAbs _ v) _ = v

-- | Instantiate an abstraction. Lazy in the term, which allow it to be
--   __IMPOSSIBLE__ in the case where the variable shouldn't be used but we
--   cannot use 'noabsApp'. Used in Apply.
lazyAbsApp :: Subst t a => Abs a -> t -> a
lazyAbsApp (Abs   _ v) u = applySubst (u :# IdS) v  -- Note: do not use consS here!
lazyAbsApp (NoAbs _ v) _ = v

-- | Instantiate an abstraction that doesn't use its argument.
noabsApp :: Subst t a => Empty -> Abs a -> a
noabsApp err (Abs   _ v) = strengthen err v
noabsApp _   (NoAbs _ v) = v

absBody :: Subst t a => Abs a -> a
absBody (Abs   _ v) = v
absBody (NoAbs _ v) = raise 1 v

mkAbs :: (Subst t a, Free a) => ArgName -> a -> Abs a
mkAbs x v | 0 `freeIn` v = Abs x v
          | otherwise    = NoAbs x (raise (-1) v)

reAbs :: (Subst t a, Free a) => Abs a -> Abs a
reAbs (NoAbs x v) = NoAbs x v
reAbs (Abs x v)   = mkAbs x v

-- | @underAbs k a b@ applies @k@ to @a@ and the content of
--   abstraction @b@ and puts the abstraction back.
--   @a@ is raised if abstraction was proper such that
--   at point of application of @k@ and the content of @b@
--   are at the same context.
--   Precondition: @a@ and @b@ are at the same context at call time.
underAbs :: Subst t a => (a -> b -> b) -> a -> Abs b -> Abs b
underAbs cont a b = case b of
  Abs   x t -> Abs   x $ cont (raise 1 a) t
  NoAbs x t -> NoAbs x $ cont a t

-- | @underLambdas n k a b@ drops @n@ initial 'Lam's from @b@,
--   performs operation @k@ on @a@ and the body of @b@,
--   and puts the 'Lam's back.  @a@ is raised correctly
--   according to the number of abstractions.
underLambdas :: Subst Term a => Int -> (a -> Term -> Term) -> a -> Term -> Term
underLambdas n cont a v = loop n a v where
  loop 0 a v = cont a v
  loop n a v = case ignoreSharing v of
    Lam h b -> Lam h $ underAbs (loop $ n-1) a b
    _       -> __IMPOSSIBLE__

-- | Methods to retrieve the 'clauseBody'.
class GetBody a where
  getBody         :: a -> Maybe Term
  -- ^ Returns the properly raised clause 'Body',
  --   and 'Nothing' if 'NoBody'.
  getBodyUnraised :: a -> Maybe Term
  -- ^ Just grabs the body, without raising the de Bruijn indices.
  --   This is useful if you want to consider the body in context 'clauseTel'.

instance GetBody ClauseBody where
  getBody NoBody   = Nothing
  getBody (Body v) = Just v
  getBody (Bind b) = getBody $ absBody b

  -- Andreas, 2014-08-25:  The following 'optimization' is WRONG,
  -- since it does not respect the order of Abs and NoAbs.
  -- (They do not commute w.r.t. raise!!)
  --
  -- getBody = body 0
  --   where
  --     -- collect all shiftings and do them in the end in one go
  --     body :: Int -> ClauseBody -> Maybe Term
  --     body _ NoBody             = Nothing
  --     body n (Body v)           = Just $ raise n v
  --     body n (Bind (NoAbs _ v)) = body (n + 1) v
  --     body n (Bind (Abs   _ v)) = body n v

  getBodyUnraised NoBody   = Nothing
  getBodyUnraised (Body v) = Just v
  getBodyUnraised (Bind b) = getBodyUnraised $ unAbs b  -- Does not raise!

instance GetBody Clause where
  getBody         = getBody         . clauseBody
  getBodyUnraised = getBodyUnraised . clauseBody

---------------------------------------------------------------------------
-- * Syntactic equality and order
---------------------------------------------------------------------------

deriving instance Eq Substitution
deriving instance Ord Substitution

deriving instance Eq Sort
deriving instance Ord Sort
deriving instance Eq Level
deriving instance Ord Level
deriving instance Eq PlusLevel
deriving instance Ord LevelAtom
deriving instance Eq NotBlocked
deriving instance Ord NotBlocked
deriving instance Eq t => Eq (Blocked t)
deriving instance Ord t => Ord (Blocked t)
deriving instance Eq Candidate

deriving instance (Subst t a, Eq a)  => Eq  (Elim' a)
deriving instance (Subst t a, Ord a) => Ord (Elim' a)
deriving instance (Subst t a, Eq a)  => Eq  (Tele a)
deriving instance (Subst t a, Ord a) => Ord (Tele a)

deriving instance Eq Constraint

instance Ord PlusLevel where
  compare ClosedLevel{} Plus{}            = LT
  compare Plus{} ClosedLevel{}            = GT
  compare (ClosedLevel n) (ClosedLevel m) = compare n m
  -- Compare on the atom first. Makes most sense for levelMax.
  compare (Plus n a) (Plus m b)           = compare (a,n) (b,m)

instance Eq LevelAtom where
  (==) = (==) `on` unLevelAtom

-- | Syntactic 'Type' equality, ignores sort annotations.
instance Eq a => Eq (Type' a) where
  (==) = (==) `on` unEl

instance Ord a => Ord (Type' a) where
  compare = compare `on` unEl

-- | Syntactic 'Term' equality, ignores stuff below @DontCare@ and sharing.
instance Eq Term where
  Var x vs   == Var x' vs'   = x == x' && vs == vs'
  Lam h v    == Lam h' v'    = h == h' && v  == v'
  Lit l      == Lit l'       = l == l'
  Def x vs   == Def x' vs'   = x == x' && vs == vs'
  Con x vs   == Con x' vs'   = x == x' && vs == vs'
  Pi a b     == Pi a' b'     = a == a' && b == b'
  Sort s     == Sort s'      = s == s'
  Level l    == Level l'     = l == l'
  MetaV m vs == MetaV m' vs' = m == m' && vs == vs'
  DontCare _ == DontCare _   = True
  Shared p   == Shared q     = p == q || derefPtr p == derefPtr q
  Shared p   == b            = derefPtr p == b
  a          == Shared q     = a == derefPtr q
  _          == _            = False

instance Ord Term where
  Shared a   `compare` Shared x | a == x = EQ
  Shared a   `compare` x          = compare (derefPtr a) x
  a          `compare` Shared x   = compare a (derefPtr x)
  Var a b    `compare` Var x y    = compare (a, b) (x, y)
  Var{}      `compare` _          = LT
  _          `compare` Var{}      = GT
  Def a b    `compare` Def x y    = compare (a, b) (x, y)
  Def{}      `compare` _          = LT
  _          `compare` Def{}      = GT
  Con a b    `compare` Con x y    = compare (a, b) (x, y)
  Con{}      `compare` _          = LT
  _          `compare` Con{}      = GT
  Lit a      `compare` Lit x      = compare a x
  Lit{}      `compare` _          = LT
  _          `compare` Lit{}      = GT
  Lam a b    `compare` Lam x y    = compare (a, b) (x, y)
  Lam{}      `compare` _          = LT
  _          `compare` Lam{}      = GT
  Pi a b     `compare` Pi x y     = compare (a, b) (x, y)
  Pi{}       `compare` _          = LT
  _          `compare` Pi{}       = GT
  Sort a     `compare` Sort x     = compare a x
  Sort{}     `compare` _          = LT
  _          `compare` Sort{}     = GT
  Level a    `compare` Level x    = compare a x
  Level{}    `compare` _          = LT
  _          `compare` Level{}    = GT
  MetaV a b  `compare` MetaV x y  = compare (a, b) (x, y)
  MetaV{}    `compare` _          = LT
  _          `compare` MetaV{}    = GT
  DontCare{} `compare` DontCare{} = EQ

instance (Subst t a, Eq a) => Eq (Abs a) where
  NoAbs _ a == NoAbs _ b = a == b
  Abs   _ a == Abs   _ b = a == b
  a         == b         = absBody a == absBody b

instance (Subst t a, Ord a) => Ord (Abs a) where
  NoAbs _ a `compare` NoAbs _ b = a `compare` b
  Abs   _ a `compare` Abs   _ b = a `compare` b
  a         `compare` b         = absBody a `compare` absBody b

---------------------------------------------------------------------------
-- * Level stuff
---------------------------------------------------------------------------

-- | The ``rule'', if Agda is considered as a functional
--   pure type system (pts).
--
--   TODO: This needs to be properly implemented, requiring
--   refactoring of Agda's handling of levels.
--   Without impredicativity or 'SizeUniv', Agda's pts rule is
--   just the least upper bound, which is total and commutative.
--   The handling of levels relies on this simplification.
pts :: Sort -> Sort -> Sort
pts = sLub

sLub :: Sort -> Sort -> Sort
sLub s Prop = s
sLub Prop s = s
sLub Inf _ = Inf
sLub _ Inf = Inf
sLub SizeUniv s = s         -- one can freely quantify over sizes in any Set
sLub _ SizeUniv = SizeUniv  -- but everything resulting in a size lives in the SizeUniv
sLub (Type (Max as)) (Type (Max bs)) = Type $ levelMax (as ++ bs)
-- sLub (DLub a b) c = DLub (sLub a c) b -- no longer commutative!
sLub (DLub a NoAbs{}) c = __IMPOSSIBLE__
sLub (DLub a (Abs x b)) c = DLub a $ Abs x $ sLub b $ raise 1 c
sLub a (DLub b c) = DLub (sLub a b) c

lvlView :: Term -> Level
lvlView v = case ignoreSharing v of
  Level l       -> l
  Sort (Type l) -> l
  _             -> Max [Plus 0 $ UnreducedLevel v]

levelMax :: [PlusLevel] -> Level
levelMax as0 = Max $ ns ++ List.sort bs
  where
    as = Prelude.concatMap expand as0
    -- ns is empty or a singleton
    ns = case [ n | ClosedLevel n <- as, n > 0 ] of
      []  -> []
      ns  -> [ ClosedLevel n | let n = Prelude.maximum ns, n > greatestB ]
    bs = subsume [ b | b@Plus{} <- as ]
    greatestB | null bs   = 0
              | otherwise = Prelude.maximum [ n | Plus n _ <- bs ]

    expand l@ClosedLevel{} = [l]
    expand (Plus n l) = map (plus n) $ expand0 $ expandAtom l

    expand0 [] = [ClosedLevel 0]
    expand0 as = as

    expandAtom l = case l of
      BlockedLevel _ v -> expandTm v
      NeutralLevel _ v -> expandTm v
      UnreducedLevel v -> expandTm v
      MetaLevel{}      -> [Plus 0 l]
      where
        expandTm v = case ignoreSharing v of
          Level (Max as)       -> as
          Sort (Type (Max as)) -> as
          _                    -> [Plus 0 l]

    plus n (ClosedLevel m) = ClosedLevel (n + m)
    plus n (Plus m l)      = Plus (n + m) l

    subsume (ClosedLevel{} : _) = __IMPOSSIBLE__
    subsume [] = []
    subsume (Plus n a : bs)
      | not $ null ns = subsume bs
      | otherwise     = Plus n a : subsume [ b | b@(Plus _ a') <- bs, a /= a' ]
      where
        ns = [ m | Plus m a'  <- bs, a == a', m > n ]

sortTm :: Sort -> Term
sortTm (Type l) = Sort $ levelSort l
sortTm s        = Sort s

levelSort :: Level -> Sort
levelSort (Max as)
  | List.any (levelIs Inf     ) as = Inf
  | List.any (levelIs SizeUniv) as = SizeUniv
  where
    levelIs s ClosedLevel{}     = False
    levelIs s (Plus _ l)        = atomIs s l
    atomIs s (NeutralLevel _ a) = tmIs s a
    atomIs s (UnreducedLevel a) = tmIs s a
    atomIs s MetaLevel{}        = False
    atomIs s BlockedLevel{}     = False
    tmIs s (Sort s')            = s == s'
    tmIs s (Shared p)           = tmIs s $ derefPtr p
    tmIs s _                    = False
levelSort l =
  case ignoreSharing $ levelTm l of
    Sort s -> s
    _      -> Type l

levelTm :: Level -> Term
levelTm l =
  case l of
    Max [Plus 0 l] -> unLevelAtom l
    _              -> Level l

unLevelAtom :: LevelAtom -> Term
unLevelAtom (MetaLevel x es)   = MetaV x es
unLevelAtom (NeutralLevel _ v) = v
unLevelAtom (UnreducedLevel v) = v
unLevelAtom (BlockedLevel _ v) = v<|MERGE_RESOLUTION|>--- conflicted
+++ resolved
@@ -631,17 +631,13 @@
 compactS :: DeBruijn a => Empty -> [Maybe a] -> Substitution' a
 compactS err us = prependS err us idS
 
-<<<<<<< HEAD
-lookupS :: Subst a a => Substitution' a -> Nat -> a
-=======
 -- | Γ ⊢ (strengthenS ⊥ |Δ|) : Γ,Δ
-strengthenS :: Empty -> Int -> Substitution
+strengthenS :: Empty -> Int -> Substitution' a
 strengthenS err n
   | n < 0     = __IMPOSSIBLE__
   | otherwise = iterate (Strengthen err) idS !! n
 
-lookupS :: Substitution -> Nat -> Term
->>>>>>> 3fd2a7be
+lookupS :: Subst a a => Substitution' a -> Nat -> a
 lookupS rho i = case rho of
   IdS                    -> debruijnVar i
   Wk n IdS               -> let j = i + n in
