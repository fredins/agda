{-# LANGUAGE CPP                #-}
{-# LANGUAGE DeriveDataTypeable #-}
{-# LANGUAGE DeriveFunctor      #-}
{-# LANGUAGE FlexibleContexts   #-}
{-# LANGUAGE FlexibleInstances  #-}
{-# LANGUAGE PatternGuards      #-}
{-# LANGUAGE StandaloneDeriving #-}
{-# LANGUAGE TupleSections      #-}
{-# LANGUAGE FunctionalDependencies #-}
{-# LANGUAGE MultiParamTypeClasses  #-}
{-# LANGUAGE UndecidableInstances   #-}

#if __GLASGOW_HASKELL__ <= 708
{-# LANGUAGE OverlappingInstances #-}
#endif

{-# OPTIONS_GHC -fno-warn-orphans #-}

module Agda.TypeChecking.Substitute
  ( module Agda.TypeChecking.Substitute
  , Substitution'(..), Substitution
  ) where

import Control.Arrow ((***), second)

import Data.Function
import Data.Functor
import Data.List hiding (sort, drop)
import qualified Data.List as List
import Data.Map (Map)
import Data.Monoid
import Data.Typeable (Typeable)

import Debug.Trace (trace)

import Agda.Syntax.Common hiding (Arg, Dom, NamedArg)
import qualified Agda.Syntax.Common as Common
import Agda.Syntax.Internal

import Agda.TypeChecking.Monad.Base
import Agda.TypeChecking.Free as Free
import Agda.TypeChecking.CompiledClause
import Agda.TypeChecking.Positivity.Occurrence as Occ

import Agda.Utils.Empty
import Agda.Utils.Functor
import Agda.Utils.List
import Agda.Utils.Permutation
import Agda.Utils.Size
import Agda.Utils.Tuple

#include "undefined.h"
import Agda.Utils.Impossible

---------------------------------------------------------------------------
-- * Application
---------------------------------------------------------------------------

-- | Apply something to a bunch of arguments.
--   Preserves blocking tags (application can never resolve blocking).
class Apply t where
  apply  :: t -> Args -> t
  applyE :: t -> Elims -> t

  apply t args = applyE t $ map Apply args
  applyE t es  = apply  t $ map argFromElim es
    -- precondition: all @es@ are @Apply@s

-- | Apply to a single argument.
apply1 :: Apply t => t -> Term -> t
apply1 t u = apply t [ defaultArg u ]

instance Apply Term where
  applyE m [] = m
  applyE m es =
    case m of
      Var i es'   -> Var i (es' ++ es)
      Def f es'   -> defApp f es' es  -- remove projection redexes
      Con c args  -> conApp c args es
      Lam _ b     ->
        case es of
          Apply a : es0 -> lazyAbsApp b (unArg a) `applyE` es0
          _             -> __IMPOSSIBLE__
      MetaV x es' -> MetaV x (es' ++ es)
      Shared p    -> Shared $ applyE p es
      Lit{}       -> __IMPOSSIBLE__
      Level{}     -> __IMPOSSIBLE__
      Pi _ _      -> __IMPOSSIBLE__
      Sort _      -> __IMPOSSIBLE__
      DontCare mv -> dontCare $ mv `applyE` es  -- Andreas, 2011-10-02
        -- need to go under DontCare, since "with" might resurrect irrelevant term

-- | If $v$ is a record value, @canProject f v@
--   returns its field @f@.
canProject :: QName -> Term -> Maybe (Arg Term)
canProject f v =
  case ignoreSharing v of
    (Con (ConHead _ _ fs) vs) -> do
      i <- elemIndex f fs
      headMaybe (drop i vs)
    _ -> Nothing

-- | Eliminate a constructed term.
conApp :: ConHead -> Args -> Elims -> Term
conApp ch                  args []             = Con ch args
conApp ch                  args (Apply a : es) = conApp ch (args ++ [a]) es
conApp ch@(ConHead c _ fs) args (Proj f  : es) =
  let failure = flip trace __IMPOSSIBLE__ $
        "conApp: constructor " ++ show c ++
        " with fields " ++ show fs ++
        " projected by " ++ show f
      i = maybe failure id            $ elemIndex f fs
      v = maybe failure argToDontCare $ headMaybe $ drop i args
  in  applyE v es
{-
      i = maybe failure id    $ elemIndex f $ map unArg fs
      v = maybe failure unArg $ headMaybe $ drop i args
      -- Andreas, 2013-10-20 see Issue543a:
      -- protect result of irrelevant projection.
      r = maybe __IMPOSSIBLE__ getRelevance $ headMaybe $ drop i fs
      u | Irrelevant <- r = DontCare v
        | otherwise       = v
  in  applyE v es
-}

-- | @defApp f us vs@ applies @Def f us@ to further arguments @vs@,
--   eliminating top projection redexes.
--   If @us@ is not empty, we cannot have a projection redex, since
--   the record argument is the first one.
defApp :: QName -> Elims -> Elims -> Term
defApp f [] (Apply a : es) | Just v <- canProject f (unArg a)
  = argToDontCare v `applyE` es
defApp f es0 es = Def f $ es0 ++ es

-- protect irrelevant fields (see issue 610)
argToDontCare :: Common.Arg c Term -> Term
argToDontCare (Common.Arg ai v)
  | Irrelevant <- getRelevance ai     = dontCare v
  | otherwise                         = v

instance Apply Type where
  apply = piApply
  -- Maybe an @applyE@ instance would be useful here as well.
  -- A record type could be applied to a projection name
  -- to yield the field type.
  -- However, this works only in the monad where we can
  -- look up the fields of a record type.

instance Apply Sort where
  applyE s [] = s
  applyE s _  = __IMPOSSIBLE__

instance Apply a => Apply (Ptr a) where
  applyE p xs = fmap (`applyE` xs) p

-- @applyE@ does not make sense for telecopes, definitions, clauses etc.

instance Subst Term a => Apply (Tele a) where
  apply tel               []       = tel
  apply EmptyTel          _        = __IMPOSSIBLE__
  apply (ExtendTel _ tel) (t : ts) = lazyAbsApp tel (unArg t) `apply` ts

instance Apply Definition where
  apply (Defn info x t pol occ df m c inst d) args =
    Defn info x (piApply t args) (apply pol args) (apply occ args) df m c inst (apply d args)

instance Apply RewriteRule where
  apply (RewriteRule q gamma lhs rhs t) args =
    RewriteRule q (apply gamma args) lhs rhs t

#if __GLASGOW_HASKELL__ >= 710
instance {-# OVERLAPPING #-} Apply [Occ.Occurrence] where
#else
instance Apply [Occ.Occurrence] where
#endif
  apply occ args = List.drop (length args) occ

#if __GLASGOW_HASKELL__ >= 710
instance {-# OVERLAPPING #-} Apply [Polarity] where
#else
instance Apply [Polarity] where
#endif
  apply pol args = List.drop (length args) pol

instance Apply Projection where
  apply p args = p
    { projIndex    = projIndex p - size args
    , projDropPars = projDropPars p `apply` args
    }

instance Apply Defn where
  apply d [] = d
  apply d args = case d of
    Axiom{} -> d
    Function{ funClauses = cs, funCompiled = cc, funInv = inv
            , funProjection = Nothing } ->
      d { funClauses    = apply cs args
        , funCompiled   = apply cc args
        , funInv        = apply inv args
        }

    Function{ funClauses = cs, funCompiled = cc, funInv = inv
            , funProjection = Just p0} ->
      case p0 `apply` args of
        p@Projection{ projIndex = n }
          | n < 0     -> __IMPOSSIBLE__
          -- case: applied only to parameters
          | n > 0     -> d { funProjection = Just p }
          -- case: applied also to record value (n == 0)
          | otherwise ->
              d { funClauses        = apply cs args'
                , funCompiled       = apply cc args'
                , funInv            = apply inv args'
                , funProjection     = if isVar0 then Just p{ projIndex = 0 } else Nothing
                }
              where
                larg  = last args -- the record value
                args' = [larg]
                isVar0 = case ignoreSharing $ unArg larg of Var 0 [] -> True; _ -> False
{-
    Function{ funClauses = cs, funCompiled = cc, funInv = inv
            , funProjection = Just p@Projection{ projIndex = n } }
        -- case: only applying parameters
      | size args < n -> d { funProjection = Just $ p `apply` args }
        -- case: apply also to record value
      | otherwise     ->
        d { funClauses        = apply cs args'
          , funCompiled       = apply cc args'
          , funInv            = apply inv args'
          , funProjection     = Just $ p { projIndex = 0 } -- Nothing ?
          }
      where args' = [last args]  -- the record value
-}
    Datatype{ dataPars = np, dataSmallPars = sps, dataNonLinPars = nlps, dataClause = cl
            {-, dataArgOccurrences = occ-} } ->
      d { dataPars = np - size args
        , dataSmallPars  = apply sps args
        , dataNonLinPars = apply nlps args
        , dataClause     = apply cl args
--        , dataArgOccurrences = List.drop (length args) occ
        }
    Record{ recPars = np, recConType = t, recClause = cl, recTel = tel
          {-, recArgOccurrences = occ-} } ->
      d { recPars = np - size args, recConType = apply t args
        , recClause = apply cl args, recTel = apply tel args
--        , recArgOccurrences = List.drop (length args) occ
        }
    Constructor{ conPars = np } ->
      d { conPars = np - size args }
    Primitive{ primClauses = cs } ->
      d { primClauses = apply cs args }

instance Apply PrimFun where
    apply (PrimFun x ar def) args   = PrimFun x (ar - size args) $ \vs -> def (args ++ vs)

instance Apply Clause where
    apply (Clause r tel perm ps b t catchall) args =
      Clause r
             (apply tel args)
             (apply perm args)
             (List.drop (size args) ps)
             (apply b args)
             (applySubst (parallelS (map unArg args)) t)
             catchall

instance Apply CompiledClauses where
  apply cc args = case cc of
    Fail     -> Fail
    Done hs t
      | length hs >= len -> Done (List.drop len hs)
                                 (applySubst
                                    (parallelS $
                                       [ var i | i <- [0..length hs - len - 1]] ++
                                       map unArg args)
                                    t)
      | otherwise -> __IMPOSSIBLE__
    Case n bs
      | n >= len  -> Case (n - len) (apply bs args)
      | otherwise -> __IMPOSSIBLE__
    where
      len = length args

instance Apply a => Apply (WithArity a) where
  apply  (WithArity n a) args = WithArity n $ apply  a args
  applyE (WithArity n a) es   = WithArity n $ applyE a es

instance Apply a => Apply (Case a) where
  apply (Branches cop cs ls m) args =
    Branches cop (apply cs args) (apply ls args) (apply m args)
  applyE (Branches cop cs ls m) es =
    Branches cop (applyE cs es) (applyE ls es) (applyE m es)

instance Apply FunctionInverse where
  apply NotInjective  args = NotInjective
  apply (Inverse inv) args = Inverse $ apply inv args

instance Apply ClauseBody where
  apply  b       []       = b
  apply (Bind b) (a:args) = lazyAbsApp b (unArg a) `apply` args
  apply (Body v) args     = Body $ v `apply` args
  apply  NoBody   _       = NoBody
  applyE  b       []             = b

  applyE (Bind b) (Apply a : es) = lazyAbsApp b (unArg a) `applyE` es
  applyE (Bind b) (Proj{}  : es) = __IMPOSSIBLE__
  applyE (Body v) es             = Body $ v `applyE` es
  applyE  NoBody   _             = NoBody

instance Apply DisplayTerm where
  apply (DTerm v)          args = DTerm $ apply v args
  apply (DDot v)           args = DDot  $ apply v args
  apply (DCon c vs)        args = DCon c $ vs ++ map (fmap DTerm) args
  apply (DDef c es)        args = DDef c $ es ++ map (Apply . fmap DTerm) args
  apply (DWithApp v ws args') args = DWithApp v ws $ args' ++ args

#if __GLASGOW_HASKELL__ >= 710
instance {-# OVERLAPPABLE #-} Apply t => Apply [t] where
#else
instance Apply t => Apply [t] where
#endif
  apply  ts args = map (`apply` args) ts
  applyE ts es   = map (`applyE` es) ts

instance Apply t => Apply (Blocked t) where
  apply  b args = fmap (`apply` args) b
  applyE b es   = fmap (`applyE` es) b

instance Apply t => Apply (Maybe t) where
  apply  x args = fmap (`apply` args) x
  applyE x es   = fmap (`applyE` es) x

instance Apply v => Apply (Map k v) where
  apply  x args = fmap (`apply` args) x
  applyE x es   = fmap (`applyE` es) x

instance (Apply a, Apply b) => Apply (a,b) where
  apply  (x,y) args = (apply  x args, apply  y args)
  applyE (x,y) es   = (applyE x es  , applyE y es  )

instance (Apply a, Apply b, Apply c) => Apply (a,b,c) where
  apply  (x,y,z) args = (apply  x args, apply  y args, apply  z args)
  applyE (x,y,z) es   = (applyE x es  , applyE y es  , applyE z es  )

instance DoDrop a => Apply (Drop a) where
  apply x args = dropMore (size args) x

instance DoDrop a => Abstract (Drop a) where
  abstract tel x = unDrop (size tel) x

instance Apply Permutation where
  -- The permutation must start with [0..m - 1]
  -- NB: section (- m) not possible (unary minus), hence (flip (-) m)
  apply (Perm n xs) args = Perm (n - m) $ map (flip (-) m) $ genericDrop m xs
    where
      m = size args

instance Abstract Permutation where
  abstract tel (Perm n xs) = Perm (n + m) $ [0..m - 1] ++ map (+ m) xs
    where
      m = size tel

-- | The type must contain the right number of pis without have to perform any
-- reduction.
piApply :: Type -> Args -> Type
piApply t []                      = t
piApply (El _ (Pi  _ b)) (a:args) = lazyAbsApp b (unArg a) `piApply` args
piApply (El s (Shared p)) args    = piApply (El s $ derefPtr p) args
piApply t args                    =
  trace ("piApply t = " ++ show t ++ "\n  args = " ++ show args) __IMPOSSIBLE__

---------------------------------------------------------------------------
-- * Abstraction
---------------------------------------------------------------------------

-- | @(abstract args v) `apply` args --> v[args]@.
class Abstract t where
  abstract :: Telescope -> t -> t

instance Abstract Term where
  abstract = teleLam

instance Abstract Type where
  abstract = telePi_

instance Abstract Sort where
  abstract EmptyTel s = s
  abstract _        s = __IMPOSSIBLE__

instance Abstract Telescope where
  EmptyTel           `abstract` tel = tel
  ExtendTel arg xtel `abstract` tel = ExtendTel arg $ xtel <&> (`abstract` tel)

instance Abstract Definition where
  abstract tel (Defn info x t pol occ df m c inst d) =
    Defn info x (abstract tel t) (abstract tel pol) (abstract tel occ) df m c inst (abstract tel d)

-- | @tel ⊢ (Γ ⊢ lhs ↦ rhs : t)@ becomes @tel, Γ ⊢ lhs ↦ rhs : t)@
--   we do not need to change lhs, rhs, and t since they live in Γ.
--   See 'Abstract Clause'.
instance Abstract RewriteRule where
  abstract tel (RewriteRule q gamma lhs rhs t) =
    RewriteRule q (abstract tel gamma) lhs rhs t

#if __GLASGOW_HASKELL__ >= 710
instance {-# OVERLAPPING #-} Abstract [Occ.Occurrence] where
#else
instance Abstract [Occ.Occurrence] where
#endif
  abstract tel []  = []
  abstract tel occ = replicate (size tel) Mixed ++ occ -- TODO: check occurrence

#if __GLASGOW_HASKELL__ >= 710
instance {-# OVERLAPPING #-} Abstract [Polarity] where
#else
instance Abstract [Polarity] where
#endif
  abstract tel []  = []
  abstract tel pol = replicate (size tel) Invariant ++ pol -- TODO: check polarity

instance Abstract Projection where
  abstract tel p = p
    { projIndex    = size tel + projIndex p
    , projDropPars = abstract tel $ projDropPars p
    , projArgInfo  = if projIndex p > 0 then projArgInfo p else
       domInfo $ last $ telToList tel
    }

instance Abstract Defn where
  abstract tel d = case d of
    Axiom{} -> d
    Function{ funClauses = cs, funCompiled = cc, funInv = inv
            , funProjection = Nothing  } ->
      d { funClauses  = abstract tel cs
        , funCompiled = abstract tel cc
        , funInv      = abstract tel inv
        }
    Function{ funClauses = cs, funCompiled = cc, funInv = inv
            , funProjection = Just p } ->
      -- Andreas, 2015-05-11 if projection was applied to Var 0
      -- then abstract over last element of tel (the others are params).
      if projIndex p > 0 then d' else
        d' { funClauses  = abstract tel1 cs
           , funCompiled = abstract tel1 cc
           , funInv      = abstract tel1 inv
           }
        where
          d' = d { funProjection = Just $ abstract tel p }
          tel1 = telFromList $ drop (size tel - 1) $ telToList tel

    Datatype{ dataPars = np, dataSmallPars = sps, dataNonLinPars = nlps, dataClause = cl } ->
      d { dataPars       = np + size tel
        , dataSmallPars  = abstract tel sps
        , dataNonLinPars = abstract tel nlps
        , dataClause     = abstract tel cl
        }
    Record{ recPars = np, recConType = t, recClause = cl, recTel = tel' } ->
      d { recPars    = np + size tel
        , recConType = abstract tel t
        , recClause  = abstract tel cl
        , recTel     = abstract tel tel'
        }
    Constructor{ conPars = np } ->
      d { conPars = np + size tel }
    Primitive{ primClauses = cs } ->
      d { primClauses = abstract tel cs }

instance Abstract PrimFun where
    abstract tel (PrimFun x ar def) = PrimFun x (ar + n) $ \ts -> def $ genericDrop n ts
        where n = size tel

instance Abstract Clause where
  abstract tel (Clause r tel' perm ps b t catchall) =
    Clause r (abstract tel tel') (abstract tel perm)
           (namedTelVars tel ++ ps) (abstract tel b)
           t -- nothing to do for t, since it lives under the telescope
           catchall

instance Abstract CompiledClauses where
  abstract tel Fail = Fail
  abstract tel (Done xs t) = Done (map (argFromDom . fmap fst) (telToList tel) ++ xs) t
  abstract tel (Case n bs) =
    Case (n + fromIntegral (size tel)) (abstract tel bs)

instance Abstract a => Abstract (WithArity a) where
  abstract tel (WithArity n a) = WithArity n $ abstract tel a

instance Abstract a => Abstract (Case a) where
  abstract tel (Branches cop cs ls m) =
    Branches cop (abstract tel cs) (abstract tel ls) (abstract tel m)

telVars :: Telescope -> [Arg Pattern]
telVars = map (fmap namedThing) . namedTelVars

namedTelVars :: Telescope -> [NamedArg Pattern]
namedTelVars EmptyTel                            = []
namedTelVars (ExtendTel (Common.Dom info a) tel) =
  Common.Arg info (namedVarP $ absName tel) :
  namedTelVars (unAbs tel)

instance Abstract FunctionInverse where
  abstract tel NotInjective  = NotInjective
  abstract tel (Inverse inv) = Inverse $ abstract tel inv

instance Abstract ClauseBody where
  abstract EmptyTel          b = b
  abstract (ExtendTel _ tel) b = Bind $ fmap (`abstract` b) tel

#if __GLASGOW_HASKELL__ >= 710
instance {-# OVERLAPPABLE #-} Abstract t => Abstract [t] where
#else
instance Abstract t => Abstract [t] where
#endif
  abstract tel = map (abstract tel)

instance Abstract t => Abstract (Maybe t) where
  abstract tel x = fmap (abstract tel) x

instance Abstract v => Abstract (Map k v) where
  abstract tel m = fmap (abstract tel) m

abstractArgs :: Abstract a => Args -> a -> a
abstractArgs args x = abstract tel x
    where
        tel   = foldr (\(Common.Arg info x) -> ExtendTel (Common.Dom info $ sort Prop) . Abs x)
                      EmptyTel
              $ zipWith (<$) names args
        names = cycle $ map (stringToArgName . (:[])) ['a'..'z']

---------------------------------------------------------------------------
-- * Explicit substitutions
---------------------------------------------------------------------------

class DeBruijn a where
  debruijnVar  :: Int -> a
  debruijnView :: a -> Maybe Int

instance DeBruijn Term where
  debruijnVar = var
  debruijnView (Var n []) = Just n
  debruijnView _ = Nothing

-- See Syntax.Internal for the definition.

idS :: Substitution' a
idS = IdS

wkS :: Int -> Substitution' a -> Substitution' a
wkS 0 rho        = rho
wkS n (Wk m rho) = Wk (n + m) rho
wkS n EmptyS     = EmptyS
wkS n rho        = Wk n rho

raiseS :: Int -> Substitution' a
raiseS n = wkS n idS

consS :: DeBruijn a => a -> Substitution' a -> Substitution' a
consS t (Wk m rho)
  | Just n <- debruijnView t,
    n + 1 == m = wkS (m - 1) (liftS 1 rho)
consS u rho = seq u (u :# rho)

-- | To replace index @n@ by term @u@, do @applySubst (singletonS n u)@.
singletonS :: DeBruijn a => Int -> a -> Substitution' a
singletonS n u = map debruijnVar [0..n-1] ++# consS u (raiseS n)
  -- ALT: foldl (\ s i -> debruijnVar i `consS` s) (consS u $ raiseS n) $ downFrom n

-- | Lift a substitution under k binders.
liftS :: Int -> Substitution' a -> Substitution' a
liftS 0 rho          = rho
liftS k IdS          = IdS
liftS k (Lift n rho) = Lift (n + k) rho
liftS k rho          = Lift k rho

dropS :: Int -> Substitution' a -> Substitution' a
dropS 0 rho                = rho
dropS n IdS                = raiseS n
dropS n (Wk m rho)         = wkS m (dropS n rho)
dropS n (u :# rho)         = dropS (n - 1) rho
dropS n (Strengthen _ rho) = dropS (n - 1) rho
dropS n (Lift 0 rho)       = __IMPOSSIBLE__
dropS n (Lift m rho)       = wkS 1 $ dropS (n - 1) $ liftS (m - 1) rho
dropS n EmptyS             = __IMPOSSIBLE__

-- | @applySubst (ρ `composeS` σ) v == applySubst ρ (applySubst σ v)@
composeS :: Subst a a => Substitution' a -> Substitution' a -> Substitution' a
composeS rho IdS = rho
composeS IdS sgm = sgm
composeS rho EmptyS = EmptyS
composeS rho (Wk n sgm) = composeS (dropS n rho) sgm
composeS rho (u :# sgm) = applySubst rho u :# composeS rho sgm
composeS rho (Strengthen err sgm) = Strengthen err (composeS rho sgm)
composeS rho (Lift 0 sgm) = __IMPOSSIBLE__
composeS (u :# rho) (Lift n sgm) = u :# composeS rho (liftS (n - 1) sgm)
composeS rho (Lift n sgm) = lookupS rho 0 :# composeS rho (wkS 1 (liftS (n - 1) sgm))

-- If Γ ⊢ ρ : Δ, Θ then splitS |Θ| ρ = (σ, δ), with
--   Γ ⊢ σ : Δ
--   Γ ⊢ δ : Θσ
splitS :: Int -> Substitution' a -> (Substitution' a, Substitution' a)
splitS 0 rho                  = (rho, EmptyS)
splitS n (u :# rho)           = second (u :#) $ splitS (n - 1) rho
splitS n (Strengthen err rho) = second (Strengthen err) $ splitS (n - 1) rho
splitS n (Lift 0 _)           = __IMPOSSIBLE__
splitS n (Wk m rho)           = wkS m *** wkS m $ splitS n rho
splitS n IdS                  = (raiseS n, liftS n EmptyS)
splitS n (Lift m rho)         = wkS 1 *** liftS 1 $ splitS (n - 1) (liftS (m - 1) rho)
splitS n EmptyS               = __IMPOSSIBLE__

infixr 4 ++#

(++#) :: DeBruijn a => [a] -> Substitution' a -> Substitution' a
us ++# rho = foldr consS rho us

prependS :: DeBruijn a => Empty -> [Maybe a] -> Substitution' a -> Substitution' a
prependS err us rho = foldr f rho us
  where
    f Nothing  rho = Strengthen err rho
    f (Just u) rho = consS u rho

parallelS :: DeBruijn a => [a] -> Substitution' a
parallelS us = us ++# idS

compactS :: DeBruijn a => Empty -> [Maybe a] -> Substitution' a
compactS err us = prependS err us idS

lookupS :: Subst a a => Substitution' a -> Nat -> a
lookupS rho i = case rho of
  IdS                    -> debruijnVar i
  Wk n IdS               -> let j = i + n in
                            if  j < 0 then __IMPOSSIBLE__ else debruijnVar j
  Wk n rho               -> applySubst (raiseS n) (lookupS rho i)
  u :# rho   | i == 0    -> u
             | i < 0     -> __IMPOSSIBLE__
             | otherwise -> lookupS rho (i - 1)
  Strengthen err rho
             | i == 0    -> absurd err
             | i < 0     -> __IMPOSSIBLE__
             | otherwise -> lookupS rho (i - 1)
  Lift n rho | i < n     -> debruijnVar i
             | otherwise -> raise n $ lookupS rho (i - n)
  EmptyS                 -> __IMPOSSIBLE__

---------------------------------------------------------------------------
-- * Substitution and raising/shifting/weakening
---------------------------------------------------------------------------

-- | Apply a substitution.

-- For terms:
--
--  Γ ⊢ ρ : Δ
--  Δ ⊢ t : σ
-- -----------
-- Γ ⊢ tρ : σρ

class DeBruijn t => Subst t a | a -> t where
  applySubst :: Substitution' t -> a -> a

raise :: Subst t a => Nat -> a -> a
raise = raiseFrom 0

raiseFrom :: Subst t a => Nat -> Nat -> a -> a
raiseFrom n k = applySubst (liftS n $ raiseS k)

-- | Replace de Bruijn index i by a 'Term' in something.
subst :: Subst t a => Int -> t -> a -> a
subst i u = applySubst $ singletonS i u

strengthen :: Subst t a => Empty -> a -> a
strengthen err = applySubst (compactS err [Nothing])

-- | Replace what is now de Bruijn index 0, but go under n binders.
--   @substUnder n u == subst n (raise n u)@.
substUnder :: Subst t a => Nat -> t -> a -> a
substUnder n u = applySubst (liftS n (singletonS 0 u))

instance Subst a a => Subst a (Substitution' a) where
  applySubst rho sgm = composeS rho sgm

instance Subst Term Term where
  applySubst IdS t = t
  applySubst rho t    = case t of
    Var i es    -> lookupS rho i `applyE` applySubst rho es
    Lam h m     -> Lam h $ applySubst rho m
    Def f es    -> defApp f [] $ applySubst rho es
    Con c vs    -> Con c $ applySubst rho vs
    MetaV x es  -> MetaV x $ applySubst rho es
    Lit l       -> Lit l
    Level l     -> levelTm $ applySubst rho l
    Pi a b      -> uncurry Pi $ applySubst rho (a,b)
    Sort s      -> sortTm $ applySubst rho s
    Shared p    -> Shared $ applySubst rho p
    DontCare mv -> dontCare $ applySubst rho mv

instance Subst t a => Subst t (Ptr a) where
  applySubst rho = fmap (applySubst rho)

instance Subst Term a => Subst Term (Type' a) where
  applySubst rho (El s t) = applySubst rho s `El` applySubst rho t

instance Subst Term Sort where
  applySubst rho s = case s of
    Type n     -> levelSort $ sub n
    Prop       -> Prop
    Inf        -> Inf
    SizeUniv   -> SizeUniv
    DLub s1 s2 -> DLub (sub s1) (sub s2)
    where sub x = applySubst rho x

instance Subst Term Level where
  applySubst rho (Max as) = Max $ applySubst rho as

instance Subst Term PlusLevel where
  applySubst rho l@ClosedLevel{} = l
  applySubst rho (Plus n l) = Plus n $ applySubst rho l

instance Subst Term LevelAtom where
  applySubst rho (MetaLevel m vs)   = MetaLevel m    $ applySubst rho vs
  applySubst rho (BlockedLevel m v) = BlockedLevel m $ applySubst rho v
  applySubst rho (NeutralLevel _ v) = UnreducedLevel $ applySubst rho v
  applySubst rho (UnreducedLevel v) = UnreducedLevel $ applySubst rho v

instance Subst Term Name where
  applySubst rho = id

#if __GLASGOW_HASKELL__ >= 710
instance {-# OVERLAPPING #-} Subst Term String where
#else
instance Subst Term String where
#endif
  applySubst rho = id

instance Subst Term ConPatternInfo where
  applySubst rho (ConPatternInfo mr mt) = ConPatternInfo mr $ applySubst rho mt

instance Subst Term Pattern where
  applySubst rho p = case p of
    ConP c mt ps -> ConP c (applySubst rho mt) $ applySubst rho ps
    DotP t       -> DotP $ applySubst rho t
    VarP s       -> p
    LitP l       -> p
    ProjP _      -> p

instance Subst Term NLPat where
  applySubst rho p = case p of
    PVar i -> p
    PWild  -> p
    PDef f es -> PDef f $ applySubst rho es
    PLam i u -> PLam i $ applySubst rho u
    PPi a b -> PPi (applySubst rho a) (applySubst rho b)
    PBoundVar i es -> PBoundVar i $ applySubst rho es
    PTerm u -> PTerm $ applySubst rho u

instance Subst t a => Subst t (Blocked a) where
  applySubst rho b = fmap (applySubst rho) b

instance Subst Term DisplayForm where
  applySubst rho (Display n ps v) =
    Display n (applySubst (liftS 1 rho) ps)
              (applySubst (liftS n rho) v)

instance Subst Term DisplayTerm where
  applySubst rho (DTerm v)        = DTerm $ applySubst rho v
  applySubst rho (DDot v)         = DDot  $ applySubst rho v
  applySubst rho (DCon c vs)      = DCon c $ applySubst rho vs
  applySubst rho (DDef c es)      = DDef c $ applySubst rho es
  applySubst rho (DWithApp v vs ws) = uncurry3 DWithApp $ applySubst rho (v, vs, ws)

instance Subst t a => Subst t (Tele a) where
  applySubst rho  EmptyTel         = EmptyTel
  applySubst rho (ExtendTel t tel) = uncurry ExtendTel $ applySubst rho (t, tel)

instance Subst Term Constraint where
  applySubst rho c = case c of
    ValueCmp cmp a u v       -> ValueCmp cmp (rf a) (rf u) (rf v)
    ElimCmp ps a v e1 e2     -> ElimCmp ps (rf a) (rf v) (rf e1) (rf e2)
    TypeCmp cmp a b          -> TypeCmp cmp (rf a) (rf b)
    TelCmp a b cmp tel1 tel2 -> TelCmp (rf a) (rf b) cmp (rf tel1) (rf tel2)
    SortCmp cmp s1 s2        -> SortCmp cmp (rf s1) (rf s2)
    LevelCmp cmp l1 l2       -> LevelCmp cmp (rf l1) (rf l2)
    Guarded c cs             -> Guarded (rf c) cs
    IsEmpty r a              -> IsEmpty r (rf a)
    CheckSizeLtSat t         -> CheckSizeLtSat (rf t)
    FindInScope m b cands    -> FindInScope m b (rf cands)
    UnBlock{}                -> c
    where
      rf x = applySubst rho x

instance Subst t a => Subst t (Elim' a) where
  applySubst rho e = case e of
    Apply v -> Apply $ applySubst rho v
    Proj{}  -> e

instance Subst t a => Subst t (Abs a) where
  applySubst rho (Abs x a)   = Abs x $ applySubst (liftS 1 rho) a
  applySubst rho (NoAbs x a) = NoAbs x $ applySubst rho a

instance Subst t a => Subst t (Arg a) where
  applySubst rho = fmap (applySubst rho)

instance Subst t a => Subst t (Named name a) where
  applySubst rho = fmap (applySubst rho)

instance Subst t a => Subst t (Dom a) where
  applySubst rho = fmap (applySubst rho)

instance Subst t a => Subst t (Maybe a) where
  applySubst rho = fmap (applySubst rho)

instance Subst t a => Subst t [a] where
  applySubst rho = map (applySubst rho)

instance Subst Term () where
  applySubst _ _ = ()

instance (Subst t a, Subst t b) => Subst t (a, b) where
  applySubst rho (x,y) = (applySubst rho x, applySubst rho y)

instance (Subst t a, Subst t b, Subst t c) => Subst t (a, b, c) where
  applySubst rho (x,y,z) = (applySubst rho x, applySubst rho y, applySubst rho z)

instance (Subst t a, Subst t b, Subst t c, Subst t d) => Subst t (a, b, c, d) where
  applySubst rho (x,y,z,u) = (applySubst rho x, applySubst rho y, applySubst rho z, applySubst rho u)

instance Subst Term ClauseBody where
  applySubst rho (Body t) = Body $ applySubst rho t
  applySubst rho (Bind b) = Bind $ applySubst rho b
  applySubst _   NoBody   = NoBody

<<<<<<< HEAD
instance Subst Candidate where
=======
instance Subst Term Candidate where
>>>>>>> 8c1f3577
  applySubst rho (Candidate u t eti) = Candidate (applySubst rho u) (applySubst rho t) eti

---------------------------------------------------------------------------
-- * Telescopes
---------------------------------------------------------------------------

type TelView = TelV Type
data TelV a  = TelV { theTel :: Tele (Dom a), theCore :: a }
  deriving (Typeable, Show, Functor)

deriving instance (Subst t a, Eq  a) => Eq  (TelV a)
deriving instance (Subst t a, Ord a) => Ord (TelV a)

type ListTel' a = [Dom (a, Type)]
type ListTel = ListTel' ArgName

telFromList' :: (a -> ArgName) -> ListTel' a -> Telescope
telFromList' f = foldr extTel EmptyTel
  where
    extTel (Common.Dom info (x, a)) = ExtendTel (Common.Dom info a) . Abs (f x)

telFromList :: ListTel -> Telescope
telFromList = telFromList' id

telToList :: Telescope -> ListTel
telToList EmptyTel            = []
telToList (ExtendTel arg tel) = fmap (absName tel,) arg : telToList (absBody tel)
  -- Andreas, 2013-12-14: This would work also for 'NoAbs',
  -- since 'absBody' raises.

telToArgs :: Telescope -> [Arg ArgName]
telToArgs tel = [ Common.Arg (domInfo d) (fst $ unDom d) | d <- telToList tel ]

-- | Turn a typed binding @(x1 .. xn : A)@ into a telescope.
bindsToTel' :: (Name -> a) -> [Name] -> Dom Type -> ListTel' a
bindsToTel' f []     t = []
bindsToTel' f (x:xs) t = fmap (f x,) t : bindsToTel' f xs (raise 1 t)

bindsToTel :: [Name] -> Dom Type -> ListTel
bindsToTel = bindsToTel' nameToArgName

-- | Turn a typed binding @(x1 .. xn : A)@ into a telescope.
bindsWithHidingToTel' :: (Name -> a) -> [WithHiding Name] -> Dom Type -> ListTel' a
bindsWithHidingToTel' f []                    t = []
bindsWithHidingToTel' f (WithHiding h x : xs) t =
  fmap (f x,) (mapHiding (mappend h) t) : bindsWithHidingToTel' f xs (raise 1 t)

bindsWithHidingToTel :: [WithHiding Name] -> Dom Type -> ListTel
bindsWithHidingToTel = bindsWithHidingToTel' nameToArgName

telView' :: Type -> TelView
telView' t = case ignoreSharing $ unEl t of
  Pi a b  -> absV a (absName b) $ telView' (absBody b)
  _       -> TelV EmptyTel t
  where
    absV a x (TelV tel t) = TelV (ExtendTel a (Abs x tel)) t

-- | @mkPi dom t = telePi (telFromList [dom]) t@
mkPi :: Dom (ArgName, Type) -> Type -> Type
mkPi (Common.Dom info (x, a)) b = el $ Pi (Common.Dom info a) (mkAbs x b)
  where
    el = El $ dLub (getSort a) (Abs x (getSort b)) -- dLub checks x freeIn

mkLam :: Arg ArgName -> Term -> Term
mkLam a v = Lam (argInfo a) (Abs (unArg a) v)

telePi' :: (Abs Type -> Abs Type) -> Telescope -> Type -> Type
telePi' reAbs = telePi where
  telePi EmptyTel          t = t
  telePi (ExtendTel u tel) t = el $ Pi u $ reAbs b
    where
      b  = (`telePi` t) <$> tel
      s1 = getSort u
      s2 = getSort <$> b
      el = El $ dLub s1 s2

-- | Uses free variable analysis to introduce 'noAbs' bindings.
telePi :: Telescope -> Type -> Type
telePi = telePi' reAbs

-- | Everything will be a 'Abs'.
telePi_ :: Telescope -> Type -> Type
telePi_ = telePi' id

{- OLD
-- | Everything will be a pi.
telePi_  EmptyTel        t = t
telePi_ (ExtendTel u tel) t = el $ Pi u b
  where
    el = El (dLub s1 s2)
    b  = fmap (flip telePi_ t) tel
    s1 = getSort $ unDom u
    s2 = fmap getSort b
-}

teleLam :: Telescope -> Term -> Term
teleLam  EmptyTel         t = t
teleLam (ExtendTel u tel) t = Lam (domInfo u) $ flip teleLam t <$> tel

-- | Performs void ('noAbs') abstraction over telescope.
class TeleNoAbs a where
  teleNoAbs :: a -> Term -> Term

instance TeleNoAbs ListTel where
  teleNoAbs tel t = foldr (\ (Common.Dom ai (x, _)) -> Lam ai . NoAbs x) t tel

instance TeleNoAbs Telescope where
  teleNoAbs tel = teleNoAbs $ telToList tel

-- | Dependent least upper bound, to assign a level to expressions
--   like @forall i -> Set i@.
--
--   @dLub s1 \i.s2 = \omega@ if @i@ appears in the rigid variables of @s2@.
dLub :: Sort -> Abs Sort -> Sort
dLub s1 (NoAbs _ s2) = sLub s1 s2
dLub s1 b@(Abs _ s2) = case occurrence 0 s2 of
  Flexible      -> DLub s1 b
  Irrelevantly  -> DLub s1 b
  NoOccurrence  -> sLub s1 (noabsApp __IMPOSSIBLE__ b)
--  Free.Unused   -> sLub s1 (absApp b __IMPOSSIBLE__) -- triggers Issue784
  Free.Unused   -> DLub s1 b
  StronglyRigid -> Inf
  Unguarded     -> Inf
  WeaklyRigid   -> Inf

---------------------------------------------------------------------------
-- * Functions on abstractions
--   and things we couldn't do before we could define 'absBody'
---------------------------------------------------------------------------

-- | Instantiate an abstraction. Strict in the term.
absApp :: Subst t a => Abs a -> t -> a
absApp (Abs   _ v) u = subst 0 u v
absApp (NoAbs _ v) _ = v

-- | Instantiate an abstraction. Lazy in the term, which allow it to be
--   __IMPOSSIBLE__ in the case where the variable shouldn't be used but we
--   cannot use 'noabsApp'. Used in Apply.
lazyAbsApp :: Subst t a => Abs a -> t -> a
lazyAbsApp (Abs   _ v) u = applySubst (u :# IdS) v  -- Note: do not use consS here!
lazyAbsApp (NoAbs _ v) _ = v

-- | Instantiate an abstraction that doesn't use its argument.
noabsApp :: Subst t a => Empty -> Abs a -> a
noabsApp err (Abs   _ v) = strengthen err v
noabsApp _   (NoAbs _ v) = v

absBody :: Subst t a => Abs a -> a
absBody (Abs   _ v) = v
absBody (NoAbs _ v) = raise 1 v

mkAbs :: (Subst t a, Free a) => ArgName -> a -> Abs a
mkAbs x v | 0 `freeIn` v = Abs x v
          | otherwise    = NoAbs x (raise (-1) v)

reAbs :: (Subst t a, Free a) => Abs a -> Abs a
reAbs (NoAbs x v) = NoAbs x v
reAbs (Abs x v)   = mkAbs x v

-- | @underAbs k a b@ applies @k@ to @a@ and the content of
--   abstraction @b@ and puts the abstraction back.
--   @a@ is raised if abstraction was proper such that
--   at point of application of @k@ and the content of @b@
--   are at the same context.
--   Precondition: @a@ and @b@ are at the same context at call time.
underAbs :: Subst t a => (a -> b -> b) -> a -> Abs b -> Abs b
underAbs cont a b = case b of
  Abs   x t -> Abs   x $ cont (raise 1 a) t
  NoAbs x t -> NoAbs x $ cont a t

-- | @underLambdas n k a b@ drops @n@ initial 'Lam's from @b@,
--   performs operation @k@ on @a@ and the body of @b@,
--   and puts the 'Lam's back.  @a@ is raised correctly
--   according to the number of abstractions.
underLambdas :: Subst Term a => Int -> (a -> Term -> Term) -> a -> Term -> Term
underLambdas n cont a v = loop n a v where
  loop 0 a v = cont a v
  loop n a v = case ignoreSharing v of
    Lam h b -> Lam h $ underAbs (loop $ n-1) a b
    _       -> __IMPOSSIBLE__

-- | Methods to retrieve the 'clauseBody'.
class GetBody a where
  getBody         :: a -> Maybe Term
  -- ^ Returns the properly raised clause 'Body',
  --   and 'Nothing' if 'NoBody'.
  getBodyUnraised :: a -> Maybe Term
  -- ^ Just grabs the body, without raising the de Bruijn indices.
  --   This is useful if you want to consider the body in context 'clauseTel'.

instance GetBody ClauseBody where
  getBody NoBody   = Nothing
  getBody (Body v) = Just v
  getBody (Bind b) = getBody $ absBody b

  -- Andreas, 2014-08-25:  The following 'optimization' is WRONG,
  -- since it does not respect the order of Abs and NoAbs.
  -- (They do not commute w.r.t. raise!!)
  --
  -- getBody = body 0
  --   where
  --     -- collect all shiftings and do them in the end in one go
  --     body :: Int -> ClauseBody -> Maybe Term
  --     body _ NoBody             = Nothing
  --     body n (Body v)           = Just $ raise n v
  --     body n (Bind (NoAbs _ v)) = body (n + 1) v
  --     body n (Bind (Abs   _ v)) = body n v

  getBodyUnraised NoBody   = Nothing
  getBodyUnraised (Body v) = Just v
  getBodyUnraised (Bind b) = getBodyUnraised $ unAbs b  -- Does not raise!

instance GetBody Clause where
  getBody         = getBody         . clauseBody
  getBodyUnraised = getBodyUnraised . clauseBody

---------------------------------------------------------------------------
-- * Syntactic equality and order
---------------------------------------------------------------------------

deriving instance Eq Substitution
deriving instance Ord Substitution

deriving instance Eq Sort
deriving instance Ord Sort
deriving instance Eq Level
deriving instance Ord Level
deriving instance Eq PlusLevel
deriving instance Ord LevelAtom
deriving instance Eq NotBlocked
deriving instance Ord NotBlocked
deriving instance Eq t => Eq (Blocked t)
deriving instance Ord t => Ord (Blocked t)
deriving instance Eq Candidate

deriving instance (Subst t a, Eq a)  => Eq  (Elim' a)
deriving instance (Subst t a, Ord a) => Ord (Elim' a)
deriving instance (Subst t a, Eq a)  => Eq  (Tele a)
deriving instance (Subst t a, Ord a) => Ord (Tele a)

deriving instance Eq Constraint

instance Ord PlusLevel where
  compare ClosedLevel{} Plus{}            = LT
  compare Plus{} ClosedLevel{}            = GT
  compare (ClosedLevel n) (ClosedLevel m) = compare n m
  -- Compare on the atom first. Makes most sense for levelMax.
  compare (Plus n a) (Plus m b)           = compare (a,n) (b,m)

instance Eq LevelAtom where
  (==) = (==) `on` unLevelAtom

-- | Syntactic 'Type' equality, ignores sort annotations.
instance Eq a => Eq (Type' a) where
  (==) = (==) `on` unEl

instance Ord a => Ord (Type' a) where
  compare = compare `on` unEl

-- | Syntactic 'Term' equality, ignores stuff below @DontCare@ and sharing.
instance Eq Term where
  Var x vs   == Var x' vs'   = x == x' && vs == vs'
  Lam h v    == Lam h' v'    = h == h' && v  == v'
  Lit l      == Lit l'       = l == l'
  Def x vs   == Def x' vs'   = x == x' && vs == vs'
  Con x vs   == Con x' vs'   = x == x' && vs == vs'
  Pi a b     == Pi a' b'     = a == a' && b == b'
  Sort s     == Sort s'      = s == s'
  Level l    == Level l'     = l == l'
  MetaV m vs == MetaV m' vs' = m == m' && vs == vs'
  DontCare _ == DontCare _   = True
  Shared p   == Shared q     = p == q || derefPtr p == derefPtr q
  Shared p   == b            = derefPtr p == b
  a          == Shared q     = a == derefPtr q
  _          == _            = False

instance Ord Term where
  Shared a   `compare` Shared x | a == x = EQ
  Shared a   `compare` x          = compare (derefPtr a) x
  a          `compare` Shared x   = compare a (derefPtr x)
  Var a b    `compare` Var x y    = compare (a, b) (x, y)
  Var{}      `compare` _          = LT
  _          `compare` Var{}      = GT
  Def a b    `compare` Def x y    = compare (a, b) (x, y)
  Def{}      `compare` _          = LT
  _          `compare` Def{}      = GT
  Con a b    `compare` Con x y    = compare (a, b) (x, y)
  Con{}      `compare` _          = LT
  _          `compare` Con{}      = GT
  Lit a      `compare` Lit x      = compare a x
  Lit{}      `compare` _          = LT
  _          `compare` Lit{}      = GT
  Lam a b    `compare` Lam x y    = compare (a, b) (x, y)
  Lam{}      `compare` _          = LT
  _          `compare` Lam{}      = GT
  Pi a b     `compare` Pi x y     = compare (a, b) (x, y)
  Pi{}       `compare` _          = LT
  _          `compare` Pi{}       = GT
  Sort a     `compare` Sort x     = compare a x
  Sort{}     `compare` _          = LT
  _          `compare` Sort{}     = GT
  Level a    `compare` Level x    = compare a x
  Level{}    `compare` _          = LT
  _          `compare` Level{}    = GT
  MetaV a b  `compare` MetaV x y  = compare (a, b) (x, y)
  MetaV{}    `compare` _          = LT
  _          `compare` MetaV{}    = GT
  DontCare{} `compare` DontCare{} = EQ

instance (Subst t a, Eq a) => Eq (Abs a) where
  NoAbs _ a == NoAbs _ b = a == b
  Abs   _ a == Abs   _ b = a == b
  a         == b         = absBody a == absBody b

instance (Subst t a, Ord a) => Ord (Abs a) where
  NoAbs _ a `compare` NoAbs _ b = a `compare` b
  Abs   _ a `compare` Abs   _ b = a `compare` b
  a         `compare` b         = absBody a `compare` absBody b

---------------------------------------------------------------------------
-- * Level stuff
---------------------------------------------------------------------------

-- | The ``rule'', if Agda is considered as a functional
--   pure type system (pts).
--
--   TODO: This needs to be properly implemented, requiring
--   refactoring of Agda's handling of levels.
--   Without impredicativity or 'SizeUniv', Agda's pts rule is
--   just the least upper bound, which is total and commutative.
--   The handling of levels relies on this simplification.
pts :: Sort -> Sort -> Sort
pts = sLub

sLub :: Sort -> Sort -> Sort
sLub s Prop = s
sLub Prop s = s
sLub Inf _ = Inf
sLub _ Inf = Inf
sLub SizeUniv s = s         -- one can freely quantify over sizes in any Set
sLub _ SizeUniv = SizeUniv  -- but everything resulting in a size lives in the SizeUniv
sLub (Type (Max as)) (Type (Max bs)) = Type $ levelMax (as ++ bs)
-- sLub (DLub a b) c = DLub (sLub a c) b -- no longer commutative!
sLub (DLub a NoAbs{}) c = __IMPOSSIBLE__
sLub (DLub a (Abs x b)) c = DLub a $ Abs x $ sLub b $ raise 1 c
sLub a (DLub b c) = DLub (sLub a b) c

lvlView :: Term -> Level
lvlView v = case ignoreSharing v of
  Level l       -> l
  Sort (Type l) -> l
  _             -> Max [Plus 0 $ UnreducedLevel v]

levelMax :: [PlusLevel] -> Level
levelMax as0 = Max $ ns ++ List.sort bs
  where
    as = Prelude.concatMap expand as0
    -- ns is empty or a singleton
    ns = case [ n | ClosedLevel n <- as, n > 0 ] of
      []  -> []
      ns  -> [ ClosedLevel n | let n = Prelude.maximum ns, n > greatestB ]
    bs = subsume [ b | b@Plus{} <- as ]
    greatestB | null bs   = 0
              | otherwise = Prelude.maximum [ n | Plus n _ <- bs ]

    expand l@ClosedLevel{} = [l]
    expand (Plus n l) = map (plus n) $ expand0 $ expandAtom l

    expand0 [] = [ClosedLevel 0]
    expand0 as = as

    expandAtom l = case l of
      BlockedLevel _ v -> expandTm v
      NeutralLevel _ v -> expandTm v
      UnreducedLevel v -> expandTm v
      MetaLevel{}      -> [Plus 0 l]
      where
        expandTm v = case ignoreSharing v of
          Level (Max as)       -> as
          Sort (Type (Max as)) -> as
          _                    -> [Plus 0 l]

    plus n (ClosedLevel m) = ClosedLevel (n + m)
    plus n (Plus m l)      = Plus (n + m) l

    subsume (ClosedLevel{} : _) = __IMPOSSIBLE__
    subsume [] = []
    subsume (Plus n a : bs)
      | not $ null ns = subsume bs
      | otherwise     = Plus n a : subsume [ b | b@(Plus _ a') <- bs, a /= a' ]
      where
        ns = [ m | Plus m a'  <- bs, a == a', m > n ]

sortTm :: Sort -> Term
sortTm (Type l) = Sort $ levelSort l
sortTm s        = Sort s

levelSort :: Level -> Sort
levelSort (Max as)
  | List.any (levelIs Inf     ) as = Inf
  | List.any (levelIs SizeUniv) as = SizeUniv
  where
    levelIs s ClosedLevel{}     = False
    levelIs s (Plus _ l)        = atomIs s l
    atomIs s (NeutralLevel _ a) = tmIs s a
    atomIs s (UnreducedLevel a) = tmIs s a
    atomIs s MetaLevel{}        = False
    atomIs s BlockedLevel{}     = False
    tmIs s (Sort s')            = s == s'
    tmIs s (Shared p)           = tmIs s $ derefPtr p
    tmIs s _                    = False
levelSort l =
  case ignoreSharing $ levelTm l of
    Sort s -> s
    _      -> Type l

levelTm :: Level -> Term
levelTm l =
  case l of
    Max [Plus 0 l] -> unLevelAtom l
    _              -> Level l

unLevelAtom :: LevelAtom -> Term
unLevelAtom (MetaLevel x es)   = MetaV x es
unLevelAtom (NeutralLevel _ v) = v
unLevelAtom (UnreducedLevel v) = v
unLevelAtom (BlockedLevel _ v) = v<|MERGE_RESOLUTION|>--- conflicted
+++ resolved
@@ -827,11 +827,7 @@
   applySubst rho (Bind b) = Bind $ applySubst rho b
   applySubst _   NoBody   = NoBody
 
-<<<<<<< HEAD
-instance Subst Candidate where
-=======
 instance Subst Term Candidate where
->>>>>>> 8c1f3577
   applySubst rho (Candidate u t eti) = Candidate (applySubst rho u) (applySubst rho t) eti
 
 ---------------------------------------------------------------------------
