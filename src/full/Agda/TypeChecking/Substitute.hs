--- conflicted
+++ resolved
@@ -422,17 +422,10 @@
   applyE (WithArity n a) es   = WithArity n $ applyE a es
 
 instance Apply a => Apply (Case a) where
-<<<<<<< HEAD
-  apply (Branches cop cs ls m b) args =
-    Branches cop (apply cs args) (apply ls args) (apply m args) b
-  applyE (Branches cop cs ls m b) es =
-    Branches cop (applyE cs es) (applyE ls es) (applyE m es) b
-=======
-  apply (Branches cop cs ls m lz) args =
-    Branches cop (apply cs args) (apply ls args) (apply m args) lz
-  applyE (Branches cop cs ls m lz) es =
-    Branches cop (applyE cs es) (applyE ls es) (applyE m es) lz
->>>>>>> 5ee988da
+  apply (Branches cop cs ls m b lz) args =
+    Branches cop (apply cs args) (apply ls args) (apply m args) b lz
+  applyE (Branches cop cs ls m b lz) es =
+    Branches cop (applyE cs es) (applyE ls es) (applyE m es) b lz
 
 instance Apply FunctionInverse where
   apply NotInjective  args = NotInjective
@@ -626,13 +619,8 @@
   abstract tel (WithArity n a) = WithArity n $ abstract tel a
 
 instance Abstract a => Abstract (Case a) where
-<<<<<<< HEAD
-  abstract tel (Branches cop cs ls m b) =
-    Branches cop (abstract tel cs) (abstract tel ls) (abstract tel m) b
-=======
-  abstract tel (Branches cop cs ls m lz) =
-    Branches cop (abstract tel cs) (abstract tel ls) (abstract tel m) lz
->>>>>>> 5ee988da
+  abstract tel (Branches cop cs ls m b lz) =
+    Branches cop (abstract tel cs) (abstract tel ls) (abstract tel m) b lz
 
 telVars :: Int -> Telescope -> [Arg DeBruijnPattern]
 telVars m = map (fmap namedThing) . (namedTelVars m)
@@ -740,11 +728,7 @@
   applySubst rho = id
 
 instance Subst Term ConPatternInfo where
-<<<<<<< HEAD
-  applySubst rho (ConPatternInfo mr b mt) = ConPatternInfo mr b $ applySubst rho mt
-=======
   applySubst rho i = i{ conPType = applySubst rho $ conPType i }
->>>>>>> 5ee988da
 
 instance Subst Term Pattern where
   applySubst rho p = case p of
