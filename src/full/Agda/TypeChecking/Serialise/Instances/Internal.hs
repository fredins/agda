--- conflicted
+++ resolved
@@ -285,39 +285,21 @@
     valu _     = malformed
 
 instance EmbPrj Defn where
-<<<<<<< HEAD
-  icod_ Axiom                                         = icode0 0
-  icod_ (Function    a b _ c d e f g h i j k l m n o) = icode15 1 a b c d e f g h i j k l m n o
-  icod_ (Datatype    a b c d e f g h i j)             = icode10 2 a b c d e f g h i j
-  icod_ (Record      a b c d e f g h i j k l)         = icode12 3 a b c d e f g h i j k l
-  icod_ (Constructor a b c d e)                       = icode5 4 a b c d e
-  icod_ (Primitive   a b c d)                         = icode4 5 a b c d
-
-  value = vcase valu where
-    valu [0]                                              = valu0 Axiom
-    valu [1, a, b, c, d, e, f, g, h, i, j, k, l, m, n, o] = valu15 (\ a b -> Function a b Nothing) a b c d e f g h i j k l m n o
-    valu [2, a, b, c, d, e, f, g, h, i, j]                = valu10 Datatype a b c d e f g h i j
-    valu [3, a, b, c, d, e, f, g, h, i, j, k, l]          = valu12 Record  a b c d e f g h i j k l
-    valu [4, a, b, c, d, e]                               = valu5 Constructor a b c d e
-    valu [5, a, b, c, d]                                  = valu4 Primitive   a b c d
-    valu _                                                = malformed
-=======
-  icod_ Axiom                                 = icode0 0
-  icod_ (Function    a b c d e f g h i j k l) = icode12 1 a b c d e f g h i j k l
-  icod_ (Datatype    a b c d e f g h i j)     = icode10 2 a b c d e f g h i j
-  icod_ (Record      a b c d e f g h i j k l) = icode12 3 a b c d e f g h i j k l
-  icod_ (Constructor a b c d e)               = icode5 4 a b c d e
-  icod_ (Primitive   a b c d)                 = icode4 5 a b c d
-
-  value = vcase valu where
-    valu [0]                                     = valu0 Axiom
-    valu [1, a, b, c, d, e, f, g, h, i, j, k, l] = valu12 Function a b c d e f g h i j k l
-    valu [2, a, b, c, d, e, f, g, h, i, j]       = valu10 Datatype a b c d e f g h i j
-    valu [3, a, b, c, d, e, f, g, h, i, j, k, l] = valu12 Record  a b c d e f g h i j k l
-    valu [4, a, b, c, d, e]                      = valu5 Constructor a b c d e
-    valu [5, a, b, c, d]                         = valu4 Primitive   a b c d
-    valu _                                       = malformed
->>>>>>> ebd4e8ef
+  icod_ Axiom                                       = icode0 0
+  icod_ (Function    a b _ c d e f g h i j k l m n) = icode14 1 a b c d e f g h i j k l m n
+  icod_ (Datatype    a b c d e f g h i j)           = icode10 2 a b c d e f g h i j
+  icod_ (Record      a b c d e f g h i j k l)       = icode12 3 a b c d e f g h i j k l
+  icod_ (Constructor a b c d e)                     = icode5 4 a b c d e
+  icod_ (Primitive   a b c d)                       = icode4 5 a b c d
+
+  value = vcase valu where
+    valu [0]                                           = valu0 Axiom
+    valu [1, a, b, c, d, e, f, g, h, i, j, k, l, m, n] = valu14 (\ a b -> Function a b Nothing) a b c d e f g h i j k l m n
+    valu [2, a, b, c, d, e, f, g, h, i, j]             = valu10 Datatype a b c d e f g h i j
+    valu [3, a, b, c, d, e, f, g, h, i, j, k, l]       = valu12 Record  a b c d e f g h i j k l
+    valu [4, a, b, c, d, e]                            = valu5 Constructor a b c d e
+    valu [5, a, b, c, d]                               = valu4 Primitive   a b c d
+    valu _                                             = malformed
 
 instance EmbPrj a => EmbPrj (WithArity a) where
   icod_ (WithArity a b) = icode2' a b
