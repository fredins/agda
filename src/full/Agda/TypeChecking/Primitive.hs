{-# LANGUAGE GeneralizedNewtypeDeriving #-}
{-# LANGUAGE UndecidableInstances       #-}
{-# LANGUAGE NondecreasingIndentation   #-}
{-# LANGUAGE MonoLocalBinds             #-}

{-| Primitive functions, such as addition on builtin integers.
-}
module Agda.TypeChecking.Primitive
       ( module Agda.TypeChecking.Primitive.Base
       , module Agda.TypeChecking.Primitive.Cubical
       , module Agda.TypeChecking.Primitive
       ) where

import Data.Char
import Data.Map (Map)
import qualified Data.Map as Map
import Data.Maybe
import Data.Word

import qualified Agda.Interaction.Options.Lenses as Lens

import Agda.Syntax.Position
import Agda.Syntax.Common hiding (Nat)
import Agda.Syntax.Internal
import Agda.Syntax.Internal.Generic (TermLike(..))
import Agda.Syntax.Internal.MetaVars
import Agda.Syntax.Literal
import Agda.Syntax.Fixity

import Agda.TypeChecking.Monad hiding (getConstInfo, typeOfConst)
import Agda.TypeChecking.Monad.Builtin
import Agda.TypeChecking.Reduce
import Agda.TypeChecking.Reduce.Monad as Reduce
import Agda.TypeChecking.Substitute
import Agda.TypeChecking.Telescope
import Agda.TypeChecking.Level

import Agda.TypeChecking.Quote (quoteTermWithKit, quoteTypeWithKit, quotingKit)
import Agda.TypeChecking.Primitive.Base
import Agda.TypeChecking.Primitive.Cubical
import Agda.TypeChecking.Warnings

import Agda.Utils.Float
import Agda.Utils.List
import Agda.Utils.Monad
import Agda.Utils.Pretty (prettyShow)
import Agda.Utils.Singleton
import Agda.Utils.Size
import Agda.Utils.String ( Str(Str), unStr )

import Agda.Utils.Impossible

-- Haskell type to Agda type

newtype Nat = Nat { unNat :: Integer }
            deriving (Eq, Ord, Num, Enum, Real)

-- In GHC > 7.8 deriving Integral causes an unnecessary toInteger
-- warning.
instance Integral Nat where
  toInteger = unNat
  quotRem (Nat a) (Nat b) = (Nat q, Nat r)
    where (q, r) = quotRem a b

instance TermLike Nat where
  traverseTermM _ = pure
  foldTerm _      = mempty

instance Show Nat where
  show = show . toInteger

newtype Lvl = Lvl { unLvl :: Integer }
  deriving (Eq, Ord)

instance Show Lvl where
  show = show . unLvl

class PrimType a where
  primType :: a -> TCM Type

instance (PrimType a, PrimType b) => PrimTerm (a -> b) where
  primTerm _ = unEl <$> (primType (undefined :: a) --> primType (undefined :: b))

instance (PrimType a, PrimType b) => PrimTerm (a, b) where
  primTerm _ = do
    sigKit <- fromMaybe __IMPOSSIBLE__ <$> getSigmaKit
    let sig = Def (sigmaName sigKit) []
    a'       <- primType (undefined :: a)
    b'       <- primType (undefined :: b)
    Type la  <- pure $ getSort a'
    Type lb  <- pure $ getSort b'
    pure sig <#> pure (Level la)
             <#> pure (Level lb)
             <@> pure (unEl a')
             <@> pure (nolam $ unEl b')

instance PrimTerm a => PrimType a where
  primType _ = el $ primTerm (undefined :: a)

class    PrimTerm a       where primTerm :: a -> TCM Term
instance PrimTerm Integer where primTerm _ = primInteger
instance PrimTerm Word64  where primTerm _ = primWord64
instance PrimTerm Bool    where primTerm _ = primBool
instance PrimTerm Char    where primTerm _ = primChar
instance PrimTerm Double  where primTerm _ = primFloat
instance PrimTerm Str     where primTerm _ = primString
instance PrimTerm Nat     where primTerm _ = primNat
instance PrimTerm Lvl     where primTerm _ = primLevel
instance PrimTerm QName   where primTerm _ = primQName
instance PrimTerm MetaId  where primTerm _ = primAgdaMeta
instance PrimTerm Type    where primTerm _ = primAgdaTerm

instance PrimTerm Fixity' where primTerm _ = primFixity

instance PrimTerm a => PrimTerm [a] where
  primTerm _ = list (primTerm (undefined :: a))

instance PrimTerm a => PrimTerm (IO a) where
  primTerm _ = io (primTerm (undefined :: a))

-- From Agda term to Haskell value

class ToTerm a where
  toTerm  :: TCM (a -> Term)
  toTermR :: TCM (a -> ReduceM Term)

  toTermR = (pure .) <$> toTerm

instance ToTerm Nat     where toTerm = return $ Lit . LitNat noRange . toInteger
instance ToTerm Word64  where toTerm = return $ Lit . LitWord64 noRange
instance ToTerm Lvl     where toTerm = return $ Level . ClosedLevel . unLvl
instance ToTerm Double  where toTerm = return $ Lit . LitFloat noRange
instance ToTerm Char    where toTerm = return $ Lit . LitChar noRange
instance ToTerm Str     where toTerm = return $ Lit . LitString noRange . unStr
instance ToTerm QName   where toTerm = return $ Lit . LitQName noRange
instance ToTerm MetaId  where
  toTerm = do
    file <- getCurrentPath
    return $ Lit . LitMeta noRange file

instance ToTerm Integer where
  toTerm = do
    pos     <- primIntegerPos
    negsuc  <- primIntegerNegSuc
    fromNat <- toTerm :: TCM (Nat -> Term)
    let intToTerm = fromNat . fromIntegral :: Integer -> Term
    let fromInt n | n >= 0    = apply pos    [defaultArg $ intToTerm n]
                  | otherwise = apply negsuc [defaultArg $ intToTerm (-n - 1)]
    return fromInt

instance ToTerm Bool where
  toTerm = do
    true  <- primTrue
    false <- primFalse
    return $ \b -> if b then true else false

instance ToTerm Term where
  toTerm  = do kit <- quotingKit; runReduceF (quoteTermWithKit kit)
  toTermR = do kit <- quotingKit; return (quoteTermWithKit kit)

instance ToTerm Type where
  toTerm  = do kit <- quotingKit; runReduceF (quoteTypeWithKit kit)
  toTermR = do kit <- quotingKit; return (quoteTypeWithKit kit)

instance ToTerm ArgInfo where
  toTerm = do
    info <- primArgArgInfo
    vis  <- primVisible
    hid  <- primHidden
    ins  <- primInstance
    rel  <- primRelevant
    irr  <- primIrrelevant
    return $ \ i -> info `applys`
      [ case getHiding i of
          NotHidden  -> vis
          Hidden     -> hid
          Instance{} -> ins
      , case getRelevance i of
          Relevant   -> rel
          Irrelevant -> irr
          NonStrict  -> rel
      ]

instance ToTerm Fixity' where
  toTerm = (. theFixity) <$> toTerm

instance ToTerm Fixity where
  toTerm = do
    lToTm  <- toTerm
    aToTm  <- toTerm
    fixity <- primFixityFixity
    return $ \ Fixity{fixityAssoc = a, fixityLevel = l} ->
      fixity `apply` [defaultArg (aToTm a), defaultArg (lToTm l)]

instance ToTerm Associativity where
  toTerm = do
    lassoc <- primAssocLeft
    rassoc <- primAssocRight
    nassoc <- primAssocNon
    return $ \ a ->
      case a of
        NonAssoc   -> nassoc
        LeftAssoc  -> lassoc
        RightAssoc -> rassoc

instance ToTerm FixityLevel where
  toTerm = do
    (iToTm :: PrecedenceLevel -> Term) <- toTerm
    related   <- primPrecRelated
    unrelated <- primPrecUnrelated
    return $ \ p ->
      case p of
        Unrelated -> unrelated
        Related n -> related `apply` [defaultArg $ iToTm n]

instance (ToTerm a, ToTerm b) => ToTerm (a, b) where
  toTerm = do
    sigKit <- fromMaybe __IMPOSSIBLE__ <$> getSigmaKit
    let con = Con (sigmaCon sigKit) ConOSystem []
    fromA <- toTerm
    fromB <- toTerm
    pure $ \ (a, b) -> con `apply` map defaultArg [fromA a, fromB b]

-- | @buildList A ts@ builds a list of type @List A@. Assumes that the terms
--   @ts@ all have type @A@.
buildList :: TCM ([Term] -> Term)
buildList = do
    nil'  <- primNil
    cons' <- primCons
    let nil       = nil'
        cons x xs = cons' `applys` [x, xs]
    return $ foldr cons nil

instance ToTerm a => ToTerm [a] where
  toTerm = do
    mkList <- buildList
    fromA  <- toTerm
    return $ mkList . map fromA

-- From Haskell value to Agda term

type FromTermFunction a = Arg Term ->
                          ReduceM (Reduced (MaybeReduced (Arg Term)) a)

class FromTerm a where
  fromTerm :: TCM (FromTermFunction a)

instance FromTerm Integer where
  fromTerm = do
    Con pos _    [] <- primIntegerPos
    Con negsuc _ [] <- primIntegerNegSuc
    toNat         <- fromTerm :: TCM (FromTermFunction Nat)
    return $ \ v -> do
      b <- reduceB' v
      let v'  = ignoreBlocking b
          arg = (<$ v')
      case unArg (ignoreBlocking b) of
        Con c ci [Apply u]
          | c == pos    ->
            redBind (toNat u)
              (\ u' -> notReduced $ arg $ Con c ci [Apply $ ignoreReduced u']) $ \ n ->
            redReturn $ fromIntegral n
          | c == negsuc ->
            redBind (toNat u)
              (\ u' -> notReduced $ arg $ Con c ci [Apply $ ignoreReduced u']) $ \ n ->
            redReturn $ fromIntegral $ -n - 1
        _ -> return $ NoReduction (reduced b)

instance FromTerm Nat where
  fromTerm = fromLiteral $ \l -> case l of
    LitNat _ n -> Just $ fromInteger n
    _          -> Nothing

instance FromTerm Word64 where
  fromTerm = fromLiteral $ \ case
    LitWord64 _ n -> Just n
    _             -> Nothing

instance FromTerm Lvl where
  fromTerm = fromReducedTerm $ \l -> case l of
    Level (ClosedLevel n) -> Just $ Lvl n
    _                     -> Nothing

instance FromTerm Double where
  fromTerm = fromLiteral $ \l -> case l of
    LitFloat _ x -> Just x
    _            -> Nothing

instance FromTerm Char where
  fromTerm = fromLiteral $ \l -> case l of
    LitChar _ c -> Just c
    _           -> Nothing

instance FromTerm Str where
  fromTerm = fromLiteral $ \l -> case l of
    LitString _ s -> Just $ Str s
    _             -> Nothing

instance FromTerm QName where
  fromTerm = fromLiteral $ \l -> case l of
    LitQName _ x -> Just x
    _             -> Nothing

instance FromTerm MetaId where
  fromTerm = fromLiteral $ \l -> case l of
    LitMeta _ _ x -> Just x
    _             -> Nothing

instance FromTerm Bool where
    fromTerm = do
        true  <- primTrue
        false <- primFalse
        fromReducedTerm $ \t -> case t of
            _   | t =?= true  -> Just True
                | t =?= false -> Just False
                | otherwise   -> Nothing
        where
            a =?= b = a === b
            Def x [] === Def y []   = x == y
            Con x _ [] === Con y _ [] = x == y
            Var n [] === Var m []   = n == m
            _        === _          = False

instance (ToTerm a, FromTerm a) => FromTerm [a] where
  fromTerm = do
    nil'  <- primNil
    cons' <- primCons
    nil   <- isCon nil'
    cons  <- isCon cons'
    toA   <- fromTerm
    fromA <- toTerm
    return $ mkList nil cons toA fromA
    where
      isCon (Lam _ b)  = isCon $ absBody b
      isCon (Con c _ _)= return c
      isCon v          = __IMPOSSIBLE__

      mkList nil cons toA fromA t = do
        b <- reduceB' t
        let t = ignoreBlocking b
        let arg = (<$ t)
        case unArg t of
          Con c ci []
            | c == nil  -> return $ YesReduction NoSimplification []
          Con c ci es
            | c == cons, Just [x,xs] <- allApplyElims es ->
              redBind (toA x)
                  (\x' -> notReduced $ arg $ Con c ci (map Apply [ignoreReduced x',xs])) $ \y ->
              redBind
                  (mkList nil cons toA fromA xs)
                  (fmap $ \xs' -> arg $ Con c ci (map Apply [defaultArg $ fromA y, xs'])) $ \ys ->
              redReturn (y : ys)
          _ -> return $ NoReduction (reduced b)

fromReducedTerm :: (Term -> Maybe a) -> TCM (FromTermFunction a)
fromReducedTerm f = return $ \t -> do
    b <- reduceB' t
    case f $ unArg (ignoreBlocking b) of
        Just x  -> return $ YesReduction NoSimplification x
        Nothing -> return $ NoReduction (reduced b)

fromLiteral :: (Literal -> Maybe a) -> TCM (FromTermFunction a)
fromLiteral f = fromReducedTerm $ \t -> case t of
    Lit lit -> f lit
    _       -> Nothing

-- | @mkPrimInjective@ takes two Set0 @a@ and @b@ and a function @f@ of type
--   @a -> b@ and outputs a primitive internalizing the fact that @f@ is injective.
mkPrimInjective :: Type -> Type -> QName -> TCM PrimitiveImpl
mkPrimInjective a b qn = do
  -- Define the type
  eqName <- primEqualityName
  let lvl0     = ClosedLevel 0
  let eq a t u = El (Type lvl0) <$> pure (Def eqName []) <#> pure (Level lvl0)
                                <#> pure (unEl a) <@> t <@> u
  let f    = pure (Def qn [])
  ty <- nPi "t" (pure a) $ nPi "u" (pure a) $
              (eq b (f <@> varM 1) (f <@> varM 0))
          --> (eq a (      varM 1) (      varM 0))

    -- Get the constructor corresponding to BUILTIN REFL
  refl <- getRefl

  -- Implementation: when the equality argument reduces to refl so does the primitive.
  -- If the user want the primitive to reduce whenever the two values are equal (no
  -- matter whether the equality is refl), they can combine it with @eraseEquality@.
  return $ PrimImpl ty $ primFun __IMPOSSIBLE__ 3 $ \ ts -> do
    let t  = headWithDefault __IMPOSSIBLE__ ts
    let eq = unArg $ fromMaybe __IMPOSSIBLE__ $ lastMaybe ts
    eq' <- normalise' eq
    case eq' of
      Con{} -> redReturn $ refl t
      _     -> return $ NoReduction $ map notReduced ts

primMetaToNatInjective :: TCM PrimitiveImpl
primMetaToNatInjective = do
  meta  <- primType (undefined :: MetaId)
  nat   <- primType (undefined :: Nat)
  toNat <- primFunName <$> getPrimitive "primMetaToNat"
  mkPrimInjective meta nat toNat

primCharToNatInjective :: TCM PrimitiveImpl
primCharToNatInjective = do
  char  <- primType (undefined :: Char)
  nat   <- primType (undefined :: Nat)
  toNat <- primFunName <$> getPrimitive "primCharToNat"
  mkPrimInjective char nat toNat

primStringToListInjective :: TCM PrimitiveImpl
primStringToListInjective = do
  string <- primType (undefined :: Str)
  chars  <- primType (undefined :: String)
  toList <- primFunName <$> getPrimitive "primStringToList"
  mkPrimInjective string chars toList

primWord64ToNatInjective :: TCM PrimitiveImpl
primWord64ToNatInjective =  do
  word  <- primType (undefined :: Word64)
  nat   <- primType (undefined :: Nat)
  toNat <- primFunName <$> getPrimitive "primWord64ToNat"
  mkPrimInjective word nat toNat

primFloatToWord64Injective :: TCM PrimitiveImpl
primFloatToWord64Injective = do
  float  <- primType (undefined :: Double)
  word   <- primType (undefined :: Word64)
  toWord <- primFunName <$> getPrimitive "primFloatToWord64"
  mkPrimInjective float word toWord

primQNameToWord64sInjective :: TCM PrimitiveImpl
primQNameToWord64sInjective = do
  name    <- primType (undefined :: QName)
  words   <- primType (undefined :: (Word64, Word64))
  toWords <- primFunName <$> getPrimitive "primQNameToWord64s"
  mkPrimInjective name words toWords

getRefl :: TCM (Arg Term -> Term)
getRefl = do
  -- BUILTIN REFL maybe a constructor with one (the principal) argument or only parameters.
  -- Get the ArgInfo of the principal argument of refl.
  con@(Con rf ci []) <- primRefl
  minfo <- fmap (setOrigin Inserted) <$> getReflArgInfo rf
  pure $ case minfo of
    Just ai -> Con rf ci . (:[]) . Apply . setArgInfo ai
    Nothing -> const con

-- | @primEraseEquality : {a : Level} {A : Set a} {x y : A} -> x ≡ y -> x ≡ y@
primEraseEquality :: TCM PrimitiveImpl
primEraseEquality = do
  -- primEraseEquality is incompatible with --without-K
  -- We raise an error warning if --safe is set and a mere warning otherwise
  whenM withoutKOption $
    ifM (Lens.getSafeMode <$> commandLineOptions)
      {- then -} (warning SafeFlagWithoutKFlagPrimEraseEquality)
      {- else -} (warning WithoutKFlagPrimEraseEquality)
  -- Get the name and type of BUILTIN EQUALITY
  eq   <- primEqualityName
  eqTy <- defType <$> getConstInfo eq
  -- E.g. @eqTy = eqTel → Set a@ where @eqTel = {a : Level} {A : Set a} (x y : A)@.
  TelV eqTel eqCore <- telView eqTy
  let eqSort = case unEl eqCore of
        Sort s -> s
        _      -> __IMPOSSIBLE__

  -- Construct the type of primEraseEquality, e.g.
  -- @{a : Level} {A : Set a} {x y : A} → eq {a} {A} x y -> eq {a} {A} x y@.
  t <- let xeqy = pure $ El eqSort $ Def eq $ map Apply $ teleArgs eqTel in
       telePi_ (fmap hide eqTel) <$> (xeqy --> xeqy)

  -- Get the constructor corresponding to BUILTIN REFL
  refl <- getRefl

  -- The implementation of primEraseEquality:
  return $ PrimImpl t $ primFun __IMPOSSIBLE__ (1 + size eqTel) $ \ ts -> do
    let (u, v) = fromMaybe __IMPOSSIBLE__ $ last2 =<< initMaybe ts
    -- Andreas, 2013-07-22.
    -- Note that we cannot call the conversion checker here,
    -- because 'reduce' might be called in a context where
    -- some bound variables do not have a type (just __DUMMY_TYPE__),
    -- and the conversion checker for eliminations does not
    -- like this.
    -- We can only do untyped equality, e.g., by normalisation.
    (u', v') <- normalise' (u, v)
    if u' == v' then redReturn $ refl u else
      return $ NoReduction $ map notReduced ts

-- | Get the 'ArgInfo' of the principal argument of BUILTIN REFL.
--
--   Returns @Nothing@ for e.g.
--   @
--     data Eq {a} {A : Set a} (x : A) : A → Set a where
--       refl : Eq x x
--   @
--
--   Returns @Just ...@ for e.g.
--   @
--     data Eq {a} {A : Set a} : (x y : A) → Set a where
--       refl : ∀ x → Eq x x
--   @

getReflArgInfo :: ConHead -> TCM (Maybe ArgInfo)
getReflArgInfo rf = do
  def <- getConInfo rf
  TelV reflTel _ <- telView $ defType def
  return $ fmap getArgInfo $ listToMaybe $ drop (conPars $ theDef def) $ telToList reflTel


-- | Used for both @primForce@ and @primForceLemma@.
genPrimForce :: TCM Type -> (Term -> Arg Term -> Term) -> TCM PrimitiveImpl
genPrimForce b ret = do
  let varEl s a = El (varSort s) <$> a
      varT s a  = varEl s (varM a)
      varS s    = pure $ sort $ varSort s
  t <- hPi "a" (el primLevel) $
       hPi "b" (el primLevel) $
       hPi "A" (varS 1) $
       hPi "B" (varT 2 0 --> varS 1) b
  return $ PrimImpl t $ primFun __IMPOSSIBLE__ 6 $ \ ts ->
    case ts of
      [a, b, s, t, u, f] -> do
        u <- reduceB' u
        let isWHNF Blocked{} = return False
            isWHNF (NotBlocked _ u) =
              case unArg u of
                Lit{}      -> return True
                Con{}      -> return True
                Lam{}      -> return True
                Pi{}       -> return True
                Sort{}     -> return True  -- sorts and levels are considered whnf
                Level{}    -> return True
                DontCare{} -> return True
                Def q _    -> do
                  def <- theDef <$> getConstInfo q
                  return $ case def of
                    Datatype{} -> True
                    Record{}   -> True
                    _          -> False
                MetaV{}    -> return False
                Var{}      -> return False
                Dummy s _  -> __IMPOSSIBLE_VERBOSE__ s
        ifM (isWHNF u)
            (redReturn $ ret (unArg f) (ignoreBlocking u))
            (return $ NoReduction $ map notReduced [a, b, s, t] ++ [reduced u, notReduced f])
      _ -> __IMPOSSIBLE__

primForce :: TCM PrimitiveImpl
primForce = do
  let varEl s a = El (varSort s) <$> a
      varT s a  = varEl s (varM a)
      varS s    = pure $ sort $ varSort s
  genPrimForce (nPi "x" (varT 3 1) $
                (nPi "y" (varT 4 2) $ varEl 4 $ varM 2 <@> varM 0) -->
                varEl 3 (varM 1 <@> varM 0)) $
    \ f u -> apply f [u]

primForceLemma :: TCM PrimitiveImpl
primForceLemma = do
  let varEl s a = El (varSort s) <$> a
      varT s a  = varEl s (varM a)
      varS s    = pure $ sort $ varSort s
  refl  <- primRefl
  force <- primFunName <$> getPrimitive "primForce"
  genPrimForce (nPi "x" (varT 3 1) $
                nPi "f" (nPi "y" (varT 4 2) $ varEl 4 $ varM 2 <@> varM 0) $
                varEl 4 $ primEquality <#> varM 4 <#> (varM 2 <@> varM 1)
                                       <@> (pure (Def force []) <#> varM 5 <#> varM 4 <#> varM 3 <#> varM 2 <@> varM 1 <@> varM 0)
                                       <@> (varM 0 <@> varM 1)
               ) $ \ _ _ -> refl

mkPrimLevelZero :: TCM PrimitiveImpl
mkPrimLevelZero = do
  t <- primType (undefined :: Lvl)
  return $ PrimImpl t $ primFun __IMPOSSIBLE__ 0 $ \_ -> redReturn $ Level $ ClosedLevel 0

mkPrimLevelSuc :: TCM PrimitiveImpl
mkPrimLevelSuc = do
  t <- primType (id :: Lvl -> Lvl)
  return $ PrimImpl t $ primFun __IMPOSSIBLE__ 1 $ \ ~[a] -> do
    l <- levelView' $ unArg a
    redReturn $ Level $ levelSuc l

mkPrimLevelMax :: TCM PrimitiveImpl
mkPrimLevelMax = do
  t <- primType (max :: Op Lvl)
  return $ PrimImpl t $ primFun __IMPOSSIBLE__ 2 $ \ ~[a, b] -> do
    a' <- levelView' $ unArg a
    b' <- levelView' $ unArg b
    redReturn $ Level $ levelLub a' b'

mkPrimSetOmega :: TCM PrimitiveImpl
mkPrimSetOmega = do
  let t = sort $ UnivSort Inf
  return $ PrimImpl t $ primFun __IMPOSSIBLE__ 0 $ \_ -> redReturn $ Sort Inf

mkPrimFun1TCM :: (FromTerm a, ToTerm b, TermLike b) =>
                 TCM Type -> (a -> ReduceM b) -> TCM PrimitiveImpl
mkPrimFun1TCM mt f = do
    toA   <- fromTerm
    fromB <- toTermR
    t     <- mt
    return $ PrimImpl t $ primFun __IMPOSSIBLE__ 1 $ \ts ->
      case ts of
        [v] ->
          redBind (toA v) singleton $ \ x -> do
            b <- f x
            case firstMeta b of
              Just m  -> return $ NoReduction [reduced (Blocked m v)]
              Nothing -> redReturn =<< fromB b
        _ -> __IMPOSSIBLE__

-- Tying the knot
mkPrimFun1 :: (PrimType a, FromTerm a, PrimType b, ToTerm b) =>
              (a -> b) -> TCM PrimitiveImpl
mkPrimFun1 f = do
    toA   <- fromTerm
    fromB <- toTerm
    t     <- primType f
    return $ PrimImpl t $ primFun __IMPOSSIBLE__ 1 $ \ts ->
      case ts of
        [v] ->
          redBind (toA v) singleton $ \ x ->
          redReturn $ fromB $ f x
        _ -> __IMPOSSIBLE__

mkPrimFun2 :: ( PrimType a, FromTerm a, ToTerm a
              , PrimType b, FromTerm b
              , PrimType c, ToTerm c ) =>
              (a -> b -> c) -> TCM PrimitiveImpl
mkPrimFun2 f = do
    toA   <- fromTerm
    fromA <- toTerm
    toB   <- fromTerm
    fromC <- toTerm
    t     <- primType f
    return $ PrimImpl t $ primFun __IMPOSSIBLE__ 2 $ \ts ->
      case ts of
        [v,w] ->
          redBind (toA v)
              (\v' -> [v', notReduced w]) $ \x ->
          redBind (toB w)
              (\w' -> [ reduced $ notBlocked $ Arg (argInfo v) (fromA x)
                      , w']) $ \y ->
          redReturn $ fromC $ f x y
        _ -> __IMPOSSIBLE__

mkPrimFun4 :: ( PrimType a, FromTerm a, ToTerm a
              , PrimType b, FromTerm b, ToTerm b
              , PrimType c, FromTerm c, ToTerm c
              , PrimType d, FromTerm d
              , PrimType e, ToTerm e ) =>
              (a -> b -> c -> d -> e) -> TCM PrimitiveImpl
mkPrimFun4 f = do
    (toA, fromA) <- (,) <$> fromTerm <*> toTerm
    (toB, fromB) <- (,) <$> fromTerm <*> toTerm
    (toC, fromC) <- (,) <$> fromTerm <*> toTerm
    toD          <- fromTerm
    fromE        <- toTerm
    t <- primType f
    return $ PrimImpl t $ primFun __IMPOSSIBLE__ 4 $ \ts ->
      let argFrom fromX a x =
            reduced $ notBlocked $ Arg (argInfo a) (fromX x)
      in case ts of
        [a,b,c,d] ->
          redBind (toA a)
              (\a' -> a' : map notReduced [b,c,d]) $ \x ->
          redBind (toB b)
              (\b' -> [argFrom fromA a x, b', notReduced c, notReduced d]) $ \y ->
          redBind (toC c)
              (\c' -> [ argFrom fromA a x
                      , argFrom fromB b y
                      , c', notReduced d]) $ \z ->
          redBind (toD d)
              (\d' -> [ argFrom fromA a x
                      , argFrom fromB b y
                      , argFrom fromC c z
                      , d']) $ \w ->

          redReturn $ fromE $ f x y z w
        _ -> __IMPOSSIBLE__


---------------------------------------------------------------------------
-- * The actual primitive functions
---------------------------------------------------------------------------

type Op   a = a -> a -> a
type Fun  a = a -> a
type Rel  a = a -> a -> Bool
type Pred a = a -> Bool

primitiveFunctions :: Map String (TCM PrimitiveImpl)
primitiveFunctions = fmap localTCStateSavingWarnings $ Map.fromList
  -- Issue #4375          ^^^^^^^^^^^^^^^^^^^^^^^^^^
  --   Without this the next fresh checkpoint id gets changed building the primitive functions. This
  --   is bad for caching since it happens when scope checking import declarations (rebinding
  --   primitives). During type checking, the caching machinery might then load a cached state with
  --   out-of-date checkpoint ids. Make sure to preserve warnings though, since they include things
  --   like using unsafe things primitives with `--safe`.

  -- Ulf, 2015-10-28: Builtin integers now map to a datatype, and since you
  -- can define these functions (reasonably) efficiently using the primitive
  -- functions on natural numbers there's no need for them anymore. Keeping the
  -- show function around for convenience, and as a test case for a primitive
  -- function taking an integer.
  -- -- Integer functions
  -- [ "primIntegerPlus"     |-> mkPrimFun2 ((+)        :: Op Integer)
  -- , "primIntegerMinus"    |-> mkPrimFun2 ((-)        :: Op Integer)
  -- , "primIntegerTimes"    |-> mkPrimFun2 ((*)        :: Op Integer)
  -- , "primIntegerDiv"      |-> mkPrimFun2 (div        :: Op Integer)    -- partial
  -- , "primIntegerMod"      |-> mkPrimFun2 (mod        :: Op Integer)    -- partial
  -- , "primIntegerEquality" |-> mkPrimFun2 ((==)       :: Rel Integer)
  -- , "primIntegerLess"     |-> mkPrimFun2 ((<)        :: Rel Integer)
  -- , "primIntegerAbs"      |-> mkPrimFun1 (Nat . abs  :: Integer -> Nat)
  -- , "primNatToInteger"    |-> mkPrimFun1 (toInteger  :: Nat -> Integer)
  [ "primShowInteger"     |-> mkPrimFun1 (Str . show :: Integer -> Str)

  -- Natural number functions
  , "primNatPlus"         |-> mkPrimFun2 ((+)                     :: Op Nat)
  , "primNatMinus"        |-> mkPrimFun2 ((\x y -> max 0 (x - y)) :: Op Nat)
  , "primNatTimes"        |-> mkPrimFun2 ((*)                     :: Op Nat)
  , "primNatDivSucAux"    |-> mkPrimFun4 ((\k m n j -> k + div (max 0 $ n + m - j) (m + 1)) :: Nat -> Nat -> Op Nat)
  , "primNatModSucAux"    |->
      let aux :: Nat -> Nat -> Op Nat
          aux k m n j | n > j     = mod (n - j - 1) (m + 1)
                      | otherwise = k + n
      in mkPrimFun4 aux
  , "primNatEquality"     |-> mkPrimFun2 ((==) :: Rel Nat)
  , "primNatLess"         |-> mkPrimFun2 ((<)  :: Rel Nat)
  , "primShowNat"         |-> mkPrimFun1 (Str . show :: Nat -> Str)

  -- Machine words
  , "primWord64ToNat"     |-> mkPrimFun1 (fromIntegral :: Word64 -> Nat)
  , "primWord64FromNat"   |-> mkPrimFun1 (fromIntegral :: Nat -> Word64)
  , "primWord64ToNatInjective" |-> primWord64ToNatInjective

  -- Level functions
  , "primLevelZero"       |-> mkPrimLevelZero
  , "primLevelSuc"        |-> mkPrimLevelSuc
  , "primLevelMax"        |-> mkPrimLevelMax

  -- Sorts
  , "primSetOmega"        |-> mkPrimSetOmega

  -- Floating point functions
  , "primNatToFloat"      |-> mkPrimFun1 (fromIntegral    :: Nat -> Double)
  , "primFloatPlus"       |-> mkPrimFun2 ((+)             :: Op Double)
  , "primFloatMinus"      |-> mkPrimFun2 ((-)             :: Op Double)
  , "primFloatTimes"      |-> mkPrimFun2 ((*)             :: Op Double)
  , "primFloatNegate"     |-> mkPrimFun1 (negate          :: Fun Double)
  , "primFloatDiv"        |-> mkPrimFun2 ((/)             :: Op Double)
  -- ASR (2016-09-29). We use bitwise equality for comparing Double
  -- because Haskell's Eq, which equates 0.0 and -0.0, allows to prove
  -- a contradiction (see Issue #2169).
  , "primFloatEquality"   |-> mkPrimFun2 (floatEq         :: Rel Double)
  , "primFloatLess"       |-> mkPrimFun2 (floatLt         :: Rel Double)
  , "primFloatNumericalEquality" |-> mkPrimFun2 ((==)     :: Rel Double)
  , "primFloatNumericalLess"     |-> mkPrimFun2 ((<)      :: Rel Double)
  , "primFloatSqrt"       |-> mkPrimFun1 (sqrt            :: Double -> Double)
  , "primRound"           |-> mkPrimFun1 (round   . normaliseNaN :: Double -> Integer)
  , "primFloor"           |-> mkPrimFun1 (floor   . normaliseNaN :: Double -> Integer)
  , "primCeiling"         |-> mkPrimFun1 (ceiling . normaliseNaN :: Double -> Integer)
  , "primExp"             |-> mkPrimFun1 (exp             :: Fun Double)
  , "primLog"             |-> mkPrimFun1 (log             :: Fun Double)
  , "primSin"             |-> mkPrimFun1 (sin             :: Fun Double)
  , "primCos"             |-> mkPrimFun1 (cos             :: Fun Double)
  , "primTan"             |-> mkPrimFun1 (tan             :: Fun Double)
  , "primASin"            |-> mkPrimFun1 (asin            :: Fun Double)
  , "primACos"            |-> mkPrimFun1 (acos            :: Fun Double)
  , "primATan"            |-> mkPrimFun1 (atan            :: Fun Double)
  , "primATan2"           |-> mkPrimFun2 (atan2           :: Op Double)
  , "primShowFloat"       |-> mkPrimFun1 (Str . show      :: Double -> Str)
  , "primFloatToWord64"   |-> mkPrimFun1 doubleToWord64
  , "primFloatToWord64Injective" |-> primFloatToWord64Injective

  -- Character functions
  , "primCharEquality"       |-> mkPrimFun2 ((==) :: Rel Char)
  , "primIsLower"            |-> mkPrimFun1 isLower
  , "primIsDigit"            |-> mkPrimFun1 isDigit
  , "primIsAlpha"            |-> mkPrimFun1 isAlpha
  , "primIsSpace"            |-> mkPrimFun1 isSpace
  , "primIsAscii"            |-> mkPrimFun1 isAscii
  , "primIsLatin1"           |-> mkPrimFun1 isLatin1
  , "primIsPrint"            |-> mkPrimFun1 isPrint
  , "primIsHexDigit"         |-> mkPrimFun1 isHexDigit
  , "primToUpper"            |-> mkPrimFun1 toUpper
  , "primToLower"            |-> mkPrimFun1 toLower
  , "primCharToNat"          |-> mkPrimFun1 (fromIntegral . fromEnum :: Char -> Nat)
  , "primCharToNatInjective" |-> primCharToNatInjective
  , "primNatToChar"          |-> mkPrimFun1 (toEnum . fromIntegral . (`mod` 0x110000)  :: Nat -> Char)
  , "primShowChar"           |-> mkPrimFun1 (Str . prettyShow . LitChar noRange)

  -- String functions
  , "primStringToList"          |-> mkPrimFun1 unStr
  , "primStringToListInjective" |-> primStringToListInjective
  , "primStringFromList"        |-> mkPrimFun1 Str
  , "primStringAppend"          |-> mkPrimFun2 (\s1 s2 -> Str $ unStr s1 ++ unStr s2)
  , "primStringEquality"        |-> mkPrimFun2 ((==) :: Rel Str)
  , "primShowString"            |-> mkPrimFun1 (Str . prettyShow . LitString noRange . unStr)

  -- Other stuff
  , "primEraseEquality"   |-> primEraseEquality
    -- This needs to be force : A → ((x : A) → B x) → B x rather than seq because of call-by-name.
  , "primForce"           |-> primForce
  , "primForceLemma"      |-> primForceLemma
  , "primQNameEquality"   |-> mkPrimFun2 ((==) :: Rel QName)
  , "primQNameLess"       |-> mkPrimFun2 ((<) :: Rel QName)
  , "primShowQName"       |-> mkPrimFun1 (Str . prettyShow :: QName -> Str)
  , "primQNameFixity"     |-> mkPrimFun1 (nameFixity . qnameName)
  , "primQNameToWord64s"  |-> mkPrimFun1 ((\ (NameId x y) -> (x, y)) . nameId . qnameName
                                          :: QName -> (Word64, Word64))
  , "primQNameToWord64sInjective" |-> primQNameToWord64sInjective
  , "primMetaEquality"    |-> mkPrimFun2 ((==) :: Rel MetaId)
  , "primMetaLess"        |-> mkPrimFun2 ((<) :: Rel MetaId)
  , "primShowMeta"        |-> mkPrimFun1 (Str . prettyShow :: MetaId -> Str)
  , "primMetaToNat"       |-> mkPrimFun1 (fromIntegral . metaId :: MetaId -> Nat)
  , "primMetaToNatInjective" |-> primMetaToNatInjective
  , "primIMin"            |-> primIMin'
  , "primIMax"            |-> primIMax'
  , "primINeg"            |-> primINeg'
  , "primPOr"             |-> primPOr
  , "primComp"            |-> primComp
  , builtinTrans          |-> primTrans'
  , builtinHComp          |-> primHComp'
  , "primIdJ"             |-> primIdJ
  , "primPartial"         |-> primPartial'
  , "primPartialP"        |-> primPartialP'
  , builtinGlue           |-> primGlue'
  , builtin_glue          |-> prim_glue'
  , builtin_unglue        |-> prim_unglue'
  , builtinFaceForall     |-> primFaceForall'
  , "primDepIMin"         |-> primDepIMin'
  , "primIdFace"          |-> primIdFace'
  , "primIdPath"          |-> primIdPath'
  , builtinIdElim         |-> primIdElim'
  , builtinSubOut         |-> primSubOut'
<<<<<<< HEAD
  , builtinConId          |-> primConId'
=======
  , builtin_glueU         |-> prim_glueU'
  , builtin_unglueU       |-> prim_unglueU'
>>>>>>> de820498
  ]
  where
    (|->) = (,)<|MERGE_RESOLUTION|>--- conflicted
+++ resolved
@@ -833,12 +833,9 @@
   , "primIdPath"          |-> primIdPath'
   , builtinIdElim         |-> primIdElim'
   , builtinSubOut         |-> primSubOut'
-<<<<<<< HEAD
   , builtinConId          |-> primConId'
-=======
   , builtin_glueU         |-> prim_glueU'
   , builtin_unglueU       |-> prim_unglueU'
->>>>>>> de820498
   ]
   where
     (|->) = (,)