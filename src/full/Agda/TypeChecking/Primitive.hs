{-# LANGUAGE CPP                        #-}
{-# LANGUAGE FlexibleInstances          #-}
{-# LANGUAGE GeneralizedNewtypeDeriving #-}
{-# LANGUAGE ScopedTypeVariables        #-}
{-# LANGUAGE UndecidableInstances       #-}

#if __GLASGOW_HASKELL__ >= 800
{-# OPTIONS_GHC -Wno-monomorphism-restriction #-}
#endif

{-| Primitive functions, such as addition on builtin integers.
-}
module Agda.TypeChecking.Primitive where

import Control.Monad
import Control.Applicative

import Data.Char
import Data.Map (Map)
import qualified Data.Map as Map
import Data.Maybe
import Data.Traversable (traverse)
import Data.Monoid (mempty)

import Agda.Interaction.Options

import Agda.Syntax.Position
import Agda.Syntax.Common hiding (Nat)
import Agda.Syntax.Internal
import Agda.Syntax.Internal.Generic (TermLike(..))
import Agda.Syntax.Literal
import Agda.Syntax.Concrete.Pretty ()

import Agda.TypeChecking.Monad hiding (getConstInfo, typeOfConst)
import qualified Agda.TypeChecking.Monad as TCM
import Agda.TypeChecking.Monad.Builtin
import Agda.TypeChecking.Reduce
import Agda.TypeChecking.Reduce.Monad
import Agda.TypeChecking.Substitute
import Agda.TypeChecking.Errors
import Agda.TypeChecking.Level
import Agda.TypeChecking.Quote (QuotingKit, quoteTermWithKit, quoteTypeWithKit, quoteClauseWithKit, quotingKit)
import Agda.TypeChecking.Pretty ()  -- instances only
import Agda.TypeChecking.MetaVars (allMetas)

import Agda.Utils.Monad
import Agda.Utils.Pretty (pretty)
import Agda.Utils.String ( Str(Str), unStr )
import Agda.Utils.Maybe

#include "undefined.h"
import Agda.Utils.Impossible
import Debug.Trace

---------------------------------------------------------------------------
-- * Primitive functions
---------------------------------------------------------------------------

data PrimitiveImpl = PrimImpl Type PrimFun

-- Haskell type to Agda type

newtype Nat = Nat { unNat :: Integer }
            deriving (Eq, Ord, Num, Enum, Real)

-- In GHC > 7.8 deriving Integral causes an unnecessary toInteger
-- warning.
instance Integral Nat where
  toInteger = unNat
  quotRem (Nat a) (Nat b) = (Nat q, Nat r)
    where (q, r) = quotRem a b

instance TermLike Nat where
  traverseTerm  _ = id
  traverseTermM _ = pure
  foldTerm _      = mempty

instance Show Nat where
  show = show . toInteger

newtype Lvl = Lvl { unLvl :: Integer }
  deriving (Eq, Ord)

instance Show Lvl where
  show = show . unLvl

class PrimType a where
  primType :: a -> TCM Type

instance (PrimType a, PrimType b) => PrimTerm (a -> b) where
  primTerm _ = unEl <$> (primType (undefined :: a) --> primType (undefined :: b))

instance PrimTerm a => PrimType a where
  primType _ = el $ primTerm (undefined :: a)

class    PrimTerm a       where primTerm :: a -> TCM Term
instance PrimTerm Integer where primTerm _ = primInteger
instance PrimTerm Bool    where primTerm _ = primBool
instance PrimTerm Char    where primTerm _ = primChar
instance PrimTerm Double  where primTerm _ = primFloat
instance PrimTerm Str     where primTerm _ = primString
instance PrimTerm Nat     where primTerm _ = primNat
instance PrimTerm Lvl     where primTerm _ = primLevel
instance PrimTerm QName   where primTerm _ = primQName
instance PrimTerm MetaId  where primTerm _ = primAgdaMeta
instance PrimTerm Type    where primTerm _ = primAgdaType

instance PrimTerm a => PrimTerm [a] where
  primTerm _ = list (primTerm (undefined :: a))

instance PrimTerm a => PrimTerm (IO a) where
  primTerm _ = io (primTerm (undefined :: a))

-- From Agda term to Haskell value

class ToTerm a where
  toTerm  :: TCM (a -> Term)
  toTermR :: TCM (a -> ReduceM Term)

  toTermR = (pure .) <$> toTerm

instance ToTerm Nat     where toTerm = return $ Lit . LitNat noRange . toInteger
instance ToTerm Lvl     where toTerm = return $ Level . Max . (:[]) . ClosedLevel . unLvl
instance ToTerm Double  where toTerm = return $ Lit . LitFloat noRange
instance ToTerm Char    where toTerm = return $ Lit . LitChar noRange
instance ToTerm Str     where toTerm = return $ Lit . LitString noRange . unStr
instance ToTerm QName   where toTerm = return $ Lit . LitQName noRange
instance ToTerm MetaId  where toTerm = return $ Lit . LitMeta noRange

instance ToTerm Integer where
  toTerm = do
    pos     <- primIntegerPos
    negsuc  <- primIntegerNegSuc
    fromNat <- toTerm :: TCM (Nat -> Term)
    let intToTerm = fromNat . fromIntegral :: Integer -> Term
    let fromInt n | n >= 0    = apply pos    [defaultArg $ intToTerm n]
                  | otherwise = apply negsuc [defaultArg $ intToTerm (-n - 1)]
    return fromInt

instance ToTerm Bool where
  toTerm = do
    true  <- primTrue
    false <- primFalse
    return $ \b -> if b then true else false

instance ToTerm Term where
  toTerm  = do kit <- quotingKit; runReduceF (quoteTermWithKit kit)
  toTermR = do kit <- quotingKit; return (quoteTermWithKit kit)

instance ToTerm Type where
  toTerm  = do kit <- quotingKit; runReduceF (quoteTypeWithKit kit)
  toTermR = do kit <- quotingKit; return (quoteTypeWithKit kit)

instance ToTerm ArgInfo where
  toTerm = do
    info <- primArgArgInfo
    vis  <- primVisible
    hid  <- primHidden
    ins  <- primInstance
    rel  <- primRelevant
    irr  <- primIrrelevant
    return $ \ (ArgInfo h r) -> info `applys`
      [ case h of
          NotHidden -> vis
          Hidden    -> hid
          Instance  -> ins
      , case r of
          Relevant   -> rel
          Irrelevant -> irr
          NonStrict  -> rel
          Forced{}   -> irr
          UnusedArg  -> irr
      ]

-- | @buildList A ts@ builds a list of type @List A@. Assumes that the terms
--   @ts@ all have type @A@.
buildList :: TCM ([Term] -> Term)
buildList = do
    nil'  <- primNil
    cons' <- primCons
    let nil       = nil'
        cons x xs = cons' `applys` [x, xs]
    return $ foldr cons nil

instance ToTerm a => ToTerm [a] where
  toTerm = do
    mkList <- buildList
    fromA  <- toTerm
    return $ mkList . map fromA

-- From Haskell value to Agda term

type FromTermFunction a = Arg Term ->
                          ReduceM (Reduced (MaybeReduced (Arg Term)) a)

class FromTerm a where
  fromTerm :: TCM (FromTermFunction a)

instance FromTerm Integer where
  fromTerm = do
    Con pos    [] <- ignoreSharing <$> primIntegerPos
    Con negsuc [] <- ignoreSharing <$> primIntegerNegSuc
    toNat         <- fromTerm :: TCM (FromTermFunction Nat)
    return $ \ v -> do
      b <- reduceB' v
      let v'  = ignoreBlocking b
          arg = (<$ v')
      case ignoreSharing $ unArg (ignoreBlocking b) of
        Con c [u]
          | c == pos    ->
            redBind (toNat u)
              (\ u' -> notReduced $ arg $ Con c [ignoreReduced u']) $ \ n ->
            redReturn $ fromIntegral n
          | c == negsuc ->
            redBind (toNat u)
              (\ u' -> notReduced $ arg $ Con c [ignoreReduced u']) $ \ n ->
            redReturn $ fromIntegral $ -n - 1
        _ -> return $ NoReduction (reduced b)

instance FromTerm Nat where
  fromTerm = fromLiteral $ \l -> case l of
    LitNat _ n -> Just $ fromInteger n
    _          -> Nothing

instance FromTerm Lvl where
  fromTerm = fromReducedTerm $ \l -> case l of
    Level (Max [ClosedLevel n]) -> Just $ Lvl n
    _                           -> Nothing

instance FromTerm Double where
  fromTerm = fromLiteral $ \l -> case l of
    LitFloat _ x -> Just x
    _            -> Nothing

instance FromTerm Char where
  fromTerm = fromLiteral $ \l -> case l of
    LitChar _ c -> Just c
    _           -> Nothing

instance FromTerm Str where
  fromTerm = fromLiteral $ \l -> case l of
    LitString _ s -> Just $ Str s
    _             -> Nothing

instance FromTerm QName where
  fromTerm = fromLiteral $ \l -> case l of
    LitQName _ x -> Just x
    _             -> Nothing

instance FromTerm MetaId where
  fromTerm = fromLiteral $ \l -> case l of
    LitMeta _ x -> Just x
    _           -> Nothing

instance FromTerm Bool where
    fromTerm = do
        true  <- primTrue
        false <- primFalse
        fromReducedTerm $ \t -> case t of
            _   | t =?= true  -> Just True
                | t =?= false -> Just False
                | otherwise   -> Nothing
        where
            a =?= b = ignoreSharing a === ignoreSharing b
            Def x [] === Def y []   = x == y
            Con x [] === Con y []   = x == y
            Var n [] === Var m []   = n == m
            _        === _          = False

instance (ToTerm a, FromTerm a) => FromTerm [a] where
  fromTerm = do
    nil'  <- primNil
    cons' <- primCons
    nil   <- isCon nil'
    cons  <- isCon cons'
    toA   <- fromTerm
    fromA <- toTerm
    return $ mkList nil cons toA fromA
    where
      isCon (Lam _ b)  = isCon $ absBody b
      isCon (Con c _)  = return c
      isCon (Shared p) = isCon (derefPtr p)
      isCon v          = __IMPOSSIBLE__

      mkList nil cons toA fromA t = do
        b <- reduceB' t
        let t = ignoreBlocking b
        let arg = (<$ t)
        case ignoreSharing $ unArg t of
          Con c []
            | c == nil  -> return $ YesReduction NoSimplification []
          Con c [x,xs]
            | c == cons ->
              redBind (toA x)
                  (\x' -> notReduced $ arg $ Con c [ignoreReduced x',xs]) $ \y ->
              redBind
                  (mkList nil cons toA fromA xs)
                  (fmap $ \xs' -> arg $ Con c [defaultArg $ fromA y, xs']) $ \ys ->
              redReturn (y : ys)
          _ -> return $ NoReduction (reduced b)

-- | Conceptually: @redBind m f k = either (return . Left . f) k =<< m@
redBind :: ReduceM (Reduced a a') -> (a -> b) ->
           (a' -> ReduceM (Reduced b b')) -> ReduceM (Reduced b b')
redBind ma f k = do
    r <- ma
    case r of
        NoReduction x    -> return $ NoReduction $ f x
        YesReduction _ y -> k y

redReturn :: a -> ReduceM (Reduced a' a)
redReturn = return . YesReduction YesSimplification

fromReducedTerm :: (Term -> Maybe a) -> TCM (FromTermFunction a)
fromReducedTerm f = return $ \t -> do
    b <- reduceB' t
    case f $ ignoreSharing $ unArg (ignoreBlocking b) of
        Just x  -> return $ YesReduction NoSimplification x
        Nothing -> return $ NoReduction (reduced b)

fromLiteral :: (Literal -> Maybe a) -> TCM (FromTermFunction a)
fromLiteral f = fromReducedTerm $ \t -> case t of
    Lit lit -> f lit
    _       -> Nothing

-- trustMe : {a : Level} {A : Set a} {x y : A} -> x ≡ y
primTrustMe :: TCM PrimitiveImpl
primTrustMe = do
  clo <- commandLineOptions
  when (optSafe clo) (typeError SafeFlagPrimTrustMe)
  t    <- hPi "a" (el primLevel) $
          hPi "A" (return $ sort $ varSort 0) $
          hPi "x" (El (varSort 1) <$> varM 0) $
          hPi "y" (El (varSort 2) <$> varM 1) $
          El (varSort 3) <$>
            primEquality <#> varM 3 <#> varM 2 <@> varM 1 <@> varM 0
  Con rf [] <- ignoreSharing <$> primRefl
  n         <- conPars . theDef <$> getConInfo rf
  -- Andreas, 2015-02-27  Forced Big vs. Forced Small should not matter here
  let refl x | n == 2    = Con rf [setRelevance (Forced Small) $ hide $ defaultArg x]
             | n == 3    = Con rf []
             | otherwise = __IMPOSSIBLE__
  return $ PrimImpl t $ PrimFun __IMPOSSIBLE__ 4 $ \ts ->
      case ts of
        [a, t, u, v] -> do
            -- Andreas, 2013-07-22.
            -- Note that we cannot call the conversion checker here,
            -- because 'reduce' might be called in a context where
            -- some bound variables do not have a type (just 'Prop),
            -- and the conversion checker for eliminations does not
            -- like this.
            -- We can only do untyped equality, e.g., by normalisation.
            (u', v') <- normalise' (u, v)
            if u' == v' then redReturn (refl $ unArg u) else
              return (NoReduction $ map notReduced [a, t, u, v])
{- OLD:

              -- BAD:
              noConstraints $
                equalTerm (El (Type $ lvlView $ unArg a) (unArg t)) (unArg u) (unArg v)
              redReturn (refl $ unArg u)
            `catchError` \_ -> return (NoReduction $ map notReduced [a, t, u, v])
-}
        _ -> __IMPOSSIBLE__

-- Used for both primForce and primForceLemma.
genPrimForce :: TCM Type -> (Term -> Arg Term -> Term) -> TCM PrimitiveImpl
genPrimForce b ret = do
  let varEl s a = El (varSort s) <$> a
      varT s a  = varEl s (varM a)
      varS s    = pure $ sort $ varSort s
  t <- hPi "a" (el primLevel) $
       hPi "b" (el primLevel) $
       hPi "A" (varS 1) $
       hPi "B" (varT 2 0 --> varS 1) b
  return $ PrimImpl t $ PrimFun __IMPOSSIBLE__ 6 $ \ ts ->
    case ts of
      [a, b, s, t, u, f] -> do
        u <- reduceB' u
        let isWHNF Blocked{} = return False
            isWHNF (NotBlocked _ u) =
              case ignoreSharing $ unArg u of
                Lit{}      -> return True
                Con{}      -> return True
                Lam{}      -> return True
                Pi{}       -> return True
                Sort{}     -> return True  -- sorts and levels are considered whnf
                Level{}    -> return True
                DontCare{} -> return True
                Def q _    -> do
                  def <- theDef <$> getConstInfo q
                  return $ case def of
                    Datatype{} -> True
                    Record{}   -> True
                    _          -> False
                MetaV{}    -> return False
                Var{}      -> return False
                Shared{}   -> __IMPOSSIBLE__

        ifM (isWHNF u)
            (redReturn $ ret (unArg f) (ignoreBlocking u))
            (return $ NoReduction $ map notReduced [a, b, s, t] ++ [reduced u, notReduced f])
      _ -> __IMPOSSIBLE__

primForce :: TCM PrimitiveImpl
primForce = do
  let varEl s a = El (varSort s) <$> a
      varT s a  = varEl s (varM a)
      varS s    = pure $ sort $ varSort s
  genPrimForce (nPi "x" (varT 3 1) $
                (nPi "y" (varT 4 2) $ varEl 4 $ varM 2 <@> varM 0) -->
                varEl 3 (varM 1 <@> varM 0)) $
    \ f u -> apply f [u]

primForceLemma :: TCM PrimitiveImpl
primForceLemma = do
  let varEl s a = El (varSort s) <$> a
      varT s a  = varEl s (varM a)
      varS s    = pure $ sort $ varSort s
  refl  <- primRefl
  force <- primFunName <$> getPrimitive "primForce"
  genPrimForce (nPi "x" (varT 3 1) $
                nPi "f" (nPi "y" (varT 4 2) $ varEl 4 $ varM 2 <@> varM 0) $
                varEl 4 $ primEquality <#> varM 4 <#> (varM 2 <@> varM 1)
                                       <@> (pure (Def force []) <#> varM 5 <#> varM 4 <#> varM 3 <#> varM 2 <@> varM 1 <@> varM 0)
                                       <@> (varM 0 <@> varM 1)
               ) $ \ _ _ -> refl

<<<<<<< HEAD
=======
primQNameType :: TCM PrimitiveImpl
primQNameType = mkPrimFun1TCM (el primQName --> el primAgdaType)
                              (\q -> normalise' . defType =<< getConstInfo q)
  -- Note: gets the top-level type! All bounds variables have been lifted.

primQNameDefinition :: TCM PrimitiveImpl
primQNameDefinition = do
  kit                           <- quotingKit
  agdaFunDef                    <- primAgdaFunDef
  agdaFunDefCon                 <- primAgdaFunDefCon
  agdaDefinitionFunDef          <- primAgdaDefinitionFunDef
  agdaDefinitionDataDef         <- primAgdaDefinitionDataDef
  agdaDefinitionRecordDef       <- primAgdaDefinitionRecordDef
  agdaDefinitionPostulate       <- primAgdaDefinitionPostulate
  agdaDefinitionPrimitive       <- primAgdaDefinitionPrimitive
  agdaDefinitionDataConstructor <- primAgdaDefinitionDataConstructor
  list        <- buildList

  let qType        = quoteTypeWithKit kit
      qClause      = quoteClauseWithKit kit
      defapp f xs  = applys f <$> sequence xs
      qFunDef t cs = defapp agdaFunDefCon [qType t, list <$> mapM qClause cs]
      qQName       = Lit . LitQName noRange
      con qn = do
        def <- getConstInfo qn
        case theDef def of
          Function{funClauses = cs}
                        -> defapp agdaDefinitionFunDef    [qFunDef (defType def) cs]
          Datatype{}    -> defapp agdaDefinitionDataDef   [pure $ qQName qn]
          Record{}      -> defapp agdaDefinitionRecordDef [pure $ qQName qn]
          Axiom{}       -> defapp agdaDefinitionPostulate []
          Primitive{primClauses = cs} | not $ null cs
                        -> defapp agdaDefinitionFunDef    [qFunDef (defType def) cs]
          Primitive{}   -> defapp agdaDefinitionPrimitive []
          Constructor{} -> defapp agdaDefinitionDataConstructor []

  unquoteQName <- fromTerm
  t <- el primQName --> el primAgdaDefinition
  return $ PrimImpl t $ PrimFun __IMPOSSIBLE__ 1 $ \ts ->
    case ts of
      [v] ->
        redBind (unquoteQName v)
            (\v' -> [v']) $ \x ->
        redReturn =<< con x
      _ -> __IMPOSSIBLE__

primDataNumberOfParameters :: TCM PrimitiveImpl
primDataNumberOfParameters =
  mkPrimFun1TCM (el primAgdaDataDef --> el primNat)
                (fmap (toNat . dataPars . theDef) . getConstInfo)
  where toNat = fromIntegral :: Int -> Nat

primDataConstructors :: TCM PrimitiveImpl
primDataConstructors =
  mkPrimFun1TCM (el primAgdaDataDef --> el (list primQName))
                (fmap (dataCons . theDef) . getConstInfo)

>>>>>>> 9a1012a4
mkPrimLevelZero :: TCM PrimitiveImpl
mkPrimLevelZero = do
  t <- primType (undefined :: Lvl)
  return $ PrimImpl t $ PrimFun __IMPOSSIBLE__ 0 $ \_ -> redReturn $ Level $ Max []

mkPrimLevelSuc :: TCM PrimitiveImpl
mkPrimLevelSuc = do
  t <- primType (id :: Lvl -> Lvl)
  return $ PrimImpl t $ PrimFun __IMPOSSIBLE__ 1 $ \ ~[a] -> do
    l <- levelView' $ unArg a
    redReturn $ Level $ levelSuc l

mkPrimLevelMax :: TCM PrimitiveImpl
mkPrimLevelMax = do
  t <- primType (max :: Op Lvl)
  return $ PrimImpl t $ PrimFun __IMPOSSIBLE__ 2 $ \ ~[a, b] -> do
    Max as <- levelView' $ unArg a
    Max bs <- levelView' $ unArg b
    redReturn $ Level $ levelMax $ as ++ bs

mkPrimFun1TCM :: (FromTerm a, ToTerm b, TermLike b) =>
                 TCM Type -> (a -> ReduceM b) -> TCM PrimitiveImpl
mkPrimFun1TCM mt f = do
    toA   <- fromTerm
    fromB <- toTermR
    t     <- mt
    return $ PrimImpl t $ PrimFun __IMPOSSIBLE__ 1 $ \ts ->
      case ts of
        [v] ->
          redBind (toA v) (\v' -> [v']) $ \x -> do
            b <- f x
            case allMetas b of
              (m:_) -> return $ NoReduction [reduced (Blocked m v)]
              []       -> redReturn =<< fromB b
        _ -> __IMPOSSIBLE__

-- Tying the knot
mkPrimFun1 :: (PrimType a, FromTerm a, PrimType b, ToTerm b) =>
              (a -> b) -> TCM PrimitiveImpl
mkPrimFun1 f = do
    toA   <- fromTerm
    fromB <- toTerm
    t     <- primType f
    return $ PrimImpl t $ PrimFun __IMPOSSIBLE__ 1 $ \ts ->
      case ts of
        [v] ->
          redBind (toA v)
              (\v' -> [v']) $ \x ->
          redReturn $ fromB $ f x
        _ -> __IMPOSSIBLE__

mkPrimFun2 :: ( PrimType a, FromTerm a, ToTerm a
              , PrimType b, FromTerm b
              , PrimType c, ToTerm c ) =>
              (a -> b -> c) -> TCM PrimitiveImpl
mkPrimFun2 f = do
    toA   <- fromTerm
    fromA <- toTerm
    toB   <- fromTerm
    fromC <- toTerm
    t     <- primType f
    return $ PrimImpl t $ PrimFun __IMPOSSIBLE__ 2 $ \ts ->
      case ts of
        [v,w] ->
          redBind (toA v)
              (\v' -> [v', notReduced w]) $ \x ->
          redBind (toB w)
              (\w' -> [ reduced $ notBlocked $ Arg (argInfo v) (fromA x)
                      , w']) $ \y ->
          redReturn $ fromC $ f x y
        _ -> __IMPOSSIBLE__

mkPrimFun4 :: ( PrimType a, FromTerm a, ToTerm a
              , PrimType b, FromTerm b, ToTerm b
              , PrimType c, FromTerm c, ToTerm c
              , PrimType d, FromTerm d
              , PrimType e, ToTerm e ) =>
              (a -> b -> c -> d -> e) -> TCM PrimitiveImpl
mkPrimFun4 f = do
    (toA, fromA) <- (,) <$> fromTerm <*> toTerm
    (toB, fromB) <- (,) <$> fromTerm <*> toTerm
    (toC, fromC) <- (,) <$> fromTerm <*> toTerm
    toD          <- fromTerm
    fromE        <- toTerm
    t <- primType f
    return $ PrimImpl t $ PrimFun __IMPOSSIBLE__ 4 $ \ts ->
      let argFrom fromX a x =
            reduced $ notBlocked $ Arg (argInfo a) (fromX x)
      in case ts of
        [a,b,c,d] ->
          redBind (toA a)
              (\a' -> a' : map notReduced [b,c,d]) $ \x ->
          redBind (toB b)
              (\b' -> [argFrom fromA a x, b', notReduced c, notReduced d]) $ \y ->
          redBind (toC c)
              (\c' -> [ argFrom fromA a x
                      , argFrom fromB b y
                      , c', notReduced d]) $ \z ->
          redBind (toD d)
              (\d' -> [ argFrom fromA a x
                      , argFrom fromB b y
                      , argFrom fromC c z
                      , d']) $ \w ->

          redReturn $ fromE $ f x y z w
        _ -> __IMPOSSIBLE__

-- Type combinators

infixr 4 -->
infixr 4 .-->
infixr 4 ..-->

(-->), (.-->), (..-->) :: TCM Type -> TCM Type -> TCM Type
a --> b = garr id a b
a .--> b = garr (const $ Irrelevant) a b
a ..--> b = garr (const $ NonStrict) a b

garr :: (Relevance -> Relevance) -> TCM Type -> TCM Type -> TCM Type
garr f a b = do
  a' <- a
  b' <- b
  return $ El (getSort a' `sLub` getSort b') $
           Pi (Dom (mapRelevance f defaultArgInfo) a') (NoAbs "_" b')

gpi :: ArgInfo -> String -> TCM Type -> TCM Type -> TCM Type
gpi info name a b = do
  a <- a
  b <- addContext (name, Dom info a) b
  let y = stringToArgName name
  return $ El (getSort a `dLub` Abs y (getSort b))
              (Pi (Dom info a) (Abs y b))

hPi, nPi :: String -> TCM Type -> TCM Type -> TCM Type
hPi = gpi $ setHiding Hidden defaultArgInfo
nPi = gpi defaultArgInfo

varM :: Int -> TCM Term
varM = return . var

infixl 9 <@>, <#>

gApply :: Hiding -> TCM Term -> TCM Term -> TCM Term
gApply h a b = do
    x <- a
    y <- b
    return $ x `apply` [Arg (setHiding h defaultArgInfo) y]

(<@>),(<#>) :: TCM Term -> TCM Term -> TCM Term
(<@>) = gApply NotHidden
(<#>) = gApply Hidden

list :: TCM Term -> TCM Term
list t = primList <@> t

io :: TCM Term -> TCM Term
io t = primIO <@> t

el :: TCM Term -> TCM Type
el t = El (mkType 0) <$> t

tset :: TCM Type
tset = return $ sort (mkType 0)

tSetOmega :: TCM Type
tSetOmega = return $ sort Inf

tSizeUniv :: TCM Type
tSizeUniv = return $ El SizeUniv $ Sort SizeUniv
-- Andreas, 2015-03-16 Since equality checking for types
-- includes equality checking for sorts, we cannot put
-- SizeUniv in Setω.  (SizeUniv : Setω) == (_0 : suc _0)
-- will first instantiate _0 := Setω, which is wrong.
-- tSizeUniv = return $ El Inf $ Sort SizeUniv

-- | Abbreviation: @argN = 'Arg' 'defaultArgInfo'@.
argN :: e -> Arg e
argN = Arg defaultArgInfo

domN :: e -> Dom e
domN = Dom defaultArgInfo

-- | Abbreviation: @argH = 'hide' 'Arg' 'defaultArgInfo'@.
argH :: e -> Arg e
argH = Arg $ setHiding Hidden defaultArgInfo

domH :: e -> Dom e
domH = Dom $ setHiding Hidden defaultArgInfo

---------------------------------------------------------------------------
-- * The actual primitive functions
---------------------------------------------------------------------------

type Op   a = a -> a -> a
type Fun  a = a -> a
type Rel  a = a -> a -> Bool
type Pred a = a -> Bool

primitiveFunctions :: Map String (TCM PrimitiveImpl)
primitiveFunctions = Map.fromList

  -- Ulf, 2015-10-28: Builtin integers now map to a datatype, and since you
  -- can define these functions (reasonably) efficiently using the primitive
  -- functions on natural numbers there's no need for them anymore. Keeping the
  -- show function around for convenience, and as a test case for a primitive
  -- function taking an integer.
  -- -- Integer functions
  -- [ "primIntegerPlus"     |-> mkPrimFun2 ((+)        :: Op Integer)
  -- , "primIntegerMinus"    |-> mkPrimFun2 ((-)        :: Op Integer)
  -- , "primIntegerTimes"    |-> mkPrimFun2 ((*)        :: Op Integer)
  -- , "primIntegerDiv"      |-> mkPrimFun2 (div        :: Op Integer)    -- partial
  -- , "primIntegerMod"      |-> mkPrimFun2 (mod        :: Op Integer)    -- partial
  -- , "primIntegerEquality" |-> mkPrimFun2 ((==)       :: Rel Integer)
  -- , "primIntegerLess"     |-> mkPrimFun2 ((<)        :: Rel Integer)
  -- , "primIntegerAbs"      |-> mkPrimFun1 (Nat . abs  :: Integer -> Nat)
  -- , "primNatToInteger"    |-> mkPrimFun1 (toInteger  :: Nat -> Integer)
  [ "primShowInteger"     |-> mkPrimFun1 (Str . show :: Integer -> Str)

  -- Natural number functions
  , "primNatPlus"         |-> mkPrimFun2 ((+)                     :: Op Nat)
  , "primNatMinus"        |-> mkPrimFun2 ((\x y -> max 0 (x - y)) :: Op Nat)
  , "primNatTimes"        |-> mkPrimFun2 ((*)                     :: Op Nat)
  , "primNatDivSucAux"    |-> mkPrimFun4 ((\k m n j -> k + div (max 0 $ n + m - j) (m + 1)) :: Nat -> Nat -> Nat -> Nat -> Nat)
  , "primNatModSucAux"    |->
      let aux :: Nat -> Nat -> Nat -> Nat -> Nat
          aux k m n j | n > j     = mod (n - j - 1) (m + 1)
                      | otherwise = k + n
      in mkPrimFun4 aux
  , "primNatEquality"     |-> mkPrimFun2 ((==) :: Rel Nat)
  , "primNatLess"         |-> mkPrimFun2 ((<)  :: Rel Nat)

  -- Level functions
  , "primLevelZero"       |-> mkPrimLevelZero
  , "primLevelSuc"        |-> mkPrimLevelSuc
  , "primLevelMax"        |-> mkPrimLevelMax

  -- Floating point functions
  , "primNatToFloat"      |-> mkPrimFun1 (fromIntegral :: Nat -> Double)
  , "primFloatPlus"       |-> mkPrimFun2 ((+)          :: Op Double)
  , "primFloatMinus"      |-> mkPrimFun2 ((-)          :: Op Double)
  , "primFloatTimes"      |-> mkPrimFun2 ((*)          :: Op Double)
  , "primFloatDiv"        |-> mkPrimFun2 ((/)          :: Op Double)
  , "primFloatEquality"   |-> mkPrimFun2 (floatEq      :: Rel Double)
  , "primFloatLess"       |-> mkPrimFun2 (floatLt      :: Rel Double)
  , "primFloatSqrt"       |-> mkPrimFun1 (sqrt         :: Double -> Double)
  , "primRound"           |-> mkPrimFun1 (round        :: Double -> Integer)
  , "primFloor"           |-> mkPrimFun1 (floor        :: Double -> Integer)
  , "primCeiling"         |-> mkPrimFun1 (ceiling      :: Double -> Integer)
  , "primExp"             |-> mkPrimFun1 (exp          :: Fun Double)
  , "primLog"             |-> mkPrimFun1 (log          :: Fun Double)
  , "primSin"             |-> mkPrimFun1 (sin          :: Fun Double)
  , "primShowFloat"       |-> mkPrimFun1 (Str . floatShow :: Double -> Str)

  -- Character functions
  , "primCharEquality"    |-> mkPrimFun2 ((==) :: Rel Char)
  , "primIsLower"         |-> mkPrimFun1 isLower
  , "primIsDigit"         |-> mkPrimFun1 isDigit
  , "primIsAlpha"         |-> mkPrimFun1 isAlpha
  , "primIsSpace"         |-> mkPrimFun1 isSpace
  , "primIsAscii"         |-> mkPrimFun1 isAscii
  , "primIsLatin1"        |-> mkPrimFun1 isLatin1
  , "primIsPrint"         |-> mkPrimFun1 isPrint
  , "primIsHexDigit"      |-> mkPrimFun1 isHexDigit
  , "primToUpper"         |-> mkPrimFun1 toUpper
  , "primToLower"         |-> mkPrimFun1 toLower
  , "primCharToNat"       |-> mkPrimFun1 (fromIntegral . fromEnum :: Char -> Nat)
  , "primNatToChar"       |-> mkPrimFun1 (toEnum . fromIntegral . (`mod` 0x110000)  :: Nat -> Char)
  , "primShowChar"        |-> mkPrimFun1 (Str . show . pretty . LitChar noRange)

  -- String functions
  , "primStringToList"    |-> mkPrimFun1 unStr
  , "primStringFromList"  |-> mkPrimFun1 Str
  , "primStringAppend"    |-> mkPrimFun2 (\s1 s2 -> Str $ unStr s1 ++ unStr s2)
  , "primStringEquality"  |-> mkPrimFun2 ((==) :: Rel Str)
  , "primShowString"      |-> mkPrimFun1 (Str . show . pretty . LitString noRange . unStr)

  -- Other stuff
  , "primTrustMe"         |-> primTrustMe
    -- This needs to be force : A → ((x : A) → B x) → B x rather than seq because of call-by-name.
  , "primForce"           |-> primForce
  , "primForceLemma"      |-> primForceLemma
  , "primQNameEquality"   |-> mkPrimFun2 ((==) :: Rel QName)
  , "primQNameLess"       |-> mkPrimFun2 ((<) :: Rel QName)
  , "primShowQName"       |-> mkPrimFun1 (Str . show :: QName -> Str)
  , "primMetaEquality"    |-> mkPrimFun2 ((==) :: Rel MetaId)
  , "primMetaLess"        |-> mkPrimFun2 ((<) :: Rel MetaId)
  ]
  where
    (|->) = (,)

floatEq :: Double -> Double -> Bool
floatEq x y | isNaN x && isNaN y = True
            | otherwise          = x == y

floatLt :: Double -> Double -> Bool
floatLt x y
  | isNegInf y = False
  | isNegInf x = True
  | isNaN x    = True
  | otherwise  = x < y
  where
    isNegInf z = z < 0 && isInfinite z

floatShow :: Double -> String
floatShow x | isNegativeZero x = "0.0"
            | otherwise        = show x

lookupPrimitiveFunction :: String -> TCM PrimitiveImpl
lookupPrimitiveFunction x =
  fromMaybe (typeError $ NoSuchPrimitiveFunction x)
            (Map.lookup x primitiveFunctions)

lookupPrimitiveFunctionQ :: QName -> TCM (String, PrimitiveImpl)
lookupPrimitiveFunctionQ q = do
  let s = case qnameName q of
            Name _ x _ _ -> show x
  PrimImpl t pf <- lookupPrimitiveFunction s
  return (s, PrimImpl t $ pf { primFunName = q })

getBuiltinName :: String -> TCM (Maybe QName)
getBuiltinName b = do
  caseMaybeM (getBuiltin' b) (return Nothing) $ \v -> do
    v <- normalise v
    let getName (Def x _) = x
        getName (Con x _) = conName x
        getName (Lam _ b) = getName $ ignoreSharing $ unAbs b
        getName _         = __IMPOSSIBLE__
    return $ Just $ getName (ignoreSharing v)

isBuiltin :: QName -> String -> TCM Bool
isBuiltin q b = (Just q ==) <$> getBuiltinName b<|MERGE_RESOLUTION|>--- conflicted
+++ resolved
@@ -426,66 +426,6 @@
                                        <@> (varM 0 <@> varM 1)
                ) $ \ _ _ -> refl
 
-<<<<<<< HEAD
-=======
-primQNameType :: TCM PrimitiveImpl
-primQNameType = mkPrimFun1TCM (el primQName --> el primAgdaType)
-                              (\q -> normalise' . defType =<< getConstInfo q)
-  -- Note: gets the top-level type! All bounds variables have been lifted.
-
-primQNameDefinition :: TCM PrimitiveImpl
-primQNameDefinition = do
-  kit                           <- quotingKit
-  agdaFunDef                    <- primAgdaFunDef
-  agdaFunDefCon                 <- primAgdaFunDefCon
-  agdaDefinitionFunDef          <- primAgdaDefinitionFunDef
-  agdaDefinitionDataDef         <- primAgdaDefinitionDataDef
-  agdaDefinitionRecordDef       <- primAgdaDefinitionRecordDef
-  agdaDefinitionPostulate       <- primAgdaDefinitionPostulate
-  agdaDefinitionPrimitive       <- primAgdaDefinitionPrimitive
-  agdaDefinitionDataConstructor <- primAgdaDefinitionDataConstructor
-  list        <- buildList
-
-  let qType        = quoteTypeWithKit kit
-      qClause      = quoteClauseWithKit kit
-      defapp f xs  = applys f <$> sequence xs
-      qFunDef t cs = defapp agdaFunDefCon [qType t, list <$> mapM qClause cs]
-      qQName       = Lit . LitQName noRange
-      con qn = do
-        def <- getConstInfo qn
-        case theDef def of
-          Function{funClauses = cs}
-                        -> defapp agdaDefinitionFunDef    [qFunDef (defType def) cs]
-          Datatype{}    -> defapp agdaDefinitionDataDef   [pure $ qQName qn]
-          Record{}      -> defapp agdaDefinitionRecordDef [pure $ qQName qn]
-          Axiom{}       -> defapp agdaDefinitionPostulate []
-          Primitive{primClauses = cs} | not $ null cs
-                        -> defapp agdaDefinitionFunDef    [qFunDef (defType def) cs]
-          Primitive{}   -> defapp agdaDefinitionPrimitive []
-          Constructor{} -> defapp agdaDefinitionDataConstructor []
-
-  unquoteQName <- fromTerm
-  t <- el primQName --> el primAgdaDefinition
-  return $ PrimImpl t $ PrimFun __IMPOSSIBLE__ 1 $ \ts ->
-    case ts of
-      [v] ->
-        redBind (unquoteQName v)
-            (\v' -> [v']) $ \x ->
-        redReturn =<< con x
-      _ -> __IMPOSSIBLE__
-
-primDataNumberOfParameters :: TCM PrimitiveImpl
-primDataNumberOfParameters =
-  mkPrimFun1TCM (el primAgdaDataDef --> el primNat)
-                (fmap (toNat . dataPars . theDef) . getConstInfo)
-  where toNat = fromIntegral :: Int -> Nat
-
-primDataConstructors :: TCM PrimitiveImpl
-primDataConstructors =
-  mkPrimFun1TCM (el primAgdaDataDef --> el (list primQName))
-                (fmap (dataCons . theDef) . getConstInfo)
-
->>>>>>> 9a1012a4
 mkPrimLevelZero :: TCM PrimitiveImpl
 mkPrimLevelZero = do
   t <- primType (undefined :: Lvl)
