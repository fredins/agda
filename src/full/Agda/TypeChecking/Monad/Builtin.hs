--- conflicted
+++ resolved
@@ -186,12 +186,8 @@
     primEquality, primRefl,
     primRewrite, -- Name of rewrite relation
     primLevel, primLevelZero, primLevelSuc, primLevelMax,
-<<<<<<< HEAD
-    primSetOmega,
     primLockUniv,
-=======
     primSet, primProp, primSetOmega,
->>>>>>> 8255ee2a
     primFromNat, primFromNeg, primFromString,
     -- builtins for reflection:
     primQName, primArgInfo, primArgArgInfo, primArg, primArgArg, primAbs, primAbsAbs, primAgdaTerm, primAgdaTermVar,
@@ -223,185 +219,6 @@
     primAgdaTCMWithNormalisation, primAgdaTCMDebugPrint,
     primAgdaTCMNoConstraints,
     primAgdaTCMRunSpeculative
-<<<<<<< HEAD
-    :: TCM Term
-
-primInteger      = getBuiltin builtinInteger
-primIntegerPos   = getBuiltin builtinIntegerPos
-primIntegerNegSuc = getBuiltin builtinIntegerNegSuc
-primFloat        = getBuiltin builtinFloat
-primChar         = getBuiltin builtinChar
-primString       = getBuiltin builtinString
-primBool         = getBuiltin builtinBool
-primSigma        = getBuiltin builtinSigma
-primUnit         = getBuiltin builtinUnit
-primUnitUnit     = getBuiltin builtinUnitUnit
-primTrue         = getBuiltin builtinTrue
-primFalse        = getBuiltin builtinFalse
-primList         = getBuiltin builtinList
-primNil          = getBuiltin builtinNil
-primCons         = getBuiltin builtinCons
-primIO           = getBuiltin builtinIO
-primId           = getBuiltin builtinId
-primConId        = getBuiltin builtinConId
-primIdElim       = getPrimitiveTerm builtinIdElim
-primPath         = getBuiltin builtinPath
-primPathP        = getBuiltin builtinPathP
-primInterval     = getBuiltin builtinInterval
-primIZero        = getBuiltin builtinIZero
-primIOne         = getBuiltin builtinIOne
-primIMin         = getPrimitiveTerm builtinIMin
-primIMax         = getPrimitiveTerm builtinIMax
-primINeg         = getPrimitiveTerm builtinINeg
-primPartial      = getPrimitiveTerm "primPartial"
-primPartialP     = getPrimitiveTerm "primPartialP"
-primIsOne        = getBuiltin builtinIsOne
-primItIsOne      = getBuiltin builtinItIsOne
-primTrans        = getPrimitiveTerm builtinTrans
-primHComp        = getPrimitiveTerm builtinHComp
-primEquiv        = getBuiltin builtinEquiv
-primEquivFun     = getBuiltin builtinEquivFun
-primEquivProof   = getBuiltin builtinEquivProof
-primPathToEquiv  = getBuiltin builtinPathToEquiv
-primGlue         = getPrimitiveTerm builtinGlue
-prim_glue        = getPrimitiveTerm builtin_glue
-prim_unglue      = getPrimitiveTerm builtin_unglue
-primFaceForall   = getPrimitiveTerm builtinFaceForall
-primIsOne1       = getBuiltin builtinIsOne1
-primIsOne2       = getBuiltin builtinIsOne2
-primIsOneEmpty   = getBuiltin builtinIsOneEmpty
-primSub          = getBuiltin builtinSub
-primSubIn        = getBuiltin builtinSubIn
-primSubOut       = getPrimitiveTerm builtinSubOut
-primNat          = getBuiltin builtinNat
-primSuc          = getBuiltin builtinSuc
-primZero         = getBuiltin builtinZero
-primNatPlus      = getBuiltin builtinNatPlus
-primNatMinus     = getBuiltin builtinNatMinus
-primNatTimes     = getBuiltin builtinNatTimes
-primNatDivSucAux = getBuiltin builtinNatDivSucAux
-primNatModSucAux = getBuiltin builtinNatModSucAux
-primNatEquality  = getBuiltin builtinNatEquals
-primNatLess      = getBuiltin builtinNatLess
-primWord64       = getBuiltin builtinWord64
-primSizeUniv     = getBuiltin builtinSizeUniv
-primSize         = getBuiltin builtinSize
-primSizeLt       = getBuiltin builtinSizeLt
-primSizeSuc      = getBuiltin builtinSizeSuc
-primSizeInf      = getBuiltin builtinSizeInf
-primSizeMax      = getBuiltin builtinSizeMax
-primInf          = getBuiltin builtinInf
-primSharp        = getBuiltin builtinSharp
-primFlat         = getBuiltin builtinFlat
-primEquality     = getBuiltin builtinEquality
-primRefl         = getBuiltin builtinRefl
-primRewrite      = getBuiltin builtinRewrite
-primLevel        = getBuiltin builtinLevel
-primLevelZero    = getBuiltin builtinLevelZero
-primLevelSuc     = getBuiltin builtinLevelSuc
-primLevelMax     = getBuiltin builtinLevelMax
-primSetOmega     = getBuiltin builtinSetOmega
-primLockUniv     = getPrimitiveTerm builtinLockUniv
-primFromNat      = getBuiltin builtinFromNat
-primFromNeg      = getBuiltin builtinFromNeg
-primFromString   = getBuiltin builtinFromString
-primQName        = getBuiltin builtinQName
-primArg          = getBuiltin builtinArg
-primArgArg       = getBuiltin builtinArgArg
-primAbs          = getBuiltin builtinAbs
-primAbsAbs       = getBuiltin builtinAbsAbs
-primAgdaSort     = getBuiltin builtinAgdaSort
-primHiding       = getBuiltin builtinHiding
-primHidden       = getBuiltin builtinHidden
-primInstance     = getBuiltin builtinInstance
-primVisible      = getBuiltin builtinVisible
-primRelevance    = getBuiltin builtinRelevance
-primRelevant     = getBuiltin builtinRelevant
-primIrrelevant   = getBuiltin builtinIrrelevant
-primAssoc        = getBuiltin builtinAssoc
-primAssocLeft    = getBuiltin builtinAssocLeft
-primAssocRight   = getBuiltin builtinAssocRight
-primAssocNon     = getBuiltin builtinAssocNon
-primPrecedence    = getBuiltin builtinPrecedence
-primPrecRelated   = getBuiltin builtinPrecRelated
-primPrecUnrelated = getBuiltin builtinPrecUnrelated
-primFixity        = getBuiltin builtinFixity
-primFixityFixity  = getBuiltin builtinFixityFixity
-primArgInfo      = getBuiltin builtinArgInfo
-primArgArgInfo   = getBuiltin builtinArgArgInfo
-primAgdaSortSet  = getBuiltin builtinAgdaSortSet
-primAgdaSortLit  = getBuiltin builtinAgdaSortLit
-primAgdaSortUnsupported = getBuiltin builtinAgdaSortUnsupported
-primAgdaTerm         = getBuiltin builtinAgdaTerm
-primAgdaTermVar      = getBuiltin builtinAgdaTermVar
-primAgdaTermLam      = getBuiltin builtinAgdaTermLam
-primAgdaTermExtLam   = getBuiltin builtinAgdaTermExtLam
-primAgdaTermDef      = getBuiltin builtinAgdaTermDef
-primAgdaTermCon      = getBuiltin builtinAgdaTermCon
-primAgdaTermPi       = getBuiltin builtinAgdaTermPi
-primAgdaTermSort     = getBuiltin builtinAgdaTermSort
-primAgdaTermLit      = getBuiltin builtinAgdaTermLit
-primAgdaTermUnsupported     = getBuiltin builtinAgdaTermUnsupported
-primAgdaTermMeta  = getBuiltin builtinAgdaTermMeta
-primAgdaErrorPart       = getBuiltin builtinAgdaErrorPart
-primAgdaErrorPartString = getBuiltin builtinAgdaErrorPartString
-primAgdaErrorPartTerm   = getBuiltin builtinAgdaErrorPartTerm
-primAgdaErrorPartName   = getBuiltin builtinAgdaErrorPartName
-primAgdaLiteral   = getBuiltin builtinAgdaLiteral
-primAgdaLitNat    = getBuiltin builtinAgdaLitNat
-primAgdaLitWord64 = getBuiltin builtinAgdaLitWord64
-primAgdaLitFloat  = getBuiltin builtinAgdaLitFloat
-primAgdaLitChar   = getBuiltin builtinAgdaLitChar
-primAgdaLitString = getBuiltin builtinAgdaLitString
-primAgdaLitQName  = getBuiltin builtinAgdaLitQName
-primAgdaLitMeta   = getBuiltin builtinAgdaLitMeta
-primAgdaPattern   = getBuiltin builtinAgdaPattern
-primAgdaPatCon    = getBuiltin builtinAgdaPatCon
-primAgdaPatVar    = getBuiltin builtinAgdaPatVar
-primAgdaPatDot    = getBuiltin builtinAgdaPatDot
-primAgdaPatLit    = getBuiltin builtinAgdaPatLit
-primAgdaPatProj   = getBuiltin builtinAgdaPatProj
-primAgdaPatAbsurd = getBuiltin builtinAgdaPatAbsurd
-primAgdaClause    = getBuiltin builtinAgdaClause
-primAgdaClauseClause = getBuiltin builtinAgdaClauseClause
-primAgdaClauseAbsurd = getBuiltin builtinAgdaClauseAbsurd
-primAgdaDefinitionFunDef          = getBuiltin builtinAgdaDefinitionFunDef
-primAgdaDefinitionDataDef         = getBuiltin builtinAgdaDefinitionDataDef
-primAgdaDefinitionRecordDef       = getBuiltin builtinAgdaDefinitionRecordDef
-primAgdaDefinitionDataConstructor = getBuiltin builtinAgdaDefinitionDataConstructor
-primAgdaDefinitionPostulate       = getBuiltin builtinAgdaDefinitionPostulate
-primAgdaDefinitionPrimitive       = getBuiltin builtinAgdaDefinitionPrimitive
-primAgdaDefinition                = getBuiltin builtinAgdaDefinition
-primAgdaMeta                      = getBuiltin builtinAgdaMeta
-primAgdaTCM           = getBuiltin builtinAgdaTCM
-primAgdaTCMReturn     = getBuiltin builtinAgdaTCMReturn
-primAgdaTCMBind       = getBuiltin builtinAgdaTCMBind
-primAgdaTCMUnify      = getBuiltin builtinAgdaTCMUnify
-primAgdaTCMTypeError  = getBuiltin builtinAgdaTCMTypeError
-primAgdaTCMInferType  = getBuiltin builtinAgdaTCMInferType
-primAgdaTCMCheckType  = getBuiltin builtinAgdaTCMCheckType
-primAgdaTCMNormalise  = getBuiltin builtinAgdaTCMNormalise
-primAgdaTCMReduce     = getBuiltin builtinAgdaTCMReduce
-primAgdaTCMCatchError = getBuiltin builtinAgdaTCMCatchError
-primAgdaTCMGetContext = getBuiltin builtinAgdaTCMGetContext
-primAgdaTCMExtendContext = getBuiltin builtinAgdaTCMExtendContext
-primAgdaTCMInContext     = getBuiltin builtinAgdaTCMInContext
-primAgdaTCMFreshName     = getBuiltin builtinAgdaTCMFreshName
-primAgdaTCMDeclareDef    = getBuiltin builtinAgdaTCMDeclareDef
-primAgdaTCMDeclarePostulate   = getBuiltin builtinAgdaTCMDeclarePostulate
-primAgdaTCMDefineFun     = getBuiltin builtinAgdaTCMDefineFun
-primAgdaTCMGetType            = getBuiltin builtinAgdaTCMGetType
-primAgdaTCMGetDefinition      = getBuiltin builtinAgdaTCMGetDefinition
-primAgdaTCMQuoteTerm          = getBuiltin builtinAgdaTCMQuoteTerm
-primAgdaTCMUnquoteTerm        = getBuiltin builtinAgdaTCMUnquoteTerm
-primAgdaTCMBlockOnMeta        = getBuiltin builtinAgdaTCMBlockOnMeta
-primAgdaTCMCommit             = getBuiltin builtinAgdaTCMCommit
-primAgdaTCMIsMacro            = getBuiltin builtinAgdaTCMIsMacro
-primAgdaTCMWithNormalisation  = getBuiltin builtinAgdaTCMWithNormalisation
-primAgdaTCMDebugPrint         = getBuiltin builtinAgdaTCMDebugPrint
-primAgdaTCMNoConstraints      = getBuiltin builtinAgdaTCMNoConstraints
-primAgdaTCMRunSpeculative     = getBuiltin builtinAgdaTCMRunSpeculative
-=======
     :: (HasBuiltins m, MonadError TCErr m, MonadTCEnv m, ReadTCState m) => m Term
 
 primInteger                           = getBuiltin builtinInteger
@@ -486,6 +303,7 @@
 primSet                               = getBuiltin builtinSet
 primProp                              = getBuiltin builtinProp
 primSetOmega                          = getBuiltin builtinSetOmega
+primLockUniv                          = getPrimitiveTerm builtinLockUniv
 primFromNat                           = getBuiltin builtinFromNat
 primFromNeg                           = getBuiltin builtinFromNeg
 primFromString                        = getBuiltin builtinFromString
@@ -586,7 +404,6 @@
 primAgdaTCMDebugPrint                 = getBuiltin builtinAgdaTCMDebugPrint
 primAgdaTCMNoConstraints              = getBuiltin builtinAgdaTCMNoConstraints
 primAgdaTCMRunSpeculative             = getBuiltin builtinAgdaTCMRunSpeculative
->>>>>>> 8255ee2a
 
 -- | The coinductive primitives.
 
