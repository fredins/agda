--- conflicted
+++ resolved
@@ -29,14 +29,14 @@
   r <- matchCompiledE c $ map (fmap Apply) args
   case r of
     YesReduction simpl v -> return $ YesReduction simpl v
-<<<<<<< HEAD
-    NoReduction bes      -> return $ NoReduction $ fmap (map fromElim) bes
-  where fromElim (Apply v) = v
-        fromElim (IApply x y v) = __IMPOSSIBLE__ -- TODO: Andrea how are projections handled?
-        fromElim (Proj f ) = __IMPOSSIBLE__
-=======
+-- <<<<<<< HEAD
+--     NoReduction bes      -> return $ NoReduction $ fmap (map fromElim) bes
+--   where fromElim (Apply v) = v
+--         fromElim (IApply x y v) = __IMPOSSIBLE__ -- TODO: Andrea how are projections handled?
+--         fromElim (Proj f ) = __IMPOSSIBLE__
+-- =======
     NoReduction bes      -> return $ NoReduction $ fmap (map argFromElim) bes
->>>>>>> a0cf9974
+-- >>>>>>> master
 
 -- | @matchCompiledE c es@ takes a function given by case tree @c@ and
 --   and a spine @es@ and tries to apply the function to @es@.
