--- conflicted
+++ resolved
@@ -552,16 +552,12 @@
   def <- getConstInfo f
   if defMatchable def then no else do
   case theDef def of
-<<<<<<< HEAD
-    Axiom{}    -> do i <- intervalView (Def f es)
+    AbstractDefn -> yes
+    Axiom{}    -> do i <- intervalView (Def f es) -- TODO Andrea: hackish, should declare "I" as data?
                      case i of
                        IZero       -> no
                        IOne        -> no
                        _           -> yes
-=======
-    AbstractDefn -> yes
-    Axiom{}    -> yes
->>>>>>> 42d1fb1d
     Datatype{} -> yes
     Record{}   -> yes
     Function{} -> case b of
