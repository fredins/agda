--- conflicted
+++ resolved
@@ -5,12 +5,9 @@
 module Agda.TypeChecking.Quote where
 
 import Control.Applicative
-<<<<<<< HEAD
 import Control.Monad.State (evalState, get, put)
 import Control.Monad.Writer (execWriterT, tell)
-=======
-
->>>>>>> 1bab39d4
+
 import Data.Maybe (fromMaybe)
 import Data.Traversable (traverse)
 
