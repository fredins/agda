{-# LANGUAGE CPP #-}
{-# LANGUAGE FlexibleInstances #-}
{-# LANGUAGE TypeSynonymInstances #-}

module Agda.TypeChecking.Quote where

import Control.Applicative
import Control.Monad.State (evalState, get, put)
import Control.Monad.Writer (execWriterT, tell)
<<<<<<< HEAD

=======
import Control.Monad.Error (catchError)
>>>>>>> b9ba787a
import Data.Maybe (fromMaybe)
import Data.Traversable (traverse)

import Agda.Syntax.Position
import Agda.Syntax.Literal
import Agda.Syntax.Internal as I
import Agda.Syntax.Common

import {-# SOURCE #-} Agda.TypeChecking.Datatypes
import Agda.TypeChecking.Monad
import Agda.TypeChecking.Monad.Builtin
import Agda.TypeChecking.Reduce
import Agda.TypeChecking.Reduce.Monad
import Agda.TypeChecking.Pretty
import Agda.TypeChecking.Substitute
import Agda.TypeChecking.DropArgs
import Agda.TypeChecking.CompiledClause

import Agda.Utils.String
import Agda.Utils.Permutation
<<<<<<< HEAD

import Agda.Utils.Monad
=======
>>>>>>> b9ba787a

#include "../undefined.h"
import Agda.Utils.Impossible

quotingKit :: TCM (Term -> ReduceM Term, Type -> ReduceM Term, Clause -> ReduceM Term)
quotingKit = do
  hidden          <- primHidden
  instanceH       <- primInstance
  visible         <- primVisible
  relevant        <- primRelevant
  irrelevant      <- primIrrelevant
  nil             <- primNil
  cons            <- primCons
  arg             <- primArgArg
  arginfo         <- primArgArgInfo
  var             <- primAgdaTermVar
  lam             <- primAgdaTermLam
  extlam          <- primAgdaTermExtLam
  def             <- primAgdaTermDef
  con             <- primAgdaTermCon
  pi              <- primAgdaTermPi
  sort            <- primAgdaTermSort
  lit             <- primAgdaTermLit
  litNat          <- primAgdaLitNat
  litFloat        <- primAgdaLitFloat
  litChar         <- primAgdaLitChar
  litString       <- primAgdaLitString
  litQName        <- primAgdaLitQName
  normalClause    <- primAgdaClauseClause
  absurdClause    <- primAgdaClauseAbsurd
  varP            <- primAgdaPatVar
  conP            <- primAgdaPatCon
  dotP            <- primAgdaPatDot
  litP            <- primAgdaPatLit
  projP           <- primAgdaPatProj
  absurdP         <- primAgdaPatAbsurd
  set             <- primAgdaSortSet
  setLit          <- primAgdaSortLit
  unsupportedSort <- primAgdaSortUnsupported
  sucLevel        <- primLevelSuc
  lub             <- primLevelMax
  el              <- primAgdaTypeEl
  Con z _         <- ignoreSharing <$> primZero
  Con s _         <- ignoreSharing <$> primSuc
  unsupported     <- primAgdaTermUnsupported

  let (@@) :: Apply a => ReduceM a -> ReduceM Term -> ReduceM a
      t @@ u = apply <$> t <*> ((:[]) . defaultArg <$> u)

      (!@) :: Apply a => a -> ReduceM Term -> ReduceM a
      t !@  u = pure t @@ u

      (!@!) :: Apply a => a -> Term -> ReduceM a
      t !@! u = pure t @@ pure u

      quoteHiding Hidden    = pure hidden
      quoteHiding Instance  = pure instanceH
      quoteHiding NotHidden = pure visible
      quoteRelevance Relevant   = pure relevant
      quoteRelevance Irrelevant = pure irrelevant
      quoteRelevance NonStrict  = pure relevant
      quoteRelevance Forced     = pure relevant
      quoteRelevance UnusedArg  = pure relevant
      quoteColors _ = nil -- TODO guilhem
      quoteArgInfo (ArgInfo h r cs) = arginfo !@ quoteHiding h
                                              @@ quoteRelevance r
                                --              @@ quoteColors cs
      quoteLit l@LitInt{}    = lit !@ (litNat    !@! Lit l)
      quoteLit l@LitFloat{}  = lit !@ (litFloat  !@! Lit l)
      quoteLit l@LitChar{}   = lit !@ (litChar   !@! Lit l)
      quoteLit l@LitString{} = lit !@ (litString !@! Lit l)
      quoteLit l@LitQName{}  = lit !@ (litQName  !@! Lit l)
      -- We keep no ranges in the quoted term, so the equality on terms
      -- is only on the structure.
      quoteSortLevelTerm (Max [])              = setLit !@! Lit (LitInt noRange 0)
      quoteSortLevelTerm (Max [ClosedLevel n]) = setLit !@! Lit (LitInt noRange n)
      quoteSortLevelTerm (Max [Plus 0 (NeutralLevel v)]) = set !@ quote v
      quoteSortLevelTerm _                     = pure unsupportedSort
      quoteSort (Type t)    = quoteSortLevelTerm t
      quoteSort Prop        = pure unsupportedSort
      quoteSort Inf         = pure unsupportedSort
      quoteSort DLub{}      = pure unsupportedSort
      quoteType (El s t) = el !@ quoteSort s @@ quote t

      quoteQName x = pure $ Lit $ LitQName noRange x
      quotePats ps = list $ map (quoteArg quotePat . fmap namedThing) ps
      quotePat (VarP "()")   = pure absurdP
      quotePat (VarP _)      = pure varP
      quotePat (DotP _)      = pure dotP
      quotePat (ConP c _ ps) = conP !@ quoteQName (conName c) @@ quotePats ps
      quotePat (LitP l)      = litP !@! Lit l
      quotePat (ProjP x)     = projP !@ quoteQName x
      quoteBody (Body a) = Just (quote a)
      quoteBody (Bind b) = quoteBody (absBody b)
      quoteBody NoBody   = Nothing
      quoteClause Clause{namedClausePats = ps, clauseBody = body} =
        case quoteBody body of
          Nothing -> absurdClause !@ quotePats ps
          Just b  -> normalClause !@ quotePats ps @@ b

      list [] = pure nil
      list (a : as) = cons !@ a @@ list as
      quoteDom q (Dom info t) = arg !@ quoteArgInfo info @@ q t
      quoteArg q (Arg info t) = arg !@ quoteArgInfo info @@ q t
      quoteArgs ts = list (map (quoteArg quote) ts)
      quote v =
        case unSpine v of
          Var n es   ->
             let ts = fromMaybe __IMPOSSIBLE__ $ allApplyElims es
             in  var !@! Lit (LitInt noRange $ fromIntegral n) @@ quoteArgs ts
          Lam info t -> lam !@ quoteHiding (getHiding info) @@ quote (absBody t)
          Def x es   -> do
            d <- theDef <$> getConstInfo x
            qx d @@ quoteArgs ts
            where
              ts = fromMaybe __IMPOSSIBLE__ $ allApplyElims es
              qx Function{ funExtLam = Just (h, nh), funClauses = cs } =
                    extlam !@ list (map (quoteClause . dropArgs (h + nh)) cs)
              qx Function{ funCompiled = Just Fail, funClauses = [cl] } =
                    extlam !@ list [quoteClause $ dropArgs (length (clausePats cl) - 1) cl]
              qx _ = def !@! quoteName x
          Con x ts   -> con !@! quoteConName x @@ quoteArgs ts
          Pi t u     -> pi !@ quoteDom quoteType t
                             @@ quoteType (absBody u)
          Level _    -> pure unsupported
          Lit lit    -> quoteLit lit
          Sort s     -> sort !@ quoteSort s
          Shared p   -> quote $ derefPtr p
          MetaV{}    -> pure unsupported
          DontCare{} -> pure unsupported -- could be exposed at some point but we have to take care
          ExtLam{}   -> __IMPOSSIBLE__
  return (quote, quoteType, quoteClause)

quoteName :: QName -> Term
quoteName x = Lit (LitQName noRange x)

quoteConName :: ConHead -> Term
quoteConName = quoteName . conName

quoteTerm :: Term -> TCM Term
quoteTerm v = do
  (f, _, _) <- quotingKit
  runReduceM (f v)

quoteType :: Type -> TCM Term
quoteType v = do
  (_, f, _) <- quotingKit
  runReduceM (f v)

agdaTermType :: TCM Type
agdaTermType = El (mkType 0) <$> primAgdaTerm

qNameType :: TCM Type
qNameType = El (mkType 0) <$> primQName

isCon :: ConHead -> TCM Term -> TCM Bool
isCon con tm = do t <- tm
                  case ignoreSharing t of
                    Con con' _ -> return (con == con')
                    _ -> return False

unquoteFailedGeneric :: String -> TCM a
unquoteFailedGeneric msg = typeError . GenericError $ "Unable to unquote the " ++ msg

unquoteFailed :: String -> String -> Term -> TCM a
unquoteFailed kind msg t = do doc <- prettyTCM t
                              unquoteFailedGeneric $ "term (" ++ show doc ++ ") of type " ++ kind ++ ".\nReason: " ++ msg ++ "."

class Unquote a where
  unquote :: Term -> TCM a

unquoteH :: Unquote a => I.Arg Term -> TCM a
unquoteH a | isHidden a && isRelevant a =
    unquote $ unArg a
unquoteH _ = unquoteFailedGeneric "argument. It should be `hidden'."

unquoteN :: Unquote a => I.Arg Term -> TCM a
unquoteN a | notHidden a && isRelevant a =
    unquote $ unArg a
unquoteN _ = unquoteFailedGeneric "argument. It should be `visible'"

choice :: Monad m => [(m Bool, m a)] -> m a -> m a
choice [] dflt = dflt
choice ((mb, mx) : mxs) dflt = ifM mb mx $ choice mxs dflt

ensureDef :: QName -> TCM QName
ensureDef x = do
  i <- (theDef <$> getConstInfo x) `catchError` \_ -> return Axiom  -- for recursive unquoteDecl
  case i of
    Constructor{} -> do
      def <- prettyTCM =<< primAgdaTermDef
      con <- prettyTCM =<< primAgdaTermCon
      c   <- prettyTCM x
      setCurrentRange (getRange x) $ typeError $ GenericError $ "Use " ++ show con ++ " instead of " ++ show def ++ " for constructor " ++ show c
    _ -> return x

ensureCon :: QName -> TCM QName
ensureCon x = do
  i <- (theDef <$> getConstInfo x) `catchError` \_ -> return Axiom  -- for recursive unquoteDecl
  case i of
    Constructor{} -> return x
    _ -> do
      def <- prettyTCM =<< primAgdaTermDef
      con <- prettyTCM =<< primAgdaTermCon
      f   <- prettyTCM x
      setCurrentRange (getRange x) $ typeError $ GenericError $ "Use " ++ show def ++ " instead of " ++ show con ++ " for non-constructor " ++ show f

instance Unquote I.ArgInfo where
  unquote t = do
    t <- reduce t
    case ignoreSharing t of
      Con c [h,r] -> do
        choice
          [(c `isCon` primArgArgInfo, ArgInfo <$> unquoteN h <*> unquoteN r <*> return [])]
          (unquoteFailed "ArgInfo" "arity 2 and not the `arginfo' constructor" t)
      _ -> unquoteFailed "ArgInfo" "not of arity 2" t

instance Unquote a => Unquote (I.Arg a) where
  unquote t = do
    t <- reduce t
    case ignoreSharing t of
      Con c [info,x] -> do
        choice
          [(c `isCon` primArgArg, Arg <$> unquoteN info <*> unquoteN x)]
          (unquoteFailed "Arg" "arity 2 and not the `arg' constructor" t)
      _ -> unquoteFailed "Arg" "not of arity 2" t

-- Andreas, 2013-10-20: currently, post-fix projections are not part of the
-- quoted syntax.
instance Unquote a => Unquote (Elim' a) where
  unquote t = Apply <$> unquote t

instance Unquote Integer where
  unquote t = do
    t <- reduce t
    case ignoreSharing t of
      Lit (LitInt _ n) -> return n
      _ -> unquoteFailed "Integer" "not a literal integer" t

instance Unquote Double where
  unquote t = do
    t <- reduce t
    case ignoreSharing t of
      Lit (LitFloat _ x) -> return x
      _ -> unquoteFailed "Float" "not a literal float" t

instance Unquote Char where
  unquote t = do
    t <- reduce t
    case ignoreSharing t of
      Lit (LitChar _ x) -> return x
      _ -> unquoteFailed "Char" "not a literal char" t

instance Unquote Str where
  unquote t = do
    t <- reduce t
    case ignoreSharing t of
      Lit (LitString _ x) -> return (Str x)
      _ -> unquoteFailed "String" "not a literal string" t

instance Unquote a => Unquote [a] where
  unquote t = do
    t <- reduce t
    case ignoreSharing t of
      Con c [x,xs] -> do
        choice
          [(c `isCon` primCons, (:) <$> unquoteN x <*> unquoteN xs)]
          (unquoteFailed "List" "arity 2 and not the `∷' constructor" t)
      Con c [] -> do
        choice
          [(c `isCon` primNil, return [])]
          (unquoteFailed "List" "arity 0 and not the `[]' constructor" t)
      _ -> unquoteFailed "List" "neither `[]' nor `∷'" t

instance Unquote Hiding where
  unquote t = do
    t <- reduce t
    let err = unquoteFailed "Hiding" "neither `hidden' nor `visible'" t
    case ignoreSharing t of
      Con c [] -> do
        choice
          [(c `isCon` primHidden,  return Hidden)
          ,(c `isCon` primInstance, return Instance)
          ,(c `isCon` primVisible, return NotHidden)]
          err
      Con c vs -> unquoteFailed "Hiding" "the value is a constructor, but its arity is not 0" t
      _        -> err

instance Unquote Relevance where
  unquote t = do
    t <- reduce t
    let err = unquoteFailed "Relevance" "neither `relevant' or `irrelevant'" t
    case ignoreSharing t of
      Con c [] -> do
        choice
          [(c `isCon` primRelevant,   return Relevant)
          ,(c `isCon` primIrrelevant, return Irrelevant)]
          err
      Con c vs -> unquoteFailed "Relevance" "the value is a constructor, but its arity is not 0" t
      _        -> err

instance Unquote QName where
  unquote t = do
    t <- reduce t
    case ignoreSharing t of
      Lit (LitQName _ x) -> return x
      _                  -> unquoteFailed "QName" "not a literal qname value" t

instance Unquote ConHead where
  unquote t = getConHead =<< ensureCon =<< unquote t

instance Unquote a => Unquote (Abs a) where
  unquote t = do x <- freshNoName_ -- Andreas, 2014-07-11 This is pointless, as it does NOT generate a name suggestion.
                 Abs (nameToArgName x) <$> unquote t

instance Unquote Sort where
  unquote t = do
    t <- reduce t
    case ignoreSharing t of
      Con c [] -> do
        choice
          [(c `isCon` primAgdaSortUnsupported, unquoteFailed "Sort" "unsupported sort" t)]
          (unquoteFailed "Sort" "arity 0 and not the `unsupported' constructor" t)
      Con c [u] -> do
        choice
          [(c `isCon` primAgdaSortSet, Type <$> unquoteN u)
          ,(c `isCon` primAgdaSortLit, Type . levelMax . (:[]) . ClosedLevel <$> unquoteN u)]
          (unquoteFailed "Sort" "arity 1 and not the `set' or the `lit' constructors" t)
      _ -> unquoteFailed "Sort" "not of arity 0 nor 1" t

instance Unquote Level where
  unquote l = Max . (:[]) . Plus 0 . UnreducedLevel <$> unquote l

instance Unquote Type where
  unquote t = do
    t <- reduce t
    case ignoreSharing t of
      Con c [s, u] -> do
        choice
          [(c `isCon` primAgdaTypeEl, El <$> unquoteN s <*> unquoteN u)]
          (unquoteFailed "Type" "arity 2 and not the `el' constructor" t)
      _ -> unquoteFailed "Type" "not of arity 2" t

instance Unquote Literal where
  unquote t = do
    t <- reduce t
    case ignoreSharing t of
      Con c [x] ->
        choice
          [ (c `isCon` primAgdaLitNat,    LitInt    noRange <$> unquoteN x)
          , (c `isCon` primAgdaLitFloat,  LitFloat  noRange <$> unquoteN x)
          , (c `isCon` primAgdaLitChar,   LitChar   noRange <$> unquoteN x)
          , (c `isCon` primAgdaLitString, LitString noRange . getStr <$> unquoteN x)
          , (c `isCon` primAgdaLitQName,  LitQName  noRange <$> unquoteN x) ]
          (unquoteFailed "Literal" "not a literal constructor" t)
      _ -> unquoteFailed "Literal" "not a literal constructor" t

instance Unquote Term where
  unquote t = do
    t <- reduce t
    case ignoreSharing t of
      Con c [] ->
        choice
          [(c `isCon` primAgdaTermUnsupported, pure hackReifyToMeta)]
          (unquoteFailed "Term" "arity 0 and not the `unsupported' constructor" t)

      Con c [x] -> do
        choice
          [ (c `isCon` primAgdaTermSort,   Sort <$> unquoteN x)
          , (c `isCon` primAgdaTermLit,    Lit <$> unquoteN x) ]
          (unquoteFailed "Term" "bad constructor" t)

      Con c [x, y] ->
        choice
          [ (c `isCon` primAgdaTermVar, Var <$> (fromInteger <$> unquoteN x) <*> unquoteN y)
          , (c `isCon` primAgdaTermCon, Con <$> unquoteN x <*> unquoteN y)
<<<<<<< HEAD
          , (c `isCon` primAgdaTermDef, Def <$> unquoteN x <*> unquoteN y)
=======
          , (c `isCon` primAgdaTermDef, Def <$> (ensureDef =<< unquoteN x) <*> unquoteN y)
>>>>>>> b9ba787a
          , (c `isCon` primAgdaTermLam, Lam <$> (flip setHiding defaultArgInfo <$> unquoteN x) <*> unquoteN y)
          , (c `isCon` primAgdaTermPi,  Pi  <$> (domFromArg <$> unquoteN x) <*> unquoteN y)
          , (c `isCon` primAgdaTermExtLam, mkExtLam <$> unquoteN x <*> unquoteN y) ]
          (unquoteFailed "Term" "bad term constructor" t)
        where
          mkExtLam = ExtLam

      Con{} -> unquoteFailed "Term" "neither arity 0 nor 1 nor 2" t
      Lit{} -> unquoteFailed "Term" "unexpected literal" t
      _ -> unquoteFailed "Term" "not a constructor" t

instance Unquote Pattern where
  unquote t = do
    t <- reduce t
    case ignoreSharing t of
      Con c [] -> do
        choice
          [ (c `isCon` primAgdaPatVar,    pure (VarP "x"))
          , (c `isCon` primAgdaPatAbsurd, pure (VarP "()"))
          , (c `isCon` primAgdaPatDot,    pure (DotP hackReifyToMeta))
          ] __IMPOSSIBLE__
      Con c [x] -> do
        choice
          [ (c `isCon` primAgdaPatProj, ProjP <$> unquoteN x)
          , (c `isCon` primAgdaPatLit,  LitP  <$> unquoteN x) ]
          __IMPOSSIBLE__
      Con c [x, y] -> do
        choice
          [ (c `isCon` primAgdaPatCon, flip ConP Nothing <$> unquoteN x <*> (map (fmap unnamed) <$> unquoteN y)) ]
          __IMPOSSIBLE__
      _ -> unquoteFailed "Pattern" "not a constructor" t

data UnquotedFunDef = UnQFun Type [Clause]

instance Unquote Clause where
  unquote t = do
    t <- reduce t
    case ignoreSharing t of
      Con c [x] -> do
        choice
          [ (c `isCon` primAgdaClauseAbsurd, mkClause Nothing <$> unquoteN x) ]
          __IMPOSSIBLE__
      Con c [x, y] -> do
        choice
          [ (c `isCon` primAgdaClauseClause, mkClause . Just <$> unquoteN y <*> unquoteN x) ]
          __IMPOSSIBLE__
      _ -> unquoteFailed "Pattern" "not a constructor" t
    where
      mkClause :: Maybe Term -> [I.Arg Pattern] -> I.Clause
      mkClause b ps0 =
        Clause { clauseRange     = noRange
               , clauseTel       = dummyTel n'
               , clausePerm      = Perm n vs
               , namedClausePats = ps
               , clauseBody      = mkBody n b
               , clauseType      = Nothing }
        where
          ps = map (fmap unnamed) ps0
          n  = vars True ps  -- with dot patterns
          n' = vars False ps -- without dot patterns
          dummyTel 0 = EmptyTel
          dummyTel n = ExtendTel (defaultDom typeDontCare) (Abs "x" $ dummyTel (n - 1))
          mkBody 0 b = maybe NoBody Body b
          mkBody n b = Bind $ Abs "x" $ mkBody (n - 1) b
          vars d ps = sum $ map (vars' d . namedArg) ps
          vars' d (ConP _ _ ps) = vars d ps
          vars' d VarP{}      = 1
          vars' d DotP{}      = if d then 1 else 0
          vars' d LitP{}      = 0
          vars' d ProjP{}     = 0

          vs = evalState (execWriterT $ mapM_ (computePerm . namedArg) ps) 0
          next = do n <- get; put (n + 1); return n

          computePerm (ConP _ _ ps) = mapM_ (computePerm . namedArg) ps
          computePerm VarP{}        = tell . (:[]) =<< next
          computePerm DotP{}        = () <$ next
          computePerm LitP{}        = return ()
          computePerm ProjP{}       = return ()

instance Unquote UnquotedFunDef where
  unquote t = do
    t <- reduce t
    case ignoreSharing t of
      Con c [x, y] -> do
        choice
          [ (c `isCon` primAgdaFunDefCon, UnQFun <$> unquoteN x <*> unquoteN y) ]
          __IMPOSSIBLE__
      _ -> unquoteFailed "Pattern" "not a constructor" t<|MERGE_RESOLUTION|>--- conflicted
+++ resolved
@@ -7,11 +7,8 @@
 import Control.Applicative
 import Control.Monad.State (evalState, get, put)
 import Control.Monad.Writer (execWriterT, tell)
-<<<<<<< HEAD
-
-=======
 import Control.Monad.Error (catchError)
->>>>>>> b9ba787a
+
 import Data.Maybe (fromMaybe)
 import Data.Traversable (traverse)
 
@@ -32,11 +29,8 @@
 
 import Agda.Utils.String
 import Agda.Utils.Permutation
-<<<<<<< HEAD
 
 import Agda.Utils.Monad
-=======
->>>>>>> b9ba787a
 
 #include "../undefined.h"
 import Agda.Utils.Impossible
@@ -413,11 +407,7 @@
         choice
           [ (c `isCon` primAgdaTermVar, Var <$> (fromInteger <$> unquoteN x) <*> unquoteN y)
           , (c `isCon` primAgdaTermCon, Con <$> unquoteN x <*> unquoteN y)
-<<<<<<< HEAD
-          , (c `isCon` primAgdaTermDef, Def <$> unquoteN x <*> unquoteN y)
-=======
           , (c `isCon` primAgdaTermDef, Def <$> (ensureDef =<< unquoteN x) <*> unquoteN y)
->>>>>>> b9ba787a
           , (c `isCon` primAgdaTermLam, Lam <$> (flip setHiding defaultArgInfo <$> unquoteN x) <*> unquoteN y)
           , (c `isCon` primAgdaTermPi,  Pi  <$> (domFromArg <$> unquoteN x) <*> unquoteN y)
           , (c `isCon` primAgdaTermExtLam, mkExtLam <$> unquoteN x <*> unquoteN y) ]
