--- conflicted
+++ resolved
@@ -1334,14 +1334,10 @@
         I.SizeUniv  -> do
           I.Def sizeU [] <- fromMaybe __IMPOSSIBLE__ <$> getBuiltin' builtinSizeUniv
           return $ A.Def sizeU
-<<<<<<< HEAD
         I.LockUniv  -> do
-          I.Def lockU [] <- primLockUniv
+          I.Def lockU [] <- fromMaybe __IMPOSSIBLE__ <$> getBuiltin' builtinLockUniv
           return $ A.Def lockU
-        I.PiSort s1 s2 -> do
-=======
         I.PiSort a s -> do
->>>>>>> 8255ee2a
           pis <- freshName_ ("piSort" :: String) -- TODO: hack
           (e1,e2) <- reify (getSort a, I.Lam defaultArgInfo $ fmap Sort s)
           let app x y = A.App defaultAppInfo_ x (defaultNamedArg y)
