{-# LANGUAGE CPP                    #-}
{-# LANGUAGE GeneralizedNewtypeDeriving #-}
{-# LANGUAGE NondecreasingIndentation #-}
{-# LANGUAGE ScopedTypeVariables    #-}
{-# LANGUAGE UndecidableInstances   #-}

{-|
    Translating from internal syntax to abstract syntax. Enables nice
    pretty printing of internal syntax.

    TODO

        - numbers on metas
        - fake dependent functions to independent functions
        - meta parameters
        - shadowing
-}
module Agda.Syntax.Translation.InternalToAbstract
  ( Reify(..)
  , NamedClause(..)
  , reifyPatterns
  ) where

import Prelude hiding (mapM_, mapM, null)
import Control.Applicative hiding (empty)
import Control.Monad.State hiding (mapM_, mapM)
import Control.Monad.Reader hiding (mapM_, mapM)

import Data.Foldable (foldMap)
import Data.List hiding (null, sort)
import qualified Data.Map as Map
import Data.Maybe
import Data.Semigroup (Semigroup, Monoid, (<>), mempty, mappend)
import Data.Set (Set)
import qualified Data.Set as Set
import Data.Traversable (traverse, mapM)
import qualified Data.Traversable as Trav

import Agda.Syntax.Literal
import Agda.Syntax.Position
import Agda.Syntax.Common
import Agda.Syntax.Fixity
import Agda.Syntax.Concrete (FieldAssignment'(..), exprFieldA)
import Agda.Syntax.Info as Info
import Agda.Syntax.Abstract as A
import Agda.Syntax.Abstract.Pretty
import Agda.Syntax.Internal as I
import Agda.Syntax.Internal.Pattern as I
import Agda.Syntax.Scope.Base (isNameInScope, inverseScopeLookupName)

import Agda.TypeChecking.Monad
import Agda.TypeChecking.Monad.Builtin
import Agda.TypeChecking.Reduce
import {-# SOURCE #-} Agda.TypeChecking.Records
import Agda.TypeChecking.CompiledClause (CompiledClauses(Fail))
import Agda.TypeChecking.DisplayForm
import Agda.TypeChecking.Level
import {-# SOURCE #-} Agda.TypeChecking.Datatypes
import Agda.TypeChecking.Free
import Agda.TypeChecking.Substitute
import Agda.TypeChecking.Telescope
import Agda.TypeChecking.DropArgs

import Agda.Utils.Except ( MonadError(catchError) )
import Agda.Utils.Functor
import Agda.Utils.Lens
import Agda.Utils.List
import Agda.Utils.Maybe
import Agda.Utils.Monad
import Agda.Utils.Null
import Agda.Utils.Permutation
import Agda.Utils.Pretty hiding ((<>))
import Agda.Utils.Singleton
import Agda.Utils.Size
import Agda.Utils.Tuple

#include "undefined.h"
import Agda.Utils.Impossible

-- Composition of reified applications ------------------------------------

napps :: Expr -> [NamedArg Expr] -> TCM Expr
napps e = nelims e . map I.Apply

apps :: Expr -> [Arg Expr] -> TCM Expr
apps e = elims e . map I.Apply

-- Composition of reified eliminations ------------------------------------

<<<<<<< HEAD
elims :: Expr -> [I.Elim' Expr] -> TCM Expr
elims e [] = return e
elims e (I.IApply x y r : es) = elims (A.App exprInfo e $ Arg defaultArgInfo (unnamed r)) es
elims e (I.Apply arg : es) =
  elims (A.App exprInfo e $ fmap unnamed arg) es
elims e (I.Proj d    : es) = elims (A.App exprInfo (A.Proj $ AmbQ [d]) $ defaultNamedArg e) es

reifyIElim :: Reify i a => I.Elim' i -> TCM (I.Elim' a)
reifyIElim (I.IApply x y r) = I.IApply <$> reify x <*> reify y <*> reify r
reifyIElim (I.Apply i) = I.Apply <$> traverse reify i
reifyIElim (I.Proj d)  = return $ I.Proj d
=======
nelims :: Expr -> [I.Elim' (Named_ Expr)] -> TCM Expr
nelims e [] = return e
nelims e (I.Apply arg : es) = do
  arg <- reify arg  -- This replaces the arg by _ if irrelevant
  dontShowImp <- not <$> showImplicitArguments
  let hd | notVisible arg && dontShowImp = e
         | otherwise                     = A.App noExprInfo e arg
  nelims hd es
nelims e (I.Proj d    : es) =
  nelims (A.App noExprInfo (A.Proj $ AmbQ [d]) $ defaultNamedArg e) es
>>>>>>> 890da789

elims :: Expr -> [I.Elim' Expr] -> TCM Expr
elims e = nelims e . map (fmap unnamed)

-- Omitting information ---------------------------------------------------

noExprInfo :: ExprInfo
noExprInfo = ExprRange noRange

-- Conditional reification to omit terms that are not shown --------------

reifyWhenE :: Reify i Expr => Bool -> i -> TCM Expr
reifyWhenE True  i = reify i
reifyWhenE False t = return underscore

-- Reification ------------------------------------------------------------

class Reify i a | i -> a where
    reify     ::         i -> TCM a

    --   @reifyWhen False@ should produce an 'underscore'.
    --   This function serves to reify hidden/irrelevant things.
    reifyWhen :: Bool -> i -> TCM a
    reifyWhen _ = reify

instance Reify Name Name where
    reify = return

instance Reify Expr Expr where
    reifyWhen = reifyWhenE
    reify = return

instance Reify MetaId Expr where
    reifyWhen = reifyWhenE
    reify x@(MetaId n) = liftTCM $ do
      mi  <- mvInfo <$> lookupMeta x
      let mi' = Info.MetaInfo
                 { metaRange          = getRange $ miClosRange mi
                 , metaScope          = clScope $ miClosRange mi
                 , metaNumber         = Just x
                 , metaNameSuggestion = miNameSuggestion mi
                 }
          underscore = return $ A.Underscore mi'
      ifNotM shouldReifyInteractionPoints underscore $ {- else -}
        caseMaybeM (isInteractionMeta x) underscore $ \ ii@InteractionId{} ->
          return $ A.QuestionMark mi' ii

-- Does not print with-applications correctly:
-- instance Reify DisplayTerm Expr where
--   reifyWhen = reifyWhenE
--   reify d = reifyTerm False $ dtermToTerm d

instance Reify DisplayTerm Expr where
  reifyWhen = reifyWhenE
  reify d = case d of
    DTerm v -> reifyTerm False v
    DDot  v -> reify v
    DCon c vs -> apps (A.Con (AmbQ [conName c])) =<< reify vs
    DDef f es -> elims (A.Def f) =<< reify es
    DWithApp u us vs -> do
      (e, es) <- reify (u, us)
      apps (if null es then e else A.WithApp noExprInfo e es) =<< reify vs

-- | @reifyDisplayForm f vs fallback@
--   tries to rewrite @f vs@ with a display form for @f@.
--   If successful, reifies the resulting display term,
--   otherwise, does @fallback@.
reifyDisplayForm :: QName -> I.Args -> TCM A.Expr -> TCM A.Expr
reifyDisplayForm f vs fallback = do
  ifNotM displayFormsEnabled fallback $ {- else -} do
    caseMaybeM (liftTCM $ displayForm f vs) fallback reify

-- | @reifyDisplayFormP@ tries to recursively
--   rewrite a lhs with a display form.
--
--   Note: we are not necessarily in the empty context upon entry!
reifyDisplayFormP :: A.SpineLHS -> TCM A.SpineLHS
reifyDisplayFormP lhs@(A.SpineLHS i f ps wps) =
  ifNotM displayFormsEnabled (return lhs) $ {- else -} do
    let vs = [ setHiding h $ defaultArg $ I.var i
             | (i, h) <- zip [0..] $ map getHiding ps
             ]
    -- Try to rewrite @f 0 1 2 ... |ps|-1@ to a dt.
    -- Andreas, 2014-06-11  Issue 1177:
    -- I thought we need to add the placeholders for ps to the context,
    -- because otherwise displayForm will not raise the display term
    -- and we will have variable clashes.
    -- But apparently, it has no influence...
    -- Ulf, can you add an explanation?
    md <- liftTCM $ -- addContext (replicate (length ps) "x") $
      displayForm f vs
    reportSLn "reify.display" 60 $
      "display form of " ++ show f ++ " " ++ show ps ++ " " ++ show wps ++ ":\n  " ++ show md
    case md of
      Just d  | okDisplayForm d -> do
        -- In the display term @d@, @var i@ should be a placeholder
        -- for the @i@th pattern of @ps@.
        -- Andreas, 2014-06-11:
        -- Are we sure that @d@ did not use @var i@ otherwise?
        lhs' <- displayLHS (map namedArg ps) wps d
        reportSDoc "reify.display" 70 $ do
          doc <- prettyA lhs'
          return $ vcat
            [ text "rewritten lhs to"
            , text "  lhs' = " <+> doc
            ]
        reifyDisplayFormP lhs'
      _ -> do
        reportSLn "reify.display" 70 $ "display form absent or not valid as lhs"
        return lhs
  where
    -- Andreas, 2015-05-03: Ulf, please comment on what
    -- is the idea behind okDisplayForm.
    -- Ulf, 2016-04-15: okDisplayForm should return True if the display form
    -- can serve as a valid left-hand side. That means checking that it is a
    -- defined name applied to valid lhs eliminators (projections or
    -- applications to constructor patterns).
    okDisplayForm (DWithApp d ds args) =
      okDisplayForm d && all okDisplayTerm ds  && all okToDrop args
      -- Andreas, 2016-05-03, issue #1950.
      -- We might drop trailing hidden trivial (=variable) patterns.
    okDisplayForm (DTerm (I.Def f vs)) = all okElim vs
    okDisplayForm (DDef f es)          = all okDElim es
    okDisplayForm DDot{}               = False
    okDisplayForm DCon{}               = False
    okDisplayForm DTerm{}              = False

    okDisplayTerm (DTerm v) = okTerm v
    okDisplayTerm DDot{}    = True
    okDisplayTerm DCon{}    = True
    okDisplayTerm DDef{}    = False
    okDisplayTerm _         = False

    okDElim (I.IApply x y r) = okDisplayTerm r -- TODO Andrea: making sense?
    okDElim (I.Apply v) = okDisplayTerm $ unArg v
    okDElim I.Proj{}    = True

    okToDrop arg = notVisible arg && case ignoreSharing $ unArg arg of
      I.Var _ []   -> True
      I.DontCare{} -> True  -- no matching on irrelevant things.  __IMPOSSIBLE__ anyway?
      I.Level{}    -> True  -- no matching on levels. __IMPOSSIBLE__ anyway?
      _ -> False

    okArg = okTerm . unArg

    okElim (I.IApply x y r) = okTerm r
    okElim (I.Apply a) = okArg a
    okElim (I.Proj{})  = True

    okTerm (I.Var _ []) = True
    okTerm (I.Con c vs) = all okArg vs
    okTerm (I.Def x []) = isNoName $ qnameToConcrete x -- Handling wildcards in display forms
    okTerm _            = False

    -- Flatten a dt into (parentName, parentElims, withArgs).
    flattenWith :: DisplayTerm -> (QName, [I.Elim' DisplayTerm], [DisplayTerm])
    flattenWith (DWithApp d ds1 ds2) = case flattenWith d of
      (f, es, ds0) -> (f, es, ds0 ++ ds1 ++ map (DTerm . unArg) ds2)
    flattenWith (DDef f es) = (f, es, [])     -- .^ hacky, but we should only hit this when printing debug info
    flattenWith (DTerm (I.Def f es)) = (f, map (fmap DTerm) es, [])
    flattenWith _ = __IMPOSSIBLE__

    displayLHS :: [A.Pattern] -> [A.Pattern] -> DisplayTerm -> TCM A.SpineLHS
    displayLHS ps wps d = case flattenWith d of
      (f, vs, ds) -> do
        ds <- mapM termToPat ds
        vs <- mapM elimToPat vs
        return $ SpineLHS i f vs (ds ++ wps)
      where
        ci   = ConPatInfo ConPCon patNoRange

        argToPat arg = fmap unnamed <$> traverse termToPat arg
        elimToPat (I.IApply _ _ r) = argToPat (Arg defaultArgInfo r)
        elimToPat (I.Apply arg) = argToPat arg
        elimToPat (I.Proj d)    = return $ defaultNamedArg $ A.ProjP patNoRange $ AmbQ [d]

        termToPat :: DisplayTerm -> TCM A.Pattern

        termToPat (DTerm (I.Var n [])) = return $ case ps !!! n of
                                           Nothing -> __IMPOSSIBLE__
                                           Just p  -> p

        termToPat (DCon c vs)          = tryRecPFromConP =<< do
           A.ConP ci (AmbQ [conName c]) <$> mapM argToPat vs

        termToPat (DTerm (I.Con c vs)) = tryRecPFromConP =<< do
           A.ConP ci (AmbQ [conName c]) <$> mapM (argToPat . fmap DTerm) vs

        termToPat (DTerm (I.Def _ [])) = return $ A.WildP patNoRange
        termToPat (DDef _ [])          = return $ A.WildP patNoRange

        termToPat (DDot v)             = A.DotP patNoRange <$> termToExpr v
        termToPat v                    = A.DotP patNoRange <$> reify v -- __IMPOSSIBLE__

        len = genericLength ps

        argsToExpr = mapM (traverse termToExpr)

        -- TODO: restructure this to avoid having to repeat the code for reify
        termToExpr :: Term -> TCM A.Expr
        termToExpr v = do
          reportSLn "reify.display" 60 $ "termToExpr " ++ show v
          -- After unSpine, a Proj elimination is __IMPOSSIBLE__!
          case unSpine v of
            I.Con c vs ->
              apps (A.Con (AmbQ [conName c])) =<< argsToExpr vs
            I.Def f es -> do
              let vs = fromMaybe __IMPOSSIBLE__ $ mapM isApplyElim es
              apps (A.Def f) =<< argsToExpr vs
            I.Var n es -> do
              let vs = fromMaybe __IMPOSSIBLE__ $ mapM isApplyElim es
              -- Andreas, 2014-06-11  Issue 1177
              -- due to β-normalization in substitution,
              -- even the pattern variables @n < len@ can be
              -- applied to some args @vs@.
              e <- if n < len
                   then return $ A.patternToExpr $ ps !! n
                   else reify (I.var (n - len))
              apps e =<< argsToExpr vs
            _ -> return underscore

instance Reify Literal Expr where
  reifyWhen = reifyWhenE
  reify l = return (A.Lit l)

instance Reify Term Expr where
  reifyWhen = reifyWhenE
  reify v = reifyTerm True v

reifyTerm :: Bool -> Term -> TCM Expr
reifyTerm expandAnonDefs0 v = do
  -- Ulf 2014-07-10: Don't expand anonymous when display forms are disabled
  -- (i.e. when we don't care about nice printing)
  expandAnonDefs <- return expandAnonDefs0 `and2M` displayFormsEnabled
  v <- unSpine <$> instantiate v
  case v of
    I.Var n es   -> do
        x  <- liftTCM $ nameOfBV n `catchError` \_ -> freshName_ ("@" ++ show n)
        elims (A.Var x) =<< reify es
    I.Def x es   -> do
      let vs = fromMaybe __IMPOSSIBLE__ $ allApplyElims es
      reifyDisplayForm x vs $ reifyDef expandAnonDefs x vs
    I.Con c vs   -> do
      let x = conName c
      isR <- isGeneratedRecordConstructor x
      case isR of
        True -> do
          showImp <- showImplicitArguments
          let keep (a, v) = showImp || notHidden a
          r  <- getConstructorData x
          xs <- getRecordFieldNames r
          vs <- map unArg <$> reify vs
          return $ A.Rec noExprInfo $ map (Left . uncurry FieldAssignment . mapFst unArg) $ filter keep $ zip xs vs
        False -> reifyDisplayForm x vs $ do
          ci <- getConstInfo x
          let Constructor{conPars = np} = theDef ci
          -- if we are the the module that defines constructor x
          -- then we have to drop at least the n module parameters
          n  <- getDefFreeVars x
          -- the number of parameters is greater (if the data decl has
          -- extra parameters) or equal (if not) to n
          when (n > np) __IMPOSSIBLE__
          let h = A.Con (AmbQ [x])
          if null vs then return h else do
            es <- reify vs
            -- Andreas, 2012-04-20: do not reify parameter arguments of constructor
            -- if the first regular constructor argument is hidden
            -- we turn it into a named argument, in order to avoid confusion
            -- with the parameter arguments which can be supplied in abstract syntax
            --
            -- Andreas, 2012-09-17: this does not remove all sources of confusion,
            -- since parameters could have the same name as regular arguments
            -- (see for example the parameter {i} to Data.Star.Star, which is also
            -- the first argument to the cons).
            -- @data Star {i}{I : Set i} ... where cons : {i :  I} ...@
            if np == 0 then apps h es else do
              -- Get name of first argument from type of constructor.
              -- Here, we need the reducing version of @telView@
              -- because target of constructor could be a definition
              -- expanding into a function type.  See test/succeed/NameFirstIfHidden.agda.
              TelV tel _ <- telView (defType ci)
              case genericDrop np $ telToList tel of
                -- Andreas, 2012-09-18
                -- If the first regular constructor argument is hidden,
                -- we keep the parameters to avoid confusion.
                (Dom {domInfo = info} : _) | isHidden info -> do
                  let us = genericReplicate (np - n) $
                             setRelevance Relevant $ Arg info underscore
                  apps h $ us ++ es
                -- otherwise, we drop all parameters
                _ -> apps h es

--    I.Lam info b | isAbsurdBody b -> return $ A. AbsurdLam noExprInfo $ getHiding info
    I.Lam info b    -> do
      (x,e) <- reify b
      return $ A.Lam noExprInfo (DomainFree info x) e
      -- Andreas, 2011-04-07 we do not need relevance information at internal Lambda
    I.Lit l        -> reify l
    I.Level l      -> reify l
    I.Pi a b       -> case b of
        NoAbs _ b'
          | notHidden a -> uncurry (A.Fun $ noExprInfo) <$> reify (a, b')
            -- Andreas, 2013-11-11 Hidden/Instance I.Pi must be A.Pi
            -- since (a) the syntax {A} -> B or {{A}} -> B is not legal
            -- and (b) the name of the binder might matter.
            -- See issue 951 (a) and 952 (b).
          | otherwise   -> mkPi b =<< reify a
        b               -> mkPi b =<< do
          ifM (domainFree a (absBody b))
            {- then -} (pure $ Arg (domInfo a) underscore)
            {- else -} (reify a)
      where
        mkPi b (Arg info a) = do
          (x, b) <- reify b
          return $ A.Pi noExprInfo [TypedBindings noRange $ Arg info (TBind noRange [pure x] a)] b
        -- We can omit the domain type if it doesn't have any free variables
        -- and it's mentioned in the target type.
        domainFree a b = do
          df <- asks envPrintDomainFreePi
          return $ and [df, freeIn 0 b, closed a]

    I.Sort s     -> reify s
    I.MetaV x es -> do
      x' <- reify x
      elims x' =<< reify es
    I.DontCare v -> A.DontCare <$> reifyTerm expandAnonDefs v
    I.Shared p   -> reifyTerm expandAnonDefs $ derefPtr p
  where
    -- Andreas, 2012-10-20  expand a copy if not in scope
    -- to improve error messages.
    -- Don't do this if we have just expanded into a display form,
    -- otherwise we loop!
    reifyDef :: Bool -> QName -> I.Args -> TCM Expr
    reifyDef True x vs =
      ifM (not . null . inverseScopeLookupName x <$> getScope) (reifyDef' x vs) $ do
      r <- reduceDefCopy x vs
      case r of
        YesReduction _ v -> do
          reportSLn "reify.anon" 60 $ unlines
            [ "reduction on defined ident. in anonymous module"
            , "x = " ++ show x
            , "v = " ++ show v
            ]
          reify v
        NoReduction () -> do
          reportSLn "reify.anon" 60 $ unlines
            [ "no reduction on defined ident. in anonymous module"
            , "x  = " ++ show x
            , "vs = " ++ show vs
            ]
          reifyDef' x vs
    reifyDef _ x vs = reifyDef' x vs

    reifyDef' :: QName -> I.Args -> TCM Expr
    reifyDef' x@(QName _ name) vs = do
      -- We should drop this many arguments from the local context.
      n <- getDefFreeVars x
      -- If the definition is not (yet) in the signature,
      -- we just do the obvious.
      let fallback = apps (A.Def x) =<< reify (drop n vs)
      caseMaybeM (tryMaybe $ getConstInfo x) fallback $ \ defn -> do
      let def = theDef defn

      -- Check if we have an absurd lambda.
      case def of
       Function{ funCompiled = Just Fail, funClauses = [cl] }
                | isAbsurdLambdaName x -> do
                  -- get hiding info from last pattern, which should be ()
                  let h = getHiding $ last (clausePats cl)
                  apps (A.AbsurdLam noExprInfo h) =<< reify vs

      -- Otherwise (no absurd lambda):
       _ -> do

        -- Andrea(s), 2016-07-06
        -- Extended lambdas are not considered to be projection like,
        -- as they are mutually recursive with their parent.
        -- Thus we do not have to consider padding them.

        -- Check whether we have an extended lambda and display forms are on.
        df <- displayFormsEnabled
        let extLam = case def of
             Function{ funExtLam = Just{}, funProjection = Just{} } -> __IMPOSSIBLE__
             Function{ funExtLam = Just (ExtLamInfo h nh) } ->
               let npars = h + nh
               -- Andreas, 2016-07-06 Issue #2047
               -- Check that we can actually drop the parameters
               -- of the extended lambda.
               -- This is only possible if the first @npars@ patterns
               -- are variable patterns.
               -- If we encounter a non-variable pattern, fall back
               -- to printing without nice extended lambda syntax.
                   ps = map namedArg $ take npars $ namedClausePats $
                     fromMaybe __IMPOSSIBLE__ $ headMaybe (defClauses defn)
                   isVarP I.VarP{} = True
                   isVarP _ = False
               in  if all isVarP ps then Just npars else Nothing
             _ -> Nothing
        case extLam of
          Just pars | df -> reifyExtLam x pars (defClauses defn) vs

        -- Otherwise (ordinay function call):
          _ -> do

           (pad, nvs :: [NamedArg Term]) <- case def of

            Function{ funProjection = Just Projection{ projIndex = np } } | np > 0 -> do
              -- This is tricky:
              --  * getDefFreeVars x tells us how many arguments
              --    are part of the local context
              --  * some of those arguments might have been dropped
              --    due to projection likeness
              --  * when showImplicits is on we'd like to see the dropped
              --    projection arguments

              TelV tel _ <- telViewUpTo np (defType defn)
              let (as, rest) = splitAt (np - 1) $ telToList tel
                  dom = fromMaybe __IMPOSSIBLE__ $ headMaybe rest

              -- These are the dropped projection arguments
              scope <- getScope
              let underscore = A.Underscore $ Info.emptyMetaInfo { metaScope = scope }
              let pad = for as $ \ (Dom ai _) -> Arg ai underscore

              -- Now pad' ++ vs' = drop n (pad ++ vs)
              let pad' = drop n pad
                  vs'  = drop (max 0 (n - size pad)) vs
              -- Andreas, 2012-04-21: get rid of hidden underscores {_}
              -- Keep non-hidden arguments of the padding
              showImp <- showImplicitArguments
              return (filter visible pad',
                if not (null pad) && showImp && notVisible (last pad)
                   then nameFirstIfHidden dom vs'
                   else map (fmap unnamed) vs')

            -- If it is not a projection(-like) function, we need no padding.
            _ -> return ([], map (fmap unnamed) $ drop n vs)
           let hd = foldl' (\ e a -> A.App noExprInfo e (fmap unnamed a)) (A.Def x) pad
           napps hd =<< reify nvs

    -- Andreas, 2016-07-06 Issue #2047

    -- With parameter refinement, the "parameter" patterns of an extended
    -- lambda can now be different from variable patterns.  If we just drop
    -- them (plus the associated arguments to the extended lambda), we produce
    -- something

    -- * that violates internal invariants.  In particular, the permutation
    --   dbPatPerm from the patterns to the telescope can no longer be
    --   computed.  (And in fact, dropping from the start of the telescope is
    --   just plainly unsound then.)

    -- * prints the wrong thing (old fix for #2047)

    -- What we do now, is more sound, although not entirely satisfying:
    -- When the "parameter" patterns of an external lambdas are not variable
    -- patterns, we fall back to printing the internal function created for the
    -- extended lambda, instead trying to construct the nice syntax.

    reifyExtLam :: QName -> Int -> [I.Clause] -> [Arg Term] -> TCM Expr
    reifyExtLam x npars cls vs = do
      reportSLn "reify.def" 10 $ "reifying extended lambda with definition: x = " ++ show x
      -- As extended lambda clauses live in the top level, we add the whole
      -- section telescope to the number of parameters.
      toppars <- size <$> do lookupSection $ qnameModule x
      let (pars, rest) = splitAt (toppars + npars) vs
      -- Since we applying the clauses to the parameters,
      -- we do not need to drop their initial "parameter" patterns
      -- (this is taken care of by @apply@).
      cls <- mapM (reify . NamedClause x False . (`apply` pars)) cls
      let cx    = nameConcrete $ qnameName x
          dInfo = mkDefInfo cx noFixity' PublicAccess ConcreteDef (getRange x)
      apps (A.ExtendedLam noExprInfo dInfo x cls) =<< reify rest

-- | @nameFirstIfHidden (x:a) ({e} es) = {x = e} es@
nameFirstIfHidden :: Dom (ArgName, t) -> [Arg a] -> [NamedArg a]
nameFirstIfHidden dom (Arg info e : es) | isHidden info =
  Arg info (Named (Just $ unranged $ fst $ unDom dom) e) :
  map (fmap unnamed) es
nameFirstIfHidden _ es =
  map (fmap unnamed) es

instance Reify i a => Reify (Named n i) (Named n a) where
  reify = traverse reify
  reifyWhen b = traverse (reifyWhen b)

-- | Skip reification of implicit and irrelevant args if option is off.
instance (Reify i a) => Reify (Arg i) (Arg a) where
  reify (Arg info i) = Arg info <$> (flip reifyWhen i =<< condition)
    where condition = (return (argInfoHiding info /= Hidden) `or2M` showImplicitArguments)
              `and2M` (return (argInfoRelevance info /= Irrelevant) `or2M` showIrrelevantArguments)
  reifyWhen b i = traverse (reifyWhen b) i

<<<<<<< HEAD
instance Reify Elim Expr where
  reifyWhen = reifyWhenE
  reify e = case e of
    I.IApply x y r -> appl "iapply" <$> reify (defaultArg r :: Arg Term)
    I.Apply v -> appl "apply" <$> reify v
    I.Proj f  -> appl "proj"  <$> reify ((defaultArg $ I.Def f []) :: Arg Term)
    where
      appl :: String -> Arg Expr -> Expr
      appl s v = A.App exprInfo (A.Lit (LitString noRange s)) $ fmap unnamed v
=======
>>>>>>> 890da789

data NamedClause = NamedClause QName Bool I.Clause
  -- ^ Also tracks whether module parameters should be dropped from the patterns.

instance Reify ClauseBody RHS where
  reify NoBody     = return AbsurdRHS
  reify (Body v)   = RHS <$> reify v
  reify (Bind b)   = reify $ absBody b  -- the variables should already be bound

-- The Monoid instance for Data.Map doesn't require that the values are a
-- monoid.
newtype MonoidMap k v = MonoidMap { unMonoidMap :: Map.Map k v }

instance (Ord k, Monoid v) => Semigroup (MonoidMap k v) where
  MonoidMap m1 <> MonoidMap m2 = MonoidMap (Map.unionWith mappend m1 m2)

instance (Ord k, Monoid v) => Monoid (MonoidMap k v) where
  mempty = MonoidMap Map.empty
  mappend = (<>)

-- | Removes implicit arguments that are not needed, that is, that don't bind
--   any variables that are actually used and doesn't do pattern matching.
--   Doesn't strip any arguments that were written explicitly by the user.
stripImplicits :: ([NamedArg A.Pattern], [A.Pattern]) ->
                  TCM ([NamedArg A.Pattern], [A.Pattern])
stripImplicits (ps, wps) = do          -- v if show-implicit we don't need the names
  ifM showImplicitArguments (return (map (unnamed . namedThing <$>) ps, wps)) $ do
    reportSLn "reify.implicit" 30 $ unlines
      [ "stripping implicits"
      , "  ps   = " ++ show ps
      , "  wps  = " ++ show wps
      ]
    let allps       = ps ++ map defaultNamedArg wps
        sps         = blankDots $ strip allps
        (ps', wps') = splitAt (length sps - length wps) sps
    reportSLn "reify.implicit" 30 $ unlines
      [ "  ps'  = " ++ show ps'
      , "  wps' = " ++ show (map namedArg wps')
      ]
    return (ps', map namedArg wps')
    where
      -- Replace variables in dot patterns by an underscore _ if they are hidden
      -- in the pattern. This is slightly nicer than making the implicts explicit.
      blankDots ps = blank (varsBoundIn ps) ps

      strip ps = stripArgs True ps
        where
          stripArgs _ [] = []
          stripArgs fixedPos (a : as) =
            if canStrip a
            then if   all canStrip $ takeWhile isUnnamedHidden as
                 then stripArgs False as
                 else let a' = fmap ($> A.WildP (Info.PatRange $ getRange a)) a
                      in  stripName fixedPos a' : stripArgs True as
            else stripName fixedPos (stripArg a) : stripArgs True as

          stripName True  = fmap (unnamed . namedThing)
          stripName False = id

          canStrip a = and
            [ notVisible a
            , getOrigin a /= UserWritten
            , varOrDot (namedArg a)
            ]

          isUnnamedHidden x = notVisible x && nameOf (unArg x) == Nothing

          stripArg a = fmap (fmap stripPat) a

          stripPat p = case p of
            A.VarP _      -> p
            A.ConP i c ps -> A.ConP i c $ stripArgs True ps
            A.ProjP _ _   -> p
            A.DefP _ _ _  -> p
            A.DotP _ e    -> p
            A.WildP _     -> p
            A.AbsurdP _   -> p
            A.LitP _      -> p
            A.AsP i x p   -> A.AsP i x $ stripPat p
            A.PatternSynP _ _ _ -> __IMPOSSIBLE__ -- p
            A.RecP i fs   -> A.RecP i $ map (fmap stripPat) fs  -- TODO Andreas: is this right?

          varOrDot A.VarP{}      = True
          varOrDot A.WildP{}     = True
          varOrDot A.DotP{}      = True
          varOrDot (A.ConP cpi _ ps) | patOrigin cpi == ConPImplicit
                                 = all varOrDot $ map namedArg ps
          varOrDot _             = False

-- | @blank bound x@ replaces all variables in @x@ that are not in @bound@ by
--   an underscore @_@. It is used for printing dot patterns: we don't want to
--   make implicit variables explicit, so we blank them out in the dot patterns
--   instead (this is fine since dot patterns can be inferred anyway).
class BlankVars a where
  blank :: Set Name -> a -> a

instance BlankVars a => BlankVars (Arg a) where
  blank bound = fmap $ blank bound

instance BlankVars a => BlankVars (Named s a) where
  blank bound = fmap $ blank bound

instance BlankVars a => BlankVars [a] where
  blank bound = fmap $ blank bound

instance (BlankVars a, BlankVars b) => BlankVars (a, b) where
  blank bound (x, y) = (blank bound x, blank bound y)

instance (BlankVars a, BlankVars b) => BlankVars (Either a b) where
  blank bound (Left x)  = Left $ blank bound x
  blank bound (Right y) = Right $ blank bound y

instance BlankVars A.NamedDotPattern where
  blank bound = id

instance BlankVars A.Clause where
  blank bound (A.Clause lhs namedDots rhs [] ca) =
    let bound' = varsBoundIn lhs `Set.union` bound
    in  A.Clause (blank bound' lhs)
                 (blank bound' namedDots)
                 (blank bound' rhs) [] ca
  blank bound (A.Clause lhs namedDots rhs (_:_) ca) = __IMPOSSIBLE__

instance BlankVars A.LHS where
  blank bound (A.LHS i core wps) = uncurry (A.LHS i) $ blank bound (core, wps)

instance BlankVars A.LHSCore where
  blank bound (A.LHSHead f ps) = A.LHSHead f $ blank bound ps
  blank bound (A.LHSProj p b ps) = uncurry (A.LHSProj p) $ blank bound (b, ps)

instance BlankVars A.Pattern where
  blank bound p = case p of
    A.VarP _      -> p   -- do not blank pattern vars
    A.ConP c i ps -> A.ConP c i $ blank bound ps
    A.ProjP _ _   -> p
    A.DefP i f ps -> A.DefP i f $ blank bound ps
    A.DotP i e    -> A.DotP i $ blank bound e
    A.WildP _     -> p
    A.AbsurdP _   -> p
    A.LitP _      -> p
    A.AsP i n p   -> A.AsP i n $ blank bound p
    A.PatternSynP _ _ _ -> __IMPOSSIBLE__
    A.RecP i fs   -> A.RecP i $ blank bound fs

instance BlankVars A.Expr where
  blank bound e = case e of
    A.ScopedExpr i e       -> A.ScopedExpr i $ blank bound e
    A.Var x                -> if x `Set.member` bound then e
                              else A.Underscore emptyMetaInfo
    A.Def _                -> e
    A.Proj _               -> e
    A.Con _                -> e
    A.Lit _                -> e
    A.QuestionMark{}       -> e
    A.Underscore _         -> e
    A.App i e1 e2          -> uncurry (A.App i) $ blank bound (e1, e2)
    A.WithApp i e es       -> uncurry (A.WithApp i) $ blank bound (e, es)
    A.Lam i b e            -> let bound' = varsBoundIn b `Set.union` bound
                              in  A.Lam i (blank bound b) (blank bound' e)
    A.AbsurdLam _ _        -> e
    A.ExtendedLam i d f cs -> A.ExtendedLam i d f $ blank bound cs
    A.Pi i tel e           -> let bound' = varsBoundIn tel `Set.union` bound
                              in  uncurry (A.Pi i) $ blank bound' (tel, e)
    A.Fun i a b            -> uncurry (A.Fun i) $ blank bound (a, b)
    A.Set _ _              -> e
    A.Prop _               -> e
    A.Let _ _ _            -> __IMPOSSIBLE__
    A.Rec i es             -> A.Rec i $ blank bound es
    A.RecUpdate i e es     -> uncurry (A.RecUpdate i) $ blank bound (e, es)
    A.ETel _               -> __IMPOSSIBLE__
    A.QuoteGoal {}         -> __IMPOSSIBLE__
    A.QuoteContext {}      -> __IMPOSSIBLE__
    A.Quote {}             -> __IMPOSSIBLE__
    A.QuoteTerm {}         -> __IMPOSSIBLE__
    A.Unquote {}           -> __IMPOSSIBLE__
    A.Tactic {}            -> __IMPOSSIBLE__
    A.DontCare v           -> A.DontCare $ blank bound v
    A.PatternSyn {}        -> e
    A.Macro {}             -> e

instance BlankVars a => BlankVars (FieldAssignment' a) where
  blank bound = over exprFieldA (blank bound)

instance BlankVars A.ModuleName where
  blank bound = id

instance BlankVars RHS where
  blank bound (RHS e)                = RHS $ blank bound e
  blank bound AbsurdRHS              = AbsurdRHS
  blank bound (WithRHS _ es clauses) = __IMPOSSIBLE__ -- NZ
  blank bound (RewriteRHS xes rhs _) = __IMPOSSIBLE__ -- NZ

instance BlankVars A.LamBinding where
  blank bound b@A.DomainFree{} = b
  blank bound (A.DomainFull bs) = A.DomainFull $ blank bound bs

instance BlankVars TypedBindings where
  blank bound (TypedBindings r bs) = TypedBindings r $ blank bound bs

instance BlankVars TypedBinding where
  blank bound (TBind r n e) = TBind r n $ blank bound e
  blank bound (TLet _ _)    = __IMPOSSIBLE__ -- Since the internal syntax has no let bindings left

class Binder a where
  varsBoundIn :: a -> Set Name

instance Binder A.LHS where
  varsBoundIn (A.LHS _ core ps) = varsBoundIn (core, ps)

instance Binder A.LHSCore where
  varsBoundIn (A.LHSHead _ ps)   = varsBoundIn ps
  varsBoundIn (A.LHSProj _ b ps) = varsBoundIn (b, ps)

instance Binder A.Pattern where
  varsBoundIn p = case p of
    A.VarP x             -> if show x == "()" then empty else singleton x
    A.ConP _ _ ps        -> varsBoundIn ps
    A.ProjP{}            -> empty
    A.DefP _ _ ps        -> varsBoundIn ps
    A.WildP{}            -> empty
    A.AsP _ _ p          -> varsBoundIn p
    A.DotP{}             -> empty
    A.AbsurdP{}          -> empty
    A.LitP{}             -> empty
    A.PatternSynP _ _ ps -> varsBoundIn ps
    A.RecP _ fs          -> varsBoundIn fs

instance Binder A.LamBinding where
  varsBoundIn (A.DomainFree _ x) = singleton x
  varsBoundIn (A.DomainFull b)   = varsBoundIn b

instance Binder TypedBindings where
  varsBoundIn (TypedBindings _ b) = varsBoundIn b

instance Binder TypedBinding where
  varsBoundIn (TBind _ xs _) = varsBoundIn xs
  varsBoundIn (TLet _ bs)    = varsBoundIn bs

instance Binder LetBinding where
  varsBoundIn (LetBind _ _ x _ _) = singleton x
  varsBoundIn (LetPatBind _ p _)  = varsBoundIn p
  varsBoundIn LetApply{}          = empty
  varsBoundIn LetOpen{}           = empty
  varsBoundIn LetDeclaredVariable{} = empty

instance Binder a => Binder (FieldAssignment' a) where
  varsBoundIn = varsBoundIn . (^. exprFieldA)

instance Binder a => Binder (Arg a) where
  varsBoundIn = varsBoundIn . unArg

instance Binder a => Binder (Named x a) where
  varsBoundIn = varsBoundIn . namedThing

instance Binder (WithHiding Name) where
  varsBoundIn (WithHiding _ x) = singleton x

instance Binder a => Binder [a] where
  varsBoundIn xs = Set.unions $ map varsBoundIn xs

instance (Binder a, Binder b) => Binder (a, b) where
  varsBoundIn (x, y) = varsBoundIn x `Set.union` varsBoundIn y


-- | Assumes that pattern variables have been added to the context already.
--   Picks pattern variable names from context.
reifyPatterns :: MonadTCM tcm => [NamedArg I.DeBruijnPattern] -> tcm [NamedArg A.Pattern]
reifyPatterns = mapM $ stripNameFromExplicit <.> traverse (traverse reifyPat)
  where
    stripNameFromExplicit :: NamedArg p -> NamedArg p
    stripNameFromExplicit a
      | getHiding a == NotHidden = fmap (unnamed . namedThing) a
      | otherwise                = a

    reifyPat :: MonadTCM tcm => I.DeBruijnPattern -> tcm A.Pattern
    reifyPat p = do
     liftTCM $ reportSLn "reify.pat" 80 $ "reifying pattern " ++ show p
     case p of
      I.VarP x | isAbsurdPatternName (dbPatVarName x)
               -> return $ A.AbsurdP patNoRange    -- HACK
      I.VarP x -> liftTCM $ A.VarP <$> nameOfBV (dbPatVarIndex x)
      I.DotP v -> do
        t <- liftTCM $ reify v
        return $ A.DotP patNoRange t
      I.LitP l  -> return $ A.LitP l
      I.ProjP d -> return $ A.ProjP patNoRange $ AmbQ [d]
      I.ConP c cpi ps -> do
        liftTCM $ reportSLn "reify.pat" 60 $ "reifying pattern " ++ show p
        tryRecPFromConP =<< do A.ConP ci (AmbQ [conName c]) <$> reifyPatterns ps
        where
          ci = ConPatInfo origin patNoRange
          origin = fromMaybe ConPCon $ I.conPRecord cpi

-- | If the record constructor is generated or the user wrote a record pattern,
--   turn constructor pattern into record pattern.
--   Otherwise, keep constructor pattern.
tryRecPFromConP :: MonadTCM tcm => A.Pattern -> tcm A.Pattern
tryRecPFromConP p = do
  let fallback = return p
  case p of
    A.ConP ci (AmbQ [c]) ps -> do
        caseMaybeM (liftTCM $ isRecordConstructor c) fallback $ \ (r, def) -> do
          -- If the record constructor is generated or the user wrote a record pattern,
          -- print record pattern.
          -- Otherwise, print constructor pattern.
          if recNamedCon def && patOrigin ci /= ConPRec then fallback else do
            fs <- liftTCM $ getRecordFieldNames r
            unless (length fs == length ps) __IMPOSSIBLE__
            return $ A.RecP patNoRange $ zipWith mkFA fs ps
        where
          mkFA ax nap = FieldAssignment (unArg ax) (namedArg nap)
    _ -> __IMPOSSIBLE__

instance Reify (QNamed I.Clause) A.Clause where
  reify (QNamed f cl) = reify (NamedClause f True cl)

instance Reify NamedClause A.Clause where
  reify (NamedClause f toDrop cl@(I.Clause _ tel ps body _ catchall)) = addContext tel $ do
    reportSLn "reify.clause" 60 $ "reifying NamedClause, cl = " ++ show cl
    ps  <- reifyPatterns ps
    lhs <- liftTCM $ reifyDisplayFormP $ SpineLHS info f ps [] -- LHS info (LHSHead f ps) []
    -- Unless @toDrop@ we have already dropped the module patterns from the clauses
    -- (e.g. for extended lambdas).
    lhs <- if not toDrop then return lhs else do
      nfv <- getDefFreeVars f `catchError` \_ -> return 0
      return $ dropParams nfv lhs
    lhs <- stripImps lhs
    reportSLn "reify.clause" 60 $ "reifying NamedClause, lhs = " ++ show lhs
    rhs <- reify $ renameP (reverseP perm) <$> body
    reportSLn "reify.clause" 60 $ "reifying NamedClause, rhs = " ++ show rhs
    let result = A.Clause (spineToLhs lhs) [] rhs [] catchall
    reportSLn "reify.clause" 60 $ "reified NamedClause, result = " ++ show result
    return result
    where
      info = LHSRange noRange
      perm = fromMaybe __IMPOSSIBLE__ $ dbPatPerm ps

      dropParams n (SpineLHS i f ps wps) = SpineLHS i f (genericDrop n ps) wps
      stripImps (SpineLHS i f ps wps) = do
        (ps, wps) <- stripImplicits (ps, wps)
        return $ SpineLHS i f ps wps

instance Reify Type Expr where
    reifyWhen = reifyWhenE
    reify (I.El _ t) = reify t

instance Reify Sort Expr where
    reifyWhen = reifyWhenE
    reify s = do
      s <- instantiateFull s
      case s of
        I.Type (I.Max [])                -> return $ A.Set noExprInfo 0
        I.Type (I.Max [I.ClosedLevel n]) -> return $ A.Set noExprInfo n
        I.Type a -> do
          a <- reify a
          return $ A.App noExprInfo (A.Set noExprInfo 0) (defaultNamedArg a)
        I.Prop       -> return $ A.Prop noExprInfo
        I.Inf       -> A.Var <$> freshName_ ("Setω" :: String)
        I.SizeUniv  -> do
          I.Def sizeU [] <- primSizeUniv
          return $ A.Def sizeU
        I.DLub s1 s2 -> do
          lub <- freshName_ ("dLub" :: String) -- TODO: hack
          (e1,e2) <- reify (s1, I.Lam defaultArgInfo $ fmap Sort s2)
          let app x y = A.App noExprInfo x (defaultNamedArg y)
          return $ A.Var lub `app` e1 `app` e2

instance Reify Level Expr where
  reifyWhen = reifyWhenE
  reify l = reify =<< reallyUnLevelView l

instance (Free i, Reify i a) => Reify (Abs i) (Name, a) where
  reify (NoAbs x v) = (,) <$> freshName_ x <*> reify v
  reify (Abs s v) = do

    -- If the bound variable is free in the body, then the name "_" is
    -- replaced by "z".
    s <- return $ if isUnderscore s && 0 `freeIn` v then "z" else s

    x <- freshName_ s
    e <- addContext' x -- type doesn't matter
         $ reify v
    return (x,e)

instance Reify I.Telescope A.Telescope where
  reify EmptyTel = return []
  reify (ExtendTel arg tel) = do
    Arg info e <- reify arg
    (x,bs)  <- reify tel
    let r = getRange e
    return $ TypedBindings r (Arg info (TBind r [pure x] e)) : bs

instance Reify i a => Reify (Dom i) (Arg a) where
    reify (Dom{domInfo = info, unDom = i}) = Arg info <$> reify i

instance Reify i a => Reify (I.Elim' i) (I.Elim' a) where
  reify = traverse reify
  reifyWhen b = traverse (reifyWhen b)

instance Reify i a => Reify [i] [a] where
  reify = traverse reify
  reifyWhen b = traverse (reifyWhen b)

instance (Reify i1 a1, Reify i2 a2) => Reify (i1,i2) (a1,a2) where
    reify (x,y) = (,) <$> reify x <*> reify y

instance (Reify i1 a1, Reify i2 a2, Reify i3 a3) => Reify (i1,i2,i3) (a1,a2,a3) where
    reify (x,y,z) = (,,) <$> reify x <*> reify y <*> reify z

instance (Reify i1 a1, Reify i2 a2, Reify i3 a3, Reify i4 a4) => Reify (i1,i2,i3,i4) (a1,a2,a3,a4) where
    reify (x,y,z,w) = (,,,) <$> reify x <*> reify y <*> reify z <*> reify w<|MERGE_RESOLUTION|>--- conflicted
+++ resolved
@@ -87,21 +87,10 @@
 
 -- Composition of reified eliminations ------------------------------------
 
-<<<<<<< HEAD
-elims :: Expr -> [I.Elim' Expr] -> TCM Expr
-elims e [] = return e
-elims e (I.IApply x y r : es) = elims (A.App exprInfo e $ Arg defaultArgInfo (unnamed r)) es
-elims e (I.Apply arg : es) =
-  elims (A.App exprInfo e $ fmap unnamed arg) es
-elims e (I.Proj d    : es) = elims (A.App exprInfo (A.Proj $ AmbQ [d]) $ defaultNamedArg e) es
-
-reifyIElim :: Reify i a => I.Elim' i -> TCM (I.Elim' a)
-reifyIElim (I.IApply x y r) = I.IApply <$> reify x <*> reify y <*> reify r
-reifyIElim (I.Apply i) = I.Apply <$> traverse reify i
-reifyIElim (I.Proj d)  = return $ I.Proj d
-=======
 nelims :: Expr -> [I.Elim' (Named_ Expr)] -> TCM Expr
 nelims e [] = return e
+nelims e (I.IApply x y r : es) =
+  nelims (A.App noExprInfo e $ defaultArg r) es
 nelims e (I.Apply arg : es) = do
   arg <- reify arg  -- This replaces the arg by _ if irrelevant
   dontShowImp <- not <$> showImplicitArguments
@@ -110,7 +99,6 @@
   nelims hd es
 nelims e (I.Proj d    : es) =
   nelims (A.App noExprInfo (A.Proj $ AmbQ [d]) $ defaultNamedArg e) es
->>>>>>> 890da789
 
 elims :: Expr -> [I.Elim' Expr] -> TCM Expr
 elims e = nelims e . map (fmap unnamed)
@@ -533,7 +521,7 @@
               -- These are the dropped projection arguments
               scope <- getScope
               let underscore = A.Underscore $ Info.emptyMetaInfo { metaScope = scope }
-              let pad = for as $ \ (Dom ai _) -> Arg ai underscore
+              let pad = for as $ \ dom@Dom{} -> Arg (domInfo dom) underscore
 
               -- Now pad' ++ vs' = drop n (pad ++ vs)
               let pad' = drop n pad
@@ -604,18 +592,15 @@
               `and2M` (return (argInfoRelevance info /= Irrelevant) `or2M` showIrrelevantArguments)
   reifyWhen b i = traverse (reifyWhen b) i
 
-<<<<<<< HEAD
-instance Reify Elim Expr where
-  reifyWhen = reifyWhenE
-  reify e = case e of
-    I.IApply x y r -> appl "iapply" <$> reify (defaultArg r :: Arg Term)
-    I.Apply v -> appl "apply" <$> reify v
-    I.Proj f  -> appl "proj"  <$> reify ((defaultArg $ I.Def f []) :: Arg Term)
-    where
-      appl :: String -> Arg Expr -> Expr
-      appl s v = A.App exprInfo (A.Lit (LitString noRange s)) $ fmap unnamed v
-=======
->>>>>>> 890da789
+-- instance Reify Elim Expr where
+--   reifyWhen = reifyWhenE
+--   reify e = case e of
+--     I.IApply x y r -> appl "iapply" <$> reify (defaultArg r :: Arg Term)
+--     I.Apply v -> appl "apply" <$> reify v
+--     I.Proj f  -> appl "proj"  <$> reify ((defaultArg $ I.Def f []) :: Arg Term)
+--     where
+--       appl :: String -> Arg Expr -> Expr
+--       appl s v = A.App exprInfo (A.Lit (LitString noRange s)) $ fmap unnamed v
 
 data NamedClause = NamedClause QName Bool I.Clause
   -- ^ Also tracks whether module parameters should be dropped from the patterns.
