--- conflicted
+++ resolved
@@ -160,6 +160,7 @@
       A.DefP i f args        -> A.DefP i f <$> (traverse $ traverse $ traverse dot) args
       A.PatternSynP i c args -> A.PatternSynP i c <$> (traverse $ traverse $ traverse dot) args
       A.RecP i fs            -> A.RecP i <$> (traverse $ traverse dot) fs
+      A.WithAppP i p ps      -> liftA2 (A.WithAppP i) (dot p) (mapM dot ps)
 
 -- | Make sure that there are no dot patterns (WAS: called on pattern synonyms).
 noDotPattern :: String -> A.Pattern' e -> ScopeM (A.Pattern' Void)
@@ -2187,30 +2188,16 @@
     toAbstract p0@(C.AsP r x p) = do
         x <- toAbstract (NewName False x)
         p <- toAbstract p
-<<<<<<< HEAD
-        return $ A.AsP info (A.BindName x) p
-        where
-            info = PatRange r
-    -- we have to do dot patterns at the end
-    toAbstract p0@(C.DotP r o e) = return $ A.DotP info o e
-        where info = PatRange r
-    toAbstract p0@(C.EqualP r es) = return $ A.EqualP info es
-        where info = PatRange r
-    toAbstract p0@(C.AbsurdP r) = return $ A.AbsurdP info
-        where info = PatRange r
-    toAbstract (C.RecP r fs) = A.RecP (PatRange r) <$>
-      mapM (traverse toAbstract) fs
-=======
-        return $ A.AsP (PatRange r) x p
+        return $ A.AsP (PatRange r) (A.BindName x) p
     -- we have to do dot patterns at the end
     toAbstract p0@(C.DotP r o e)   = return $ A.DotP (PatRange r) o e
+    toAbstract p0@(C.EqualP r es)  = return $ A.EqualP (PatRange r) es
     toAbstract p0@(C.AbsurdP r)    = return $ A.AbsurdP (PatRange r)
     toAbstract (C.RecP r fs)       = A.RecP (PatRange r) <$> mapM (traverse toAbstract) fs
     toAbstract (C.WithAppP r p ps) =
       liftA2 (A.WithAppP $ PatRange r)
         (toAbstract p)
         (mapM toAbstract ps)
->>>>>>> 463f8a80
 
 -- | An argument @OpApp C.Expr@ to an operator can have binders,
 --   in case the operator is some @syntax@-notation.
