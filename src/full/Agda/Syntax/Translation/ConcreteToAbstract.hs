{-# LANGUAGE CPP #-}
{-# LANGUAGE DoAndIfThenElse #-}
{-# LANGUAGE FlexibleInstances #-}
{-# LANGUAGE FunctionalDependencies #-}
{-# LANGUAGE MultiParamTypeClasses #-}
{-# LANGUAGE PatternGuards #-}
{-# LANGUAGE ScopedTypeVariables #-}
{-# LANGUAGE TupleSections #-}
{-# LANGUAGE UndecidableInstances #-}

#if __GLASGOW_HASKELL__ <= 708
{-# LANGUAGE OverlappingInstances #-}
#endif

{-| Translation from "Agda.Syntax.Concrete" to "Agda.Syntax.Abstract". Involves scope analysis,
    figuring out infix operator precedences and tidying up definitions.
-}
module Agda.Syntax.Translation.ConcreteToAbstract
    ( ToAbstract(..), localToAbstract
    , concreteToAbstract_
    , concreteToAbstract
    , NewModuleQName(..)
    , OldName(..)
    , TopLevel(..)
    , TopLevelInfo(..)
    , topLevelModuleName
    , AbstractRHS
    , NewModuleName, OldModuleName
    , NewName, OldQName
    , LeftHandSide, RightHandSide
    , PatName, APatName, LetDef, LetDefs
    ) where

import Prelude hiding (mapM, null)
import Control.Applicative
import Control.Monad.Reader hiding (mapM)

import Data.Foldable (Foldable, traverse_)
import Data.Traversable (mapM, traverse)
import Data.List ((\\), nub, foldl')
import Data.Set (Set)
import qualified Data.Set as Set
import qualified Data.Map as Map
import Data.Maybe

import Agda.Syntax.Concrete as C hiding (topLevelModuleName)
import Agda.Syntax.Concrete.Generic
import Agda.Syntax.Concrete.Operators
import Agda.Syntax.Abstract as A
import Agda.Syntax.Abstract.Pretty
import qualified Agda.Syntax.Internal as I
import Agda.Syntax.Position
import Agda.Syntax.Literal
import Agda.Syntax.Common hiding (Arg, Dom, NamedArg, ArgInfo)
import qualified Agda.Syntax.Common as Common
import Agda.Syntax.Info
import Agda.Syntax.Concrete.Definitions as C
import Agda.Syntax.Fixity
import Agda.Syntax.Notation
import Agda.Syntax.Scope.Base
import Agda.Syntax.Scope.Monad

import Agda.TypeChecking.Monad.Base
  ( TypeError(..) , Call(..) , typeError , genericError , TCErr(..)
  , fresh , freshName , freshName_ , freshNoName , extendedLambdaName
  )
import qualified Agda.TypeChecking.Monad.Benchmark as Bench
import Agda.TypeChecking.Monad.Builtin
import Agda.TypeChecking.Monad.Trace (traceCall, setCurrentRange)
import Agda.TypeChecking.Monad.State
import Agda.TypeChecking.Monad.MetaVars (registerInteractionPoint)
import Agda.TypeChecking.Monad.Options
import Agda.TypeChecking.Monad.Env (insideDotPattern, isInsideDotPattern)
import Agda.TypeChecking.Rules.Builtin (isUntypedBuiltin, bindUntypedBuiltin)

import Agda.Interaction.FindFile (checkModuleName)
-- import Agda.Interaction.Imports  -- for type-checking in ghci
import {-# SOURCE #-} Agda.Interaction.Imports (scopeCheckImport)
import Agda.Interaction.Options

import Agda.Utils.Either
import Agda.Utils.Except ( MonadError(catchError, throwError) )
import Agda.Utils.FileName
import Agda.Utils.Functor
import Agda.Utils.List
import Agda.Utils.Monad
import Agda.Utils.Null
import Agda.Utils.Pretty
import Agda.Utils.Maybe

#include "undefined.h"
import Agda.Utils.Impossible
import Agda.ImpossibleTest (impossibleTest)

{--------------------------------------------------------------------------
    Exceptions
 --------------------------------------------------------------------------}

-- notAModuleExpr e = typeError $ NotAModuleExpr e

notAnExpression :: C.Expr -> ScopeM A.Expr
notAnExpression e = typeError $ NotAnExpression e

nothingAppliedToHiddenArg :: C.Expr -> ScopeM A.Expr
nothingAppliedToHiddenArg e = typeError $ NothingAppliedToHiddenArg e

nothingAppliedToInstanceArg :: C.Expr -> ScopeM A.Expr
nothingAppliedToInstanceArg e = typeError $ NothingAppliedToInstanceArg e

notAValidLetBinding :: NiceDeclaration -> ScopeM a
notAValidLetBinding d = typeError $ NotAValidLetBinding d

-- Debugging

printLocals :: Int -> String -> ScopeM ()
printLocals v s = verboseS "scope.top" v $ do
  locals <- getLocalVars
  reportSLn "scope.top" v $ s ++ " " ++ show locals

{--------------------------------------------------------------------------
    Helpers
 --------------------------------------------------------------------------}

annotateDecl :: ScopeM A.Declaration -> ScopeM A.Declaration
annotateDecl m = annotateDecls $ (:[]) <$> m

annotateDecls :: ScopeM [A.Declaration] -> ScopeM A.Declaration
annotateDecls m = do
  ds <- m
  s  <- getScope
  return $ ScopedDecl s ds

annotateExpr :: ScopeM A.Expr -> ScopeM A.Expr
annotateExpr m = do
  e <- m
  s <- getScope
  return $ ScopedExpr s e

-- | Make sure that each variable occurs only once.
checkPatternLinearity :: [A.Pattern' e] -> ScopeM ()
checkPatternLinearity ps = unlessNull (duplicates xs) $ \ ys -> do
  typeError $ RepeatedVariablesInPattern ys
  where
    xs = concatMap vars ps
    vars :: A.Pattern' e -> [C.Name]
    vars p = case p of
      A.VarP x               -> [nameConcrete x]
      A.ConP _ _ args        -> concatMap (vars . namedArg) args
      A.WildP _              -> []
      A.AsP _ x p            -> nameConcrete x : vars p
      A.DotP _ _             -> []
      A.AbsurdP _            -> []
      A.LitP _               -> []
      A.DefP _ _ args        -> concatMap (vars . namedArg) args
        -- Projection pattern, @args@ should be empty unless we have
        -- indexed records.
      A.ImplicitP _          -> __IMPOSSIBLE__
      A.PatternSynP _ _ args -> concatMap (vars . namedArg) args

-- | Compute the type of the record constructor (with bogus target type)
recordConstructorType :: [NiceDeclaration] -> C.Expr
recordConstructorType fields = build fs
  where
    -- drop all declarations after the last field declaration
    fs = reverse $ dropWhile notField $ reverse fields

    notField NiceField{} = False
    notField _           = True

    -- Andreas, 2013-11-08
    -- Turn @open public@ into just @open@, since we cannot have an
    -- @open public@ in a @let@.  Fixes issue 532.
    build (NiceOpen r m dir@ImportDirective{ publicOpen = True }  : fs) =
      build (NiceOpen r m dir{ publicOpen = False } : fs)

    build (NiceModuleMacro r p x modapp open dir@ImportDirective{ publicOpen = True } : fs) =
      build (NiceModuleMacro r p x modapp open dir{ publicOpen = False } : fs)

    build (NiceField r f _ _ x (Common.Arg info e) : fs) =
        C.Pi [C.TypedBindings r $ Common.Arg info (C.TBind r [pure $ mkBoundName x f] e)] $ build fs
      where r = getRange x
    build (d : fs)                     = C.Let (getRange d) [notSoNiceDeclaration d] $
                                           build fs
    build []                           = C.SetN noRange 0 -- todo: nicer


-- | @checkModuleApplication modapp m0 x dir = return (modapp', renD, renM)@
--
--   @m0@ is the new (abstract) module name and
--   @x@ its concrete form (used for error messages).
checkModuleApplication
  :: C.ModuleApplication
  -> ModuleName
  -> C.Name
  -> ImportDirective
  -> ScopeM (A.ModuleApplication, Ren A.QName, Ren ModuleName)

checkModuleApplication (C.SectionApp _ tel e) m0 x dir' =
  -- For the following, set the current module to be m0.
  withCurrentModule m0 $ do
    -- Check that expression @e@ is of the form @m args@.
    (m, args) <- parseModuleApplication e
    -- Scope check the telescope (introduces bindings!).
    tel' <- toAbstract tel
    -- Scope check the old module name and the module args.
    (m1, args') <- toAbstract (OldModuleName m, args)
    -- Drop constructors (OnlyQualified) if there are arguments. The record constructor
    -- isn't properly in the record module, so copying it will lead to badness.
    let noRecConstr | null args = id
                    | otherwise = removeOnlyQualified
    -- Copy the scope associated with m and take the parts actually imported.
    (s', (renM, renD)) <- copyScope m m0 . noRecConstr =<< getNamedScope m1
    s' <- applyImportDirectiveM (C.QName x) dir' s'
    -- Set the current scope to @s'@
    modifyCurrentScope $ const s'
    printScope "mod.inst" 20 "copied source module"
    reportSLn "scope.mod.inst" 30 $ "renamings:\n  " ++ show renD ++ "\n  " ++ show renM
    return ((A.SectionApp tel' m1 args'), renD, renM)

checkModuleApplication (C.RecordModuleIFS _ recN) m0 x dir' =
  withCurrentModule m0 $ do
    m1 <- toAbstract $ OldModuleName recN
    s <- getNamedScope m1
    (s', (renM, renD)) <- copyScope recN m0 s
    s' <- applyImportDirectiveM recN dir' s'
    modifyCurrentScope $ const s'

    printScope "mod.inst" 20 "copied record module"
    return ((A.RecordModuleIFS m1), renD, renM)

-- | @checkModuleMacro mkApply range access concreteName modapp open dir@
--
--   Preserves local variables.

checkModuleMacro
  :: (ModuleInfo -> ModuleName -> A.ModuleApplication -> Ren A.QName -> Ren ModuleName -> a)
  -> Range
  -> Access
  -> C.Name
  -> C.ModuleApplication
  -> OpenShortHand
  -> ImportDirective
  -> ScopeM [a]
checkModuleMacro apply r p x modapp open dir = do
    notPublicWithoutOpen open dir

    m0 <- toAbstract (NewModuleName x)

    printScope "mod.inst" 20 "module macro"

    -- If we're opening, the import directive is applied to the open,
    -- otherwise to the module itself.
    let dir' = case open of
                DontOpen  -> dir
                DoOpen    -> defaultImportDir

    -- Restore the locals after module application has been checked.
    (modapp', renD, renM) <- withLocalVars $ checkModuleApplication modapp m0 x dir'
    bindModule p x m0
    printScope "mod.inst.copy.after" 20 "after copying"
    -- Andreas, 2014-09-02 openModule_ might shadow some locals!
    when (open == DoOpen) $
      openModule_ (C.QName x) dir
    printScope "mod.inst" 20 $ show open
    stripNoNames
    printScope "mod.inst" 10 $ "after stripping"
    return [ apply info (m0 `withRangesOf` [x]) modapp' renD renM ]
  where
    info = ModuleInfo
             { minfoRange  = r
             , minfoAsName = Nothing
             , minfoAsTo   = renamingRange dir
             , minfoOpenShort = Just open
             , minfoDirective = Just dir
             }

-- | The @public@ keyword must only be used together with @open@.

notPublicWithoutOpen :: OpenShortHand -> ImportDirective -> ScopeM ()
notPublicWithoutOpen DoOpen   dir = return ()
notPublicWithoutOpen DontOpen dir = when (publicOpen dir) $ typeError $
  GenericError
    "The public keyword must only be used together with the open keyword"

-- | Computes the range of all the \"to\" keywords used in a renaming
-- directive.

renamingRange :: ImportDirective -> Range
renamingRange = getRange . map renToRange . renaming

{--------------------------------------------------------------------------
    Translation
 --------------------------------------------------------------------------}

concreteToAbstract_ :: ToAbstract c a => c -> ScopeM a
concreteToAbstract_ x = toAbstract x

concreteToAbstract :: ToAbstract c a => ScopeInfo -> c -> ScopeM a
concreteToAbstract scope x = withScope_ scope (toAbstract x)

-- | Things that can be translated to abstract syntax are instances of this
--   class.
class ToAbstract concrete abstract | concrete -> abstract where
    toAbstract :: concrete -> ScopeM abstract

-- | This function should be used instead of 'toAbstract' for things that need
--   to keep track of precedences to make sure that we don't forget about it.
toAbstractCtx :: ToAbstract concrete abstract =>
                 Precedence -> concrete -> ScopeM abstract
toAbstractCtx ctx c = withContextPrecedence ctx $ toAbstract c

toAbstractTopCtx :: ToAbstract c a => c -> ScopeM a
toAbstractTopCtx = toAbstractCtx TopCtx

toAbstractHiding :: (LensHiding h, ToAbstract c a) => h -> c -> ScopeM a
toAbstractHiding h = toAbstractCtx $ hiddenArgumentCtx $ getHiding h

setContextCPS :: Precedence -> (a -> ScopeM b) ->
                 ((a -> ScopeM b) -> ScopeM b) -> ScopeM b
setContextCPS p ret f = do
  p' <- getContextPrecedence
  withContextPrecedence p $ f $ withContextPrecedence p' . ret

localToAbstractCtx :: ToAbstract concrete abstract =>
                     Precedence -> concrete -> (abstract -> ScopeM a) -> ScopeM a
localToAbstractCtx ctx c ret = setContextCPS ctx ret (localToAbstract c)

-- | This operation does not affect the scope, i.e. the original scope
--   is restored upon completion.
localToAbstract :: ToAbstract c a => c -> (a -> ScopeM b) -> ScopeM b
localToAbstract x ret = fst <$> localToAbstract' x ret

-- | Like 'localToAbstract' but returns the scope after the completion of the
--   second argument.
localToAbstract' :: ToAbstract c a => c -> (a -> ScopeM b) -> ScopeM (b, ScopeInfo)
localToAbstract' x ret = do
  scope <- getScope
  withScope scope $ ret =<< toAbstract x

instance (ToAbstract c1 a1, ToAbstract c2 a2) => ToAbstract (c1,c2) (a1,a2) where
  toAbstract (x,y) = (,) <$> toAbstract x <*> toAbstract y

instance (ToAbstract c1 a1, ToAbstract c2 a2, ToAbstract c3 a3) =>
         ToAbstract (c1,c2,c3) (a1,a2,a3) where
    toAbstract (x,y,z) = flatten <$> toAbstract (x,(y,z))
        where
            flatten (x,(y,z)) = (x,y,z)

#if __GLASGOW_HASKELL__ >= 710
instance {-# OVERLAPPABLE #-} ToAbstract c a => ToAbstract [c] [a] where
#else
instance ToAbstract c a => ToAbstract [c] [a] where
#endif
  toAbstract = mapM toAbstract

instance (ToAbstract c1 a1, ToAbstract c2 a2) =>
         ToAbstract (Either c1 c2) (Either a1 a2) where
    toAbstract = traverseEither toAbstract toAbstract

instance ToAbstract c a => ToAbstract (Maybe c) (Maybe a) where
  toAbstract = traverse toAbstract

-- Names ------------------------------------------------------------------

newtype NewName a = NewName a
data OldQName     = OldQName C.QName (Maybe (Set A.Name))
  -- ^ If a set is given, then the first name must correspond to one
  -- of the names in the set.
newtype OldName   = OldName C.Name
data PatName      = PatName C.QName (Maybe (Set A.Name))
  -- ^ If a set is given, then the first name must correspond to one
  -- of the names in the set.

instance ToAbstract (NewName C.Name) A.Name where
  toAbstract (NewName x) = do
    y <- freshAbstractName_ x
    bindVariable x y
    return y

instance ToAbstract (NewName C.BoundName) A.Name where
  toAbstract (NewName BName{ boundName = x, bnameFixity = fx }) = do
    y <- freshAbstractName fx x
    bindVariable x y
    return y

instance ToAbstract OldQName A.Expr where
  toAbstract (OldQName x ns) = do
    qx <- resolveName' allKindsOfNames ns x
    reportSLn "scope.name" 10 $ "resolved " ++ show x ++ ": " ++ show qx
    case qx of
      VarName x'          -> return $ A.Var x'
      DefinedName _ d     -> return $ nameExpr d
      FieldName     d     -> return $ nameExpr d
      ConstructorName ds  -> return $ A.Con $ AmbQ (map anameName ds)
      UnknownName         -> notInScope x
      PatternSynResName d -> return $ nameExpr d

data APatName = VarPatName A.Name
              | ConPatName [AbstractName]
              | PatternSynPatName AbstractName

instance ToAbstract PatName APatName where
  toAbstract (PatName x ns) = do
    reportSLn "scope.pat" 10 $ "checking pattern name: " ++ show x
    rx <- resolveName' [ConName, PatternSynName] ns x
          -- Andreas, 2013-03-21 ignore conflicting names which cannot
          -- be meant since we are in a pattern
    z  <- case (rx, x) of
      -- TODO: warn about shadowing
      (VarName y,       C.QName x)                          -> return $ Left x -- typeError $ RepeatedVariableInPattern y x
      (FieldName d,     C.QName x)                          -> return $ Left x
      (DefinedName _ d, C.QName x) | DefName == anameKind d -> return $ Left x
      (UnknownName,     C.QName x)                          -> return $ Left x
      (ConstructorName ds, _)                               -> return $ Right (Left ds)
      (PatternSynResName d, _)                              -> return $ Right (Right d)
      _ -> genericError $ "Cannot pattern match on non-constructor " ++ prettyShow x
    case z of
      Left x  -> do
        reportSLn "scope.pat" 10 $ "it was a var: " ++ show x
        p <- VarPatName <$> toAbstract (NewName x)
        printLocals 10 "bound it:"
        return p
      Right (Left ds) -> do
        reportSLn "scope.pat" 10 $ "it was a con: " ++ show (map anameName ds)
        return $ ConPatName ds
      Right (Right d) -> do
        reportSLn "scope.pat" 10 $ "it was a pat syn: " ++ show (anameName d)
        return $ PatternSynPatName d


-- Should be a defined name.
instance ToAbstract OldName A.QName where
  toAbstract (OldName x) = do
    rx <- resolveName (C.QName x)
    case rx of
      DefinedName _ d     -> return $ anameName d
      -- We can get the cases below for DISPLAY pragmas
      ConstructorName (d : _) -> return $ anameName d   -- We'll throw out this one, so it doesn't matter which one we pick
      ConstructorName []      -> __IMPOSSIBLE__
      FieldName d             -> return $ anameName d
      PatternSynResName d     -> return $ anameName d
      VarName x               -> typeError $ GenericError $ "Not a defined name: " ++ show x
      UnknownName             -> typeError $ GenericError $ "Not in scope: " ++ show x

newtype NewModuleName      = NewModuleName      C.Name
newtype NewModuleQName     = NewModuleQName     C.QName
newtype OldModuleName      = OldModuleName      C.QName

freshQModule :: A.ModuleName -> C.Name -> ScopeM A.ModuleName
freshQModule m x = A.qualifyM m . mnameFromList . (:[]) <$> freshAbstractName_ x

checkForModuleClash :: C.Name -> ScopeM ()
checkForModuleClash x = do
  ms <- scopeLookup (C.QName x) <$> getScope
  unless (null ms) $ do
    reportSLn "scope.clash" 20 $ "clashing modules ms = " ++ show ms
    setCurrentRange x $
      typeError $ ShadowedModule x $
                map ((`withRangeOf` x) . amodName) ms

instance ToAbstract NewModuleName A.ModuleName where
  toAbstract (NewModuleName x) = do
    checkForModuleClash x
    m <- getCurrentModule
    y <- freshQModule m x
    createModule False y
    return y

instance ToAbstract NewModuleQName A.ModuleName where
  toAbstract (NewModuleQName m) = toAbs noModuleName m
    where
      toAbs m (C.QName x)  = do
        y <- freshQModule m x
        createModule False y
        return y
      toAbs m (C.Qual x q) = do
        m' <- freshQModule m x
        toAbs m' q

instance ToAbstract OldModuleName A.ModuleName where
  toAbstract (OldModuleName q) = setCurrentRange q $ do
    amodName <$> resolveModule q

-- Expressions ------------------------------------------------------------

-- | Peel off 'C.HiddenArg' and represent it as an 'NamedArg'.
mkNamedArg :: C.Expr -> C.NamedArg C.Expr
mkNamedArg (C.HiddenArg   _ e) = Common.Arg (setHiding Hidden defaultArgInfo) e
mkNamedArg (C.InstanceArg _ e) = Common.Arg (setHiding Instance defaultArgInfo) e
mkNamedArg e                   = Common.Arg defaultArgInfo $ unnamed e

-- | Peel off 'C.HiddenArg' and represent it as an 'Arg', throwing away any name.
mkArg' :: C.ArgInfo -> C.Expr -> C.Arg C.Expr
mkArg' info (C.HiddenArg   _ e) = Common.Arg (setHiding Hidden info) $ namedThing e
mkArg' info (C.InstanceArg _ e) = Common.Arg (setHiding Instance info) $ namedThing e
mkArg' info e                   = Common.Arg (setHiding NotHidden info) e

-- | By default, arguments are @Relevant@.
mkArg :: C.Expr -> C.Arg C.Expr
mkArg e = mkArg' defaultArgInfo e


-- | Parse a possibly dotted C.Expr as A.Expr.  Bool = True if dotted.
toAbstractDot :: Precedence -> C.Expr -> ScopeM (A.Expr, Bool)
toAbstractDot prec e = do
    reportSLn "scope.irrelevance" 100 $ "toAbstractDot: " ++ (render $ pretty e)
    traceCall (ScopeCheckExpr e) $ case e of

      C.Dot _ e -> do
        e <- toAbstractCtx prec e
        return (e, True)

      C.RawApp r es -> do
        e <- parseApplication es
        toAbstractDot prec e

      C.Paren _ e -> toAbstractDot TopCtx e

      e -> do
        e <- toAbstractCtx prec e
        return (e, False)

-- | An argument @OpApp C.Expr@ to an operator can have binders,
--   in case the operator is some @syntax@-notation.
--   For these binders, we have to create lambda-abstractions.
toAbstractOpArg :: Precedence -> OpApp C.Expr -> ScopeM A.Expr
toAbstractOpArg ctx (Ordinary e)                 = toAbstractCtx ctx e
toAbstractOpArg ctx (SyntaxBindingLambda r bs e) = toAbstractLam r bs e ctx

-- | Translate concrete expression under at least one binder into nested
--   lambda abstraction in abstract syntax.
toAbstractLam :: Range -> [C.LamBinding] -> C.Expr -> Precedence -> ScopeM A.Expr
toAbstractLam r bs e ctx = do
  -- Translate the binders
  localToAbstract (map (C.DomainFull . makeDomainFull) bs) $ \ bs -> do
    -- Translate the body
    e <- toAbstractCtx ctx e
    -- We have at least one binder.  Get first @b@ and rest @bs@.
    caseList bs __IMPOSSIBLE__ $ \ b bs -> do
      return $ A.Lam (ExprRange r) b $ foldr mkLam e bs
  where
    mkLam b e = A.Lam (ExprRange $ fuseRange b e) b e

-- | Scope check extended lambda expression.
scopeCheckExtendedLam :: Range -> [(C.LHS, C.RHS, WhereClause)] -> ScopeM A.Expr
scopeCheckExtendedLam r cs = do
  whenM isInsideDotPattern $
    genericError "Extended lambdas are not allowed in dot patterns"

  -- Find an unused name for the extended lambda definition.
  cname <- nextlamname r 0 extendedLambdaName
  name  <- freshAbstractName_ cname
  reportSLn "scope.extendedLambda" 10 $ "new extended lambda name: " ++ show name
  qname <- qualifyName_ name
  bindName PrivateAccess DefName cname qname

  -- Compose a function definition an scope check it.
  let
    insertApp (C.RawAppP r es) = C.RawAppP r $ IdentP (C.QName cname) : es
    insertApp (C.IdentP q    ) = C.RawAppP r $ IdentP (C.QName cname) : [C.IdentP q]
      where r = getRange q
    insertApp _ = __IMPOSSIBLE__
    d = C.FunDef r [] noFixity' ConcreteDef TerminationCheck cname $
          for cs $ \ (lhs, rhs, wh) -> -- wh == NoWhere, see parser for more info
            C.Clause cname False (mapLhsOriginalPattern insertApp lhs) rhs wh []
  scdef <- toAbstract d

  -- Create the abstract syntax for the extended lambda.
  case scdef of
    A.ScopedDecl si [A.FunDef di qname' NotDelayed cs] -> do
      setScope si  -- This turns into an A.ScopedExpr si $ A.ExtendedLam...
      return $ A.ExtendedLam (ExprRange r) di qname' cs
    _ -> __IMPOSSIBLE__

  where
    -- Get a concrete name that is not yet in scope.
    nextlamname :: Range -> Int -> String -> ScopeM C.Name
    nextlamname r i s = do
      let cname = C.Name r [Id $ stringToRawName $ s ++ show i]
      rn <- resolveName $ C.QName cname
      case rn of
        UnknownName -> return cname
        _           -> nextlamname r (i+1) s



instance ToAbstract C.Expr A.Expr where
  toAbstract e =
    traceCall (ScopeCheckExpr e) $ annotateExpr $ case e of

  -- Names
      Ident x -> toAbstract (OldQName x Nothing)

  -- Literals
      C.Lit l@(LitInt r n) -> do
        let builtin | n < 0     = Just <$> getBuiltin builtinFromNeg    -- negative literals are only allowed if FROMNEG is defined
                    | otherwise = getBuiltin' builtinFromNat
            l'   = LitInt r (abs n)
            info = ExprRange r
        conv <- builtin
        case conv of
          Just (I.Def q _) -> return $ A.App info (A.Def q) $ defaultNamedArg (A.Lit l')
          _                -> return $ A.Lit l
      C.Lit l -> return $ A.Lit l

  -- Meta variables
      C.QuestionMark r n -> do
        scope <- getScope
        -- Andreas, 2014-04-06 create interaction point.
        ii <- registerInteractionPoint r n
        let info = MetaInfo
             { metaRange  = r
             , metaScope  = scope
             , metaNumber = n
             , metaNameSuggestion = ""
             }
        return $ A.QuestionMark info ii
      C.Underscore r n -> do
        scope <- getScope
        return $ A.Underscore $ MetaInfo
                    { metaRange  = r
                    , metaScope  = scope
                    , metaNumber = maybe Nothing __IMPOSSIBLE__ n
                    , metaNameSuggestion = fromMaybe "" n
                    }

  -- Raw application
      C.RawApp r es -> do
        e <- parseApplication es
        toAbstract e

  -- Application
      C.App r e1 e2 -> do
        e1 <- toAbstractCtx FunctionCtx e1
        e2 <- toAbstractCtx ArgumentCtx e2
        return $ A.App (ExprRange r) e1 e2

  -- Operator application
      C.OpApp r op ns es -> toAbstractOpApp op ns es

  -- With application
      C.WithApp r e es -> do
        e  <- toAbstractCtx WithFunCtx e
        es <- mapM (toAbstractCtx WithArgCtx) es
        return $ A.WithApp (ExprRange r) e es

  -- Misplaced hidden argument
      C.HiddenArg _ _ -> nothingAppliedToHiddenArg e
      C.InstanceArg _ _ -> nothingAppliedToInstanceArg e

  -- Lambda
      C.AbsurdLam r h -> return $ A.AbsurdLam (ExprRange r) h

      C.Lam r bs e -> toAbstractLam r bs e TopCtx

  -- Extended Lambda
      C.ExtendedLam r cs -> scopeCheckExtendedLam r cs

  -- Relevant and irrelevant non-dependent function type
      C.Fun r e1 e2 -> do
        Common.Arg info (e0, dotted) <- traverse (toAbstractDot FunctionSpaceDomainCtx) $ mkArg e1
        info <- toAbstract info
        let e1 = Common.Arg ((if dotted then setRelevance Irrelevant else id) info) e0
        e2 <- toAbstractCtx TopCtx e2
        return $ A.Fun (ExprRange r) e1 e2

  -- Dependent function type
      e0@(C.Pi tel e) ->
        localToAbstract tel $ \tel -> do
        e    <- toAbstractCtx TopCtx e
        let info = ExprRange (getRange e0)
        return $ A.Pi info tel e

  -- Sorts
      C.Set _    -> return $ A.Set (ExprRange $ getRange e) 0
      C.SetN _ n -> return $ A.Set (ExprRange $ getRange e) n
      C.Prop _   -> return $ A.Prop $ ExprRange $ getRange e

  -- Let
      e0@(C.Let _ ds e) ->
        ifM isInsideDotPattern (genericError $ "Let-expressions are not allowed in dot patterns") $
        localToAbstract (LetDefs ds) $ \ds' -> do
          e <- toAbstractCtx TopCtx e
          let info = ExprRange (getRange e0)
          return $ A.Let info ds' e

  -- Record construction
      C.Rec r fs  -> do
        fs' <- toAbstractCtx TopCtx fs
        let ds'  = [ d | Right (_, ds) <- fs', d <- ds ]
            fs'' = map (mapRight fst) fs'
            i    = ExprRange r
        return $ A.mkLet i ds' (A.Rec i fs'')

  -- Record update
      C.RecUpdate r e fs -> do
        A.RecUpdate (ExprRange r) <$> toAbstract e <*> toAbstractCtx TopCtx fs

  -- Parenthesis
      C.Paren _ e -> toAbstractCtx TopCtx e

  -- Pattern things
      C.Dot _ _  -> notAnExpression e
      C.As _ _ _ -> notAnExpression e
      C.Absurd _ -> notAnExpression e

  -- Impossible things
      C.ETel _  -> __IMPOSSIBLE__
      C.Equal{} -> genericError "Parse error: unexpected '='"

  -- Quoting
      C.QuoteGoal _ x e -> do
        x' <- toAbstract (NewName x)
        e' <- toAbstract e
        return $ A.QuoteGoal (ExprRange $ getRange e) x' e'
      C.QuoteContext r -> return $ A.QuoteContext (ExprRange r)
      C.Quote r -> return $ A.Quote (ExprRange r)
      C.QuoteTerm r -> return $ A.QuoteTerm (ExprRange r)
      C.Unquote r -> return $ A.Unquote (ExprRange r)

      C.Tactic r e es -> do
        let AppView e' args = appView e
        e' : es <- toAbstract (e' : es)
        args    <- toAbstract args
        return $ A.Tactic (ExprRange r) e' args (map defaultNamedArg es)

  -- DontCare
      C.DontCare e -> A.DontCare <$> toAbstract e

instance ToAbstract C.ModuleAssignment (A.ModuleName, [A.LetBinding]) where
  toAbstract (C.ModuleAssignment m es i)
    | null es && isDefaultImportDir i = (\x-> (x, [])) <$> toAbstract (OldModuleName m)
    | otherwise = do
        x <- C.NoName (getRange m) <$> fresh
        r <- checkModuleMacro LetApply (getRange (m, es, i)) PublicAccess x
                          (C.SectionApp (getRange (m , es)) [] (RawApp (fuseRange m es) (Ident m : es)))
                          DontOpen i
        case r of
          (LetApply _ m' _ _ _ : _) -> return (m', r)
          _                         -> __IMPOSSIBLE__

instance ToAbstract C.FieldAssignment A.Assign where
  toAbstract (C.FieldAssignment x e) = A.Assign x <$> toAbstract e

instance ToAbstract C.LamBinding A.LamBinding where
  toAbstract (C.DomainFree info x) = A.DomainFree <$> toAbstract info <*> toAbstract (NewName x)
  toAbstract (C.DomainFull tb)     = A.DomainFull <$> toAbstract tb

makeDomainFull :: C.LamBinding -> C.TypedBindings
makeDomainFull (C.DomainFull b)      = b
makeDomainFull (C.DomainFree info x) =
  C.TypedBindings r $ Common.Arg info $ C.TBind r [pure x] $ C.Underscore r Nothing
  where r = getRange x

instance ToAbstract C.TypedBindings A.TypedBindings where
  toAbstract (C.TypedBindings r bs) = A.TypedBindings r <$> toAbstract bs

instance ToAbstract C.TypedBinding A.TypedBinding where
  toAbstract (C.TBind r xs t) = do
    t' <- toAbstractCtx TopCtx t
    xs' <- toAbstract $ map (fmap NewName) xs
    return $ A.TBind r xs' t'
  toAbstract (C.TLet r ds) = A.TLet r <$> toAbstract (LetDefs ds)

-- | Scope check a module (top level function).
--
scopeCheckNiceModule
  :: Range
  -> Access
  -> C.Name
  -> C.Telescope
  -> ScopeM [A.Declaration]
  -> ScopeM [A.Declaration]
scopeCheckNiceModule r p name tel checkDs
  | telHasOpenStmsOrModuleMacros tel = do
      -- Andreas, 2013-12-10:
      -- If the module telescope contains open statements
      -- or module macros (Issue 1299),
      -- add an extra anonymous module around the current one.
      -- Otherwise, the open statements would create
      -- identifiers in the parent scope of the current module.
      -- But open statements in the module telescope should
      -- only affect the current module!
      scopeCheckNiceModule noRange p noName_ [] $
        scopeCheckNiceModule_

  | otherwise = do
        scopeCheckNiceModule_
  where
    -- The actual workhorse:
    scopeCheckNiceModule_ = do

      -- Check whether we are dealing with an anonymous module.
      -- This corresponds to a Coq/LEGO section.
      (name, p, open) <- do
        if isNoName name then do
          (i :: NameId) <- fresh
          return (C.NoName (getRange name) i, PrivateAccess, True)
         else return (name, p, False)

      -- Check and bind the module, using the supplied check for its contents.
      aname <- toAbstract (NewModuleName name)
      ds <- snd <$> do
        scopeCheckModule r (C.QName name) aname tel checkDs
      bindModule p name aname

      -- If the module was anonymous open it public.
      when open $
        openModule_ (C.QName name) $
          defaultImportDir { publicOpen = True }
      return ds

-- | Check whether a telescope has open declarations or module macros.
telHasOpenStmsOrModuleMacros :: C.Telescope -> Bool
telHasOpenStmsOrModuleMacros = any yesBinds
  where
    yesBinds (C.TypedBindings _ tb) = yesBind $ unArg tb
    yesBind C.TBind{}     = False
    yesBind (C.TLet _ ds) = any yes ds
    yes C.ModuleMacro{}   = True
    yes C.Open{}          = True
    yes C.Import{}        = __IMPOSSIBLE__
    yes (C.Mutual   _ ds) = any yes ds
    yes (C.Abstract _ ds) = any yes ds
    yes (C.Private  _ ds) = any yes ds
    yes _                 = False

{- UNUSED
telHasLetStms :: C.Telescope -> Bool
telHasLetStms = any isLetBinds
  where
    isLetBinds (C.TypedBindings _ tb) = isLetBind $ unArg tb
    isLetBind C.TBind{} = False
    isLetBind C.TLet{}  = True
-}

-- | We for now disallow let-bindings in @data@ and @record@ telescopes.
--   This due "nested datatypes"; there is no easy interpretation of
--   @
--      data D (A : Set) (open M A) (b : B) : Set where
--        c : D (A × A) b → D A b
--   @
--   where @B@ is brought in scope by @open M A@.

class EnsureNoLetStms a where
  ensureNoLetStms :: a -> ScopeM ()

{- From ghc 7.2, there is LANGUAGE DefaultSignatures
  default ensureNoLetStms :: Foldable t => t a -> ScopeM ()
  ensureNoLetStms = traverse_ ensureNoLetStms
-}

instance EnsureNoLetStms C.TypedBinding where
  ensureNoLetStms tb =
    case tb of
      C.TLet{}  -> typeError $ IllegalLetInTelescope tb
      C.TBind{} -> return ()

instance EnsureNoLetStms a => EnsureNoLetStms (LamBinding' a) where
  ensureNoLetStms = traverse_ ensureNoLetStms

instance EnsureNoLetStms a => EnsureNoLetStms (TypedBindings' a) where
  ensureNoLetStms = traverse_ ensureNoLetStms

instance EnsureNoLetStms a => EnsureNoLetStms [a] where
  ensureNoLetStms = traverse_ ensureNoLetStms


-- | Returns the scope inside the checked module.
scopeCheckModule
  :: Range
  -> C.QName                 -- ^ The concrete name of the module.
  -> A.ModuleName            -- ^ The abstract name of the module.
  -> C.Telescope             -- ^ The module telescope.
  -> ScopeM [A.Declaration]  -- ^ The code for checking the module contents.
  -> ScopeM (ScopeInfo, [A.Declaration])
scopeCheckModule r x qm tel checkDs = do
  printScope "module" 20 $ "checking module " ++ show x
  -- Andreas, 2013-12-10: Telescope does not live in the new module
  -- but its parent, so check it before entering the new module.
  -- This is important for Nicolas Pouillard's open parametrized modules
  -- statements inside telescopes.
  res <- withLocalVars $ do
    tel <- toAbstract tel
    withCurrentModule qm $ do
      -- pushScope m
      -- qm <- getCurrentModule
      printScope "module" 20 $ "inside module " ++ show x
      ds    <- checkDs
      scope <- getScope
      return (scope, [ A.Section info (qm `withRangesOfQ` x) tel ds ])

  -- Binding is done by the caller
  printScope "module" 20 $ "after module " ++ show x
  return res
  where
    info = ModuleInfo r noRange Nothing Nothing Nothing

-- | Temporary data type to scope check a file.
data TopLevel a = TopLevel
  { topLevelPath           :: AbsolutePath
    -- ^ The file path from which we loaded this module.
  , topLevelTheThing       :: a
    -- ^ The file content.
  }

data TopLevelInfo = TopLevelInfo
        { topLevelDecls :: [A.Declaration]
        , outsideScope  :: ScopeInfo
        , insideScope   :: ScopeInfo
        }

-- | The top-level module name.

topLevelModuleName :: TopLevelInfo -> A.ModuleName
topLevelModuleName topLevel = scopeCurrent (insideScope topLevel)

-- | Top-level declarations are always
--   @
--     (import|open)*         -- a bunch of possibly opened imports
--     module ThisModule ...  -- the top-level module of this file
--   @
instance ToAbstract (TopLevel [C.Declaration]) TopLevelInfo where
    toAbstract (TopLevel file ds) =
      -- A file is a bunch of preliminary decls (imports etc.)
      -- plus a single module decl.
      case splitAt (length ds - 1) ds of
        (outsideDecls, [C.Module r m0 tel insideDecls]) -> do
          -- If the module name is _ compute the name from the file path
          m <- if isNoName m0
                then return $ C.QName $ C.Name noRange [Id $ stringToRawName $ rootName file]
                else do
                -- Andreas, 2014-03-28  Issue 1078
                -- We need to check the module name against the file name here.
                -- Otherwise one could sneak in a lie and confuse the scope
                -- checker.
                  checkModuleName (C.toTopLevelModuleName m0) file
                  return m0
          setTopLevelModule m
          am           <- toAbstract (NewModuleQName m)
          -- Scope check the declarations outside
          outsideDecls <- toAbstract outsideDecls
          (insideScope, insideDecls) <- scopeCheckModule r m am tel $
             toAbstract insideDecls
          outsideScope <- getScope
          return $ TopLevelInfo (outsideDecls ++ insideDecls) outsideScope insideScope
        _ -> __IMPOSSIBLE__

-- | runs Syntax.Concrete.Definitions.niceDeclarations on main module
niceDecls :: [C.Declaration] -> ScopeM [NiceDeclaration]
niceDecls ds = case runNice $ niceDeclarations ds of
  Left e   -> throwError $ Exception (getRange e) $ pretty e
  Right ds -> return ds

#if __GLASGOW_HASKELL__ >= 710
instance {-# OVERLAPPING #-} ToAbstract [C.Declaration] [A.Declaration] where
#else
instance ToAbstract [C.Declaration] [A.Declaration] where
#endif
  toAbstract ds = do
    -- don't allow to switch off termination checker in --safe mode
    ds <- ifM (optSafe <$> commandLineOptions) (mapM noNoTermCheck ds) (return ds)
    toAbstract =<< niceDecls ds
   where
    noNoTermCheck (C.Pragma (C.TerminationCheckPragma r NoTerminationCheck)) =
      typeError $ SafeFlagNoTerminationCheck
    noNoTermCheck (C.Pragma (C.TerminationCheckPragma r NonTerminating)) =
      typeError $ SafeFlagNonTerminating
    noNoTermCheck (C.Pragma (C.TerminationCheckPragma r Terminating)) =
      typeError $ SafeFlagTerminating
    noNoTermCheck d = return d

newtype LetDefs = LetDefs [C.Declaration]
newtype LetDef = LetDef NiceDeclaration

instance ToAbstract LetDefs [A.LetBinding] where
  toAbstract (LetDefs ds) =
    concat <$> (toAbstract =<< map LetDef <$> niceDecls ds)

instance ToAbstract LetDef [A.LetBinding] where
    toAbstract (LetDef d) =
        case d of
            NiceMutual _ _ d@[C.FunSig _ fx _ instanc macro info _ x t, C.FunDef _ _ _ abstract _ _ [cl]] ->
                do  when (abstract == AbstractDef) $ do
                      genericError $ "abstract not allowed in let expressions"
                    when (instanc == InstanceDef) $ do
                      genericError $ "Using instance is useless here, let expressions are always eligible for instance search."
                    when (macro == MacroDef) $ do
                      genericError $ "Macros cannot be defined in a let expression."
                    e <- letToAbstract cl
                    t <- toAbstract t
                    x <- toAbstract (NewName $ mkBoundName x fx)
                    info <- toAbstract info
                    return [ A.LetBind (LetRange $ getRange d) info x t e ]

            -- irrefutable let binding, like  (x , y) = rhs
            NiceFunClause r PublicAccess ConcreteDef termCheck catchall d@(C.FunClause lhs@(C.LHS p [] [] []) (C.RHS rhs) NoWhere) -> do
              mp  <- setCurrentRange p $
                       (Right <$> parsePattern p)
                         `catchError`
                       (return . Left)
              case mp of
                Right p -> do
                  rhs <- toAbstract rhs
                  p   <- toAbstract p
                  checkPatternLinearity [p]
                  p   <- toAbstract p
                  return [ A.LetPatBind (LetRange r) p rhs ]
                -- It's not a record pattern, so it should be a prefix left-hand side
                Left err ->
                  case definedName p of
                    Nothing -> throwError err
                    Just x  -> toAbstract $ LetDef $ NiceMutual r termCheck
                      [ C.FunSig r noFixity' PublicAccess NotInstanceDef NotMacroDef defaultArgInfo termCheck x (C.Underscore (getRange x) Nothing)
                      , C.FunDef r __IMPOSSIBLE__ __IMPOSSIBLE__ ConcreteDef __IMPOSSIBLE__ __IMPOSSIBLE__
                        [C.Clause x catchall lhs (C.RHS rhs) NoWhere []]
                      ]
                  where
                    definedName (C.IdentP (C.QName x)) = Just x
                    definedName C.IdentP{}             = Nothing
                    definedName (C.RawAppP _ (p : _))  = definedName p
                    definedName (C.ParenP _ p)         = definedName p
                    definedName C.WildP{}              = Nothing   -- for instance let _ + x = x in ... (not allowed)
                    definedName C.AbsurdP{}            = Nothing
                    definedName C.AsP{}                = Nothing
                    definedName C.DotP{}               = Nothing
                    definedName C.LitP{}               = Nothing
                    definedName C.QuoteP{}             = Nothing
                    definedName C.HiddenP{}            = __IMPOSSIBLE__
                    definedName C.InstanceP{}          = __IMPOSSIBLE__
                    definedName C.RawAppP{}            = __IMPOSSIBLE__
                    definedName C.AppP{}               = __IMPOSSIBLE__
                    definedName C.OpAppP{}             = __IMPOSSIBLE__

            -- You can't open public in a let
            NiceOpen r x dirs | not (C.publicOpen dirs) -> do
              m       <- toAbstract (OldModuleName x)
              openModule_ x dirs
              let minfo = ModuleInfo
                    { minfoRange  = r
                    , minfoAsName = Nothing
                    , minfoAsTo   = renamingRange dirs
                    , minfoOpenShort = Nothing
                    , minfoDirective = Just dirs
                    }
              return [A.LetOpen minfo m]

            NiceModuleMacro r p x modapp open dir | not (C.publicOpen dir) ->
              -- Andreas, 2014-10-09, Issue 1299: module macros in lets need
              -- to be private
              checkModuleMacro LetApply r PrivateAccess x modapp open dir

            _   -> notAValidLetBinding d
        where
            letToAbstract (C.Clause top catchall clhs@(C.LHS p [] [] []) (C.RHS rhs) NoWhere []) = do
{-
                p    <- parseLHS top p
                localToAbstract (snd $ lhsArgs p) $ \args ->
-}
                (x, args) <- do
                  res <- setCurrentRange p $ parseLHS top p
                  case res of
                    C.LHSHead x args -> return (x, args)
                    C.LHSProj{} -> genericError $ "copatterns not allowed in let bindings"

                localToAbstract args $ \args ->
                    do  rhs <- toAbstract rhs
                        foldM lambda rhs (reverse args)  -- just reverse because these DomainFree
            letToAbstract _ = notAValidLetBinding d

            -- Named patterns not allowed in let definitions
            lambda e (Common.Arg info (Named Nothing (A.VarP x))) =
                    return $ A.Lam i (A.DomainFree info x) e
                where
                    i = ExprRange (fuseRange x e)
            lambda e (Common.Arg info (Named Nothing (A.WildP i))) =
                do  x <- freshNoName (getRange i)
                    return $ A.Lam i' (A.DomainFree info x) e
                where
                    i' = ExprRange (fuseRange i e)
            lambda _ _ = notAValidLetBinding d

newtype Blind a = Blind { unBlind :: a }

instance ToAbstract (Blind a) (Blind a) where
  toAbstract = return

-- The only reason why we return a list is that open declarations disappears.
-- For every other declaration we get a singleton list.
instance ToAbstract NiceDeclaration A.Declaration where

  toAbstract d = annotateDecls $
    traceCall (ScopeCheckDeclaration d) $
    case d of

  -- Axiom (actual postulate)
    C.Axiom r f p i rel x t -> do
      -- check that we do not postulate in --safe mode
      clo <- commandLineOptions
      when (optSafe clo) (typeError (SafeFlagPostulate x))
      -- check the postulate
      toAbstractNiceAxiom A.NoFunSig NotMacroDef d

  -- Fields
    C.NiceField r f p a x t -> do
      unless (p == PublicAccess) $ genericError "Record fields can not be private"
      -- Interaction points for record fields have already been introduced
      -- when checking the type of the record constructor.
      -- To avoid introducing interaction points (IP) twice, we turn
      -- all question marks to underscores.  (See issue 1138.)
      let maskIP (C.QuestionMark r _) = C.Underscore r Nothing
          maskIP e                     = e
      t' <- toAbstractCtx TopCtx $ mapExpr maskIP t
      y  <- freshAbstractQName f x
      irrProj <- optIrrelevantProjections <$> pragmaOptions
      unless (isIrrelevant t && not irrProj) $
        -- Andreas, 2010-09-24: irrelevant fields are not in scope
        -- this ensures that projections out of irrelevant fields cannot occur
        -- Ulf: unless you turn on --irrelevant-projections
        bindName p FldName x y
      return [ A.Field (mkDefInfo x f p a r) y t' ]

  -- Primitive function
    PrimitiveFunction r f p a x t -> do
      t' <- toAbstractCtx TopCtx t
      y  <- freshAbstractQName f x
      bindName p DefName x y
      return [ A.Primitive (mkDefInfo x f p a r) y t' ]

  -- Definitions (possibly mutual)
    NiceMutual r termCheck ds -> do
      ds' <- toAbstract ds
      -- We only termination check blocks that do not have a measure.
      return [ A.Mutual (MutualInfo termCheck r) ds' ]

    C.NiceRecSig r f a x ls t -> do
      ensureNoLetStms ls
      withLocalVars $ do
        ls' <- toAbstract (map makeDomainFull ls)
        x'  <- freshAbstractQName f x
        bindName a DefName x x'
        t' <- toAbstract t
        return [ A.RecSig (mkDefInfo x f a ConcreteDef r) x' ls' t' ]

    C.NiceDataSig r f a x ls t -> withLocalVars $ do
        printScope "scope.data.sig" 20 ("checking DataSig for " ++ show x)
        ensureNoLetStms ls
        ls' <- toAbstract (map makeDomainFull ls)
        x'  <- freshAbstractQName f x
        {- -- Andreas, 2012-01-16: remember number of parameters
        bindName a (DataName (length ls)) x x' -}
        bindName a DefName x x'
        t' <- toAbstract t
        return [ A.DataSig (mkDefInfo x f a ConcreteDef r) x' ls' t' ]
  -- Type signatures
    C.FunSig r f p i m rel tc x t -> toAbstractNiceAxiom A.FunSig m (C.Axiom r f p i rel x t)
  -- Function definitions
    C.FunDef r ds f a tc x cs -> do
        printLocals 10 $ "checking def " ++ show x
        (x',cs) <- toAbstract (OldName x,cs)
        let delayed = NotDelayed
        -- (delayed, cs) <- translateCopatternClauses cs -- TODO
        return [ A.FunDef (mkDefInfo x f PublicAccess a r) x' delayed cs ]

  -- Uncategorized function clauses
    C.NiceFunClause r acc abs termCheck catchall (C.FunClause lhs rhs wcls) ->
      genericError $
        "Missing type signature for left hand side " ++ show lhs
    C.NiceFunClause{} -> __IMPOSSIBLE__

  -- Data definitions
    C.DataDef r f a x pars cons -> withLocalVars $ do
        printScope "scope.data.def" 20 ("checking DataDef for " ++ show x)
        ensureNoLetStms pars
        -- Check for duplicate constructors
        do let cs   = map conName cons
               dups = nub $ cs \\ nub cs
               bad  = filter (`elem` dups) cs
           unless (distinct cs) $
             setCurrentRange bad $
                typeError $ DuplicateConstructors dups

        pars <- toAbstract pars
        DefinedName p ax <- resolveName (C.QName x)
        let x' = anameName ax
        -- Create the module for the qualified constructors
        checkForModuleClash x -- disallow shadowing previously defined modules
        let m = mnameFromList $ qnameToList x'
        createModule True m
        bindModule p x m  -- make it a proper module
        cons <- toAbstract (map (ConstrDecl NoRec m a p) cons)
        -- Open the module
        -- openModule_ (C.QName x) defaultImportDir{ publicOpen = True }
        printScope "data" 20 $ "Checked data " ++ show x
        return [ A.DataDef (mkDefInfo x f PublicAccess a r) x' pars cons ]
      where
        conName (C.Axiom _ _ _ _ _ c _) = c
        conName _ = __IMPOSSIBLE__

  -- Record definitions (mucho interesting)
    C.RecDef r f a x ind cm pars fields -> do
      ensureNoLetStms pars
      withLocalVars $ do
        -- Check that the generated module doesn't clash with a previously
        -- defined module
        checkForModuleClash x
        pars   <- toAbstract pars
        DefinedName p ax <- resolveName (C.QName x)
        let x' = anameName ax
        -- We scope check the fields a first time when putting together
        -- the type of the constructor.
        contel <- toAbstract $ recordConstructorType fields
        m0     <- getCurrentModule
        let m = A.qualifyM m0 $ mnameFromList $ (:[]) $ last $ qnameToList x'
        printScope "rec" 15 "before record"
        createModule False m
        -- We scope check the fields a second time, as actual fields.
        afields <- withCurrentModule m $ do
          afields <- toAbstract fields
          printScope "rec" 15 "checked fields"
          return afields
        bindModule p x m
        cm' <- mapM (\(ThingWithFixity c f, _) -> bindConstructorName m c f a p YesRec) cm
        let inst = caseMaybe cm NotInstanceDef snd
        printScope "rec" 15 "record complete"
        return [ A.RecDef (mkDefInfoInstance x f PublicAccess a inst NotMacroDef r) x' ind cm' pars contel afields ]

    NiceModule r p a x@(C.QName name) tel ds ->
      traceCall (ScopeCheckDeclaration $ NiceModule r p a x tel []) $ do
        scopeCheckNiceModule r p name tel $ toAbstract ds

    NiceModule _ _ _ m@C.Qual{} _ _ ->
      genericError $ "Local modules cannot have qualified names"

    NiceModuleMacro r p x modapp open dir ->
      checkModuleMacro Apply r p x modapp open dir

    NiceOpen r x dir -> do
      m <- toAbstract (OldModuleName x)
      printScope "open" 20 $ "opening " ++ show x
      openModule_ x dir
      printScope "open" 20 $ "result:"
      let minfo = ModuleInfo
            { minfoRange     = r
            , minfoAsName    = Nothing
            , minfoAsTo      = renamingRange dir
            , minfoOpenShort = Nothing
            , minfoDirective = Just dir
            }
      return [A.Open minfo m]

    NicePragma r p -> do
      ps <- toAbstract p
      return $ map (A.Pragma r) ps

    NiceImport r x as open dir -> setCurrentRange r $ do
      notPublicWithoutOpen open dir

      -- First scope check the imported module and return its name and
      -- interface. This is done with that module as the top-level module.
      -- This is quite subtle. We rely on the fact that when setting the
      -- top-level module and generating a fresh module name the generated
      -- name will be exactly the same as the name generated when checking
      -- the imported module.
      (m, i) <- withCurrentModule noModuleName $ withTopLevelModule x $ do
        m <- toAbstract $ NewModuleQName x
        printScope "import" 10 "before import:"
        (m, i) <- scopeCheckImport m
        printScope "import" 10 $ "scope checked import: " ++ show i
        -- We don't want the top scope of the imported module (things happening
        -- before the module declaration)
        return (m, Map.delete noModuleName i)

      -- Merge the imported scopes with the current scopes
      modifyScopes $ \ ms -> Map.unionWith mergeScope (Map.delete m ms) i

      -- Bind the desired module name to the right abstract name.
      case as of
        Nothing -> bindQModule PrivateAccess x m
        Just y  -> bindModule PrivateAccess (asName y) m

      printScope "import" 10 "merged imported sig:"

      -- Open if specified, otherwise apply import directives
      let (name, theAsSymbol, theAsName) = case as of
            Nothing -> (x,                  noRange,   Nothing)
            Just a  -> (C.QName (asName a), asRange a, Just (asName a))
      case open of
        DoOpen   -> void $ toAbstract [ C.Open r name dir ]
        -- If not opening, import directives are applied to the original scope.
        DontOpen -> modifyNamedScopeM m $ applyImportDirectiveM x dir
      let minfo = ModuleInfo
            { minfoRange     = r
            , minfoAsName    = theAsName
            , minfoAsTo      = getRange (theAsSymbol, renamingRange dir)
            , minfoOpenShort = Just open
            , minfoDirective = Just dir
            }
      return [ A.Import minfo m ]

    NiceUnquoteDecl r fx p i a tc x e -> do
      y <- freshAbstractQName fx x
      bindName p QuotableName x y
      e <- toAbstract e
      rebindName p DefName x y
      let mi = MutualInfo tc r
      return [A.UnquoteDecl mi (mkDefInfoInstance x fx p a i NotMacroDef r) y e]

    NiceUnquoteDef r fx p a tc x e -> do
      y <- toAbstract (OldName x)
      e <- toAbstract e
      return [ A.UnquoteDef (mkDefInfo x fx PublicAccess a r) y e ]

    NicePatternSyn r fx n as p -> do
      reportSLn "scope.pat" 10 $ "found nice pattern syn: " ++ show r

      y <- freshAbstractQName fx n
      bindName PublicAccess PatternSynName n y
      defn@(as, p) <- withLocalVars $ do
         p  <- toAbstract =<< toAbstract =<< parsePatternSyn p
         checkPatternLinearity [p]
         as <- (traverse . mapM) (unVarName <=< resolveName . C.QName) as
         as <- (map . fmap) unBlind <$> toAbstract ((map . fmap) Blind as)
         return (as, p)
      modifyPatternSyns (Map.insert y defn)
      return [A.PatternSynDef y as p]   -- only for highlighting
      where unVarName (VarName a) = return a
            unVarName _           = typeError $ UnusedVariableInPatternSynonym

    where
      -- checking postulate or type sig. without checking safe flag
      toAbstractNiceAxiom funSig isMacro (C.Axiom r f p i info x t) = do
        t' <- toAbstractCtx TopCtx t
        y  <- freshAbstractQName f x
        info <- toAbstract info
        let kind | isMacro == MacroDef = MacroName
                 | otherwise           = DefName
        bindName p kind x y
        return [ A.Axiom funSig (mkDefInfoInstance x f p ConcreteDef i isMacro r) info y t' ]
      toAbstractNiceAxiom _ _ _ = __IMPOSSIBLE__


data IsRecordCon = YesRec | NoRec
data ConstrDecl = ConstrDecl IsRecordCon A.ModuleName IsAbstract Access C.NiceDeclaration

bindConstructorName :: ModuleName -> C.Name -> Fixity'-> IsAbstract ->
                       Access -> IsRecordCon -> ScopeM A.QName
bindConstructorName m x f a p record = do
  -- The abstract name is the qualified one
  y <- withCurrentModule m $ freshAbstractQName f x
  -- Bind it twice, once unqualified and once qualified
  bindName p' ConName x y
  withCurrentModule m $ bindName p'' ConName x y
  return y
  where
    -- An abstract constructor is private (abstract constructor means
    -- abstract datatype, so the constructor should not be exported).
    p' = case a of
           AbstractDef -> PrivateAccess
           _           -> p
    p'' = case (a, record) of
            (AbstractDef, _) -> PrivateAccess
            (_, YesRec)      -> OnlyQualified   -- record constructors aren't really in the record module
            _                -> PublicAccess

instance ToAbstract ConstrDecl A.Declaration where
  toAbstract (ConstrDecl record m a p (C.Axiom r f _ i info x t)) = do -- rel==Relevant
    t' <- toAbstractCtx TopCtx t
    -- The abstract name is the qualified one
    -- Bind it twice, once unqualified and once qualified
    y <- bindConstructorName m x f a p record
    info <- toAbstract info
    printScope "con" 15 "bound constructor"
    return $ A.Axiom NoFunSig (mkDefInfoInstance x f p ConcreteDef i NotMacroDef r) info y t'

  toAbstract _ = __IMPOSSIBLE__    -- a constructor is always an axiom

instance ToAbstract C.Pragma [A.Pragma] where
    toAbstract (C.ImpossiblePragma _) = impossibleTest
    toAbstract (C.OptionsPragma _ opts) = return [ A.OptionsPragma opts ]
    toAbstract (C.RewritePragma _ x) = do
      e <- toAbstract $ OldQName x Nothing
      case e of
        A.Def x          -> return [ A.RewritePragma x ]
        A.Proj x         -> return [ A.RewritePragma x ]
        A.Con (AmbQ [x]) -> return [ A.RewritePragma x ]
        A.Con x          -> genericError $ "REWRITE used on ambiguous name " ++ show x
        A.Var x          -> genericError $ "REWRITE used on parameter " ++ show x ++ " instead of on a defined symbol"
        _       -> __IMPOSSIBLE__
    toAbstract (C.CompiledDeclareDataPragma _ x hs) = do
      e <- toAbstract $ OldQName x Nothing
      case e of
        A.Def x -> return [ A.CompiledDeclareDataPragma x hs ]
        _       -> fail $ "Bad compiled type: " ++ show x  -- TODO: error message
    toAbstract (C.CompiledTypePragma _ x hs) = do
      e <- toAbstract $ OldQName x Nothing
      case e of
        A.Def x -> return [ A.CompiledTypePragma x hs ]
        _       -> genericError $ "Bad compiled type: " ++ prettyShow x  -- TODO: error message
    toAbstract (C.CompiledDataPragma _ x hs hcs) = do
      e <- toAbstract $ OldQName x Nothing
      case e of
        A.Def x -> return [ A.CompiledDataPragma x hs hcs ]
        _       -> genericError $ "Not a datatype: " ++ prettyShow x  -- TODO: error message
    toAbstract (C.CompiledPragma _ x hs) = do
      e <- toAbstract $ OldQName x Nothing
      y <- case e of
            A.Def x -> return x
            A.Proj x -> return x -- TODO: do we need to do s.th. special for projections? (Andreas, 2014-10-12)
            A.Con _ -> genericError "Use COMPILED_DATA for constructors" -- TODO
            _       -> __IMPOSSIBLE__
      return [ A.CompiledPragma y hs ]
    toAbstract (C.CompiledExportPragma _ x hs) = do
      e <- toAbstract $ OldQName x Nothing
      y <- case e of
            A.Def x -> return x
            _       -> __IMPOSSIBLE__
      return [ A.CompiledExportPragma y hs ]
    toAbstract (C.CompiledEpicPragma _ x ep) = do
      e <- toAbstract $ OldQName x Nothing
      y <- case e of
            A.Def x -> return x
            _       -> __IMPOSSIBLE__
      return [ A.CompiledEpicPragma y ep ]
    toAbstract (C.CompiledJSPragma _ x ep) = do
      e <- toAbstract $ OldQName x Nothing
      y <- case e of
            A.Def x -> return x
            A.Proj x -> return x
            A.Con (AmbQ [x]) -> return x
            A.Con x -> genericError $
              "COMPILED_JS used on ambiguous name " ++ prettyShow x
            _       -> __IMPOSSIBLE__
      return [ A.CompiledJSPragma y ep ]
    toAbstract (C.CompiledUHCPragma _ x cr) = do
      e <- toAbstract $ OldQName x Nothing
      y <- case e of
            A.Def x -> return x
            _       -> __IMPOSSIBLE__
      return [ A.CompiledUHCPragma y cr ]
    toAbstract (C.CompiledDataUHCPragma _ x crd crcs) = do
      e <- toAbstract $ OldQName x Nothing
      case e of
        A.Def x -> return [ A.CompiledDataUHCPragma x crd crcs ]
        _       -> fail $ "Bad compiled type: " ++ show x  -- TODO: error message
    toAbstract (C.NoSmashingPragma _ x) = do
        e <- toAbstract $ OldQName x Nothing
        y <- case e of
            A.Def x -> return x
            _       -> __IMPOSSIBLE__
        return [ A.NoSmashingPragma y ]
    toAbstract (C.StaticPragma _ x) = do
        e <- toAbstract $ OldQName x Nothing
        y <- case e of
            A.Def x -> return x
            _       -> __IMPOSSIBLE__
        return [ A.StaticPragma y ]
    toAbstract (C.BuiltinPragma _ b e) | isUntypedBuiltin b = do
      bindUntypedBuiltin b =<< toAbstract e
      return []
    toAbstract (C.BuiltinPragma _ b e) = do
      -- Andreas, 2015-02-14
      -- Some builtins cannot be given a valid Agda type,
      -- thus, they do not come with accompanying postulate or definition.
      if b `elem` builtinsNoDef then do
        case e of
          C.Ident q@(C.QName x) -> do
            unlessM ((UnknownName ==) <$> resolveName q) $ genericError $
              "BUILTIN " ++ b ++ " declares an identifier " ++
              "(no longer expects an already defined identifier)"
            y <- freshAbstractQName noFixity' x
            bindName PublicAccess DefName x y
            return [ A.BuiltinNoDefPragma b y ]
          _ -> genericError $
            "Pragma BUILTIN " ++ b ++ ": expected unqualified identifier, " ++
            "but found expression " ++ prettyShow e
      else do
        e <- toAbstract e
        return [ A.BuiltinPragma b e ]
    toAbstract (C.ImportPragma _ i) = do
      addHaskellImport i
      return []
    toAbstract (C.EtaPragma _ x) = do
      e <- toAbstract $ OldQName x Nothing
      case e of
        A.Def x -> return [ A.EtaPragma x ]
        _       -> do
         e <- showA e
         genericError $ "Pragma ETA: expected identifier, " ++
           "but found expression " ++ e
    toAbstract (C.DisplayPragma _ lhs rhs) = withLocalVars $ do
      let err = genericError "DISPLAY pragma left-hand side must have form 'f e1 .. en'"
          getHead (C.IdentP x)          = return x
          getHead (C.RawAppP _ (p : _)) = getHead p
          getHead _                     = err

          setHead x (C.IdentP _) = C.IdentP (C.QName x)
          setHead x (C.RawAppP r (p : ps)) = C.RawAppP r (setHead x p : ps)
          setHead x _ = __IMPOSSIBLE__

      hd <- getHead lhs
      let top  = C.unqualify hd
          lhs' = setHead top lhs

      hd <- do
        qx <- resolveName' allKindsOfNames Nothing hd
        case qx of
          VarName x'          -> return $ A.qnameFromList [x']
          DefinedName _ d     -> return $ anameName d
          FieldName     d     -> return $ anameName d
          ConstructorName [d] -> return $ anameName d
          ConstructorName ds  -> genericError $ "Ambiguous constructor " ++ show hd ++ ": " ++ show (map anameName ds)
          UnknownName         -> notInScope hd
          PatternSynResName d -> return $ anameName d

      lhs <- toAbstract $ LeftHandSide top lhs' []
      (f, ps) <-
        case lhs of
          A.LHS _ (A.LHSHead _ ps) [] -> return (hd, ps)
          _ -> err
      rhs <- toAbstract rhs
      return [A.DisplayPragma f ps rhs]

    -- Termination checking pragmes are handled by the nicifier
    toAbstract C.TerminationCheckPragma{} = __IMPOSSIBLE__
    toAbstract C.CatchallPragma{}         = __IMPOSSIBLE__

instance ToAbstract C.Clause A.Clause where
    toAbstract (C.Clause top _ C.Ellipsis{} _ _ _) = genericError "bad '...'" -- TODO: error message
    toAbstract (C.Clause top catchall lhs@(C.LHS p wps eqs with) rhs wh wcs) = withLocalVars $ do
      -- Andreas, 2012-02-14: need to reset local vars before checking subclauses
      vars <- getLocalVars
      let wcs' = for wcs $ \ c -> setLocalVars vars $> c
      lhs' <- toAbstract $ LeftHandSide top p wps
      printLocals 10 "after lhs:"
      let (whname, whds) = case wh of
            NoWhere        -> (Nothing, [])
            AnyWhere ds    -> (Nothing, ds)
            SomeWhere m ds -> (Just m, ds)
      if not (null eqs)
        then do
          rhs <- toAbstract =<< toAbstractCtx TopCtx (RightHandSide eqs with wcs' rhs whds)
          return $ A.Clause lhs' rhs [] catchall
        else do
          -- the right hand side is checked inside the module of the local definitions
          (rhs, ds) <- whereToAbstract (getRange wh) whname whds $
                        toAbstractCtx TopCtx (RightHandSide eqs with wcs' rhs [])
          rhs <- toAbstract rhs
          return $ A.Clause lhs' rhs ds catchall

whereToAbstract :: Range -> Maybe C.Name -> [C.Declaration] -> ScopeM a -> ScopeM (a, [A.Declaration])
whereToAbstract _ _      []   inner = (,[]) <$> inner
whereToAbstract r whname whds inner = do
  -- Create a fresh concrete name if there isn't (a proper) one.
  m <- case whname of
         Just m | not (isNoName m) -> return m
         _                         -> C.NoName (getRange whname) <$> fresh
  let acc = maybe PrivateAccess (const PublicAccess) whname  -- unnamed where's are private
  let tel = []
  old <- getCurrentModule
  am  <- toAbstract (NewModuleName m)
  (scope, ds) <- scopeCheckModule r (C.QName m) am tel $ toAbstract whds
  setScope scope
  x <- inner
  setCurrentModule old
  bindModule acc m am
  -- Issue 848: if the module was anonymous (module _ where) open it public
  let anonymous = maybe False isNoName whname
  when anonymous $
    openModule_ (C.QName m) $
      defaultImportDir { publicOpen = True }
  return (x, ds)

data RightHandSide = RightHandSide
  { rhsRewriteEqn :: [C.RewriteEqn]    -- ^ @rewrite e@ (many)
  , rhsWithExpr   :: [C.WithExpr]      -- ^ @with e@ (many)
  , rhsSubclauses :: [ScopeM C.Clause] -- ^ the subclauses spawned by a with (monadic because we need to reset the local vars before checking these clauses)
  , rhs           :: C.RHS
  , rhsWhereDecls :: [C.Declaration]
  }

data AbstractRHS
  = AbsurdRHS'
  | WithRHS' [A.Expr] [ScopeM C.Clause]  -- ^ The with clauses haven't been translated yet
  | RHS' A.Expr
  | RewriteRHS' [A.Expr] AbstractRHS [A.Declaration]

qualifyName_ :: A.Name -> ScopeM A.QName
qualifyName_ x = do
  m <- getCurrentModule
  return $ A.qualify m x

withFunctionName :: String -> ScopeM A.QName
withFunctionName s = do
  NameId i _ <- fresh
  qualifyName_ =<< freshName_ (s ++ show i)

instance ToAbstract AbstractRHS A.RHS where
  toAbstract AbsurdRHS'            = return A.AbsurdRHS
  toAbstract (RHS' e)              = return $ A.RHS e
  toAbstract (RewriteRHS' eqs rhs wh) = do
    auxs <- replicateM (length eqs) $ withFunctionName "rewrite-"
    rhs  <- toAbstract rhs
    return $ RewriteRHS (zip auxs eqs) rhs wh
  toAbstract (WithRHS' es cs) = do
    aux <- withFunctionName "with-"
    A.WithRHS aux es <$> do toAbstract =<< sequence cs

instance ToAbstract RightHandSide AbstractRHS where
  toAbstract (RightHandSide eqs@(_:_) es cs rhs wh) = do
    eqs <- toAbstractCtx TopCtx eqs
                 -- TODO: remember named where
    (rhs, ds) <- whereToAbstract (getRange wh) Nothing wh $
                  toAbstract (RightHandSide [] es cs rhs [])
    return $ RewriteRHS' eqs rhs ds
  toAbstract (RightHandSide [] [] (_ : _) _ _)        = __IMPOSSIBLE__
  toAbstract (RightHandSide [] (_ : _) _ (C.RHS _) _) = typeError $ BothWithAndRHS
  toAbstract (RightHandSide [] [] [] rhs [])          = toAbstract rhs
  toAbstract (RightHandSide [] es cs C.AbsurdRHS [])  = do
    es <- toAbstractCtx TopCtx es
    return $ WithRHS' es cs
  -- TODO: some of these might be possible
  toAbstract (RightHandSide [] (_ : _) _ C.AbsurdRHS (_ : _)) = __IMPOSSIBLE__
  toAbstract (RightHandSide [] [] [] (C.RHS _) (_ : _))       = __IMPOSSIBLE__
  toAbstract (RightHandSide [] [] [] C.AbsurdRHS (_ : _))     = __IMPOSSIBLE__

instance ToAbstract C.RHS AbstractRHS where
    toAbstract C.AbsurdRHS = return $ AbsurdRHS'
    toAbstract (C.RHS e)   = RHS' <$> toAbstract e

data LeftHandSide = LeftHandSide C.Name C.Pattern [C.Pattern]

instance ToAbstract LeftHandSide A.LHS where
    toAbstract (LeftHandSide top lhs wps) =
      traceCall (ScopeCheckLHS top lhs) $ do
        lhscore <- parseLHS top lhs
        reportSLn "scope.lhs" 5 $ "parsed lhs: " ++ show lhscore
        printLocals 10 "before lhs:"
        -- error if copattern parsed but no --copatterns option
        haveCoPats <- optCopatterns <$> pragmaOptions
        unless haveCoPats $
          case lhscore of
            C.LHSHead x ps -> return ()
            C.LHSProj{} -> typeError $ NeedOptionCopatterns
        -- scope check patterns except for dot patterns
        lhscore <- toAbstract lhscore
        reportSLn "scope.lhs" 5 $ "parsed lhs patterns: " ++ show lhscore
        wps  <- toAbstract =<< mapM parsePattern wps
        checkPatternLinearity $ lhsCoreAllPatterns lhscore ++ wps
        printLocals 10 "checked pattern:"
        -- scope check dot patterns
        lhscore <- toAbstract lhscore
        reportSLn "scope.lhs" 5 $ "parsed lhs dot patterns: " ++ show lhscore
        wps     <- toAbstract wps
        printLocals 10 "checked dots:"
        return $ A.LHS (LHSRange $ getRange (lhs, wps)) lhscore wps

-- does not check pattern linearity
instance ToAbstract C.LHSCore (A.LHSCore' C.Expr) where
    toAbstract (C.LHSHead x ps) = do
        x    <- withLocalVars $ setLocalVars [] >> toAbstract (OldName x)
        args <- toAbstract ps
        return $ A.LHSHead x args
    toAbstract (C.LHSProj d ps1 l ps2) = do
        qx <- resolveName d
        d  <- case qx of
                FieldName d -> return $ anameName d
                UnknownName -> notInScope d
                _           -> genericError $
                  "head of copattern needs to be a field identifier, but "
                  ++ show d ++ " isn't one"
        args1 <- toAbstract ps1
        l     <- toAbstract l
        args2 <- toAbstract ps2
        return $ A.LHSProj d args1 l args2

instance ToAbstract c a => ToAbstract (WithHiding c) (WithHiding a) where
  toAbstract (WithHiding h a) = WithHiding h <$> toAbstractHiding h a

instance ToAbstract c a => ToAbstract (C.Arg c) (A.Arg a) where
    toAbstract (Common.Arg info e) =
        Common.Arg <$> toAbstract info <*> toAbstractHiding info e

instance ToAbstract c a => ToAbstract (Named name c) (Named name a) where
    toAbstract (Named n e) = Named n <$> toAbstract e

{- DOES NOT WORK ANYMORE with pattern synonyms
instance ToAbstract c a => ToAbstract (A.LHSCore' c) (A.LHSCore' a) where
    toAbstract = mapM toAbstract
-}

instance ToAbstract (A.LHSCore' C.Expr) (A.LHSCore' A.Expr) where
    toAbstract (A.LHSHead f ps)             = A.LHSHead f <$> mapM toAbstract ps
    toAbstract (A.LHSProj d ps lhscore ps') = A.LHSProj d <$> mapM toAbstract ps
      <*> mapM toAbstract lhscore <*> mapM toAbstract ps'

instance ToAbstract c a => ToAbstract (A.NamedArg c) (A.NamedArg a) where
    toAbstract (Common.Arg info c) = liftM2 Common.Arg (return info) (toAbstract c)

instance ToAbstract C.ArgInfo A.ArgInfo where
    toAbstract info = do cs <- mapM toAbstract $ argInfoColors info
                         return $ info { argInfoColors = cs }

-- Patterns are done in two phases. First everything but the dot patterns, and
-- then the dot patterns. This is because dot patterns can refer to variables
-- bound anywhere in the pattern.

instance ToAbstract (A.Pattern' C.Expr) (A.Pattern' A.Expr) where
    toAbstract (A.VarP x)             = return $ A.VarP x
    toAbstract (A.ConP i ds as)       = A.ConP i ds <$> mapM toAbstract as
    toAbstract (A.DefP i x as)        = A.DefP i x <$> mapM toAbstract as
    toAbstract (A.WildP i)            = return $ A.WildP i
    toAbstract (A.AsP i x p)          = A.AsP i x <$> toAbstract p
    toAbstract (A.DotP i e)           = A.DotP i <$> insideDotPattern (toAbstract e)
    toAbstract (A.AbsurdP i)          = return $ A.AbsurdP i
    toAbstract (A.LitP l)             = return $ A.LitP l
    toAbstract (A.ImplicitP i)        = return $ A.ImplicitP i
    toAbstract (A.PatternSynP i x as) = A.PatternSynP i x <$> mapM toAbstract as

resolvePatternIdentifier ::
  Range -> C.QName -> Maybe (Set A.Name) -> ScopeM (A.Pattern' C.Expr)
resolvePatternIdentifier r x ns = do
  px <- toAbstract (PatName x ns)
  case px of
    VarPatName y        -> return $ VarP y
    ConPatName ds       -> return $ ConP (ConPatInfo False $ PatRange r)
                                         (AmbQ $ map anameName ds)
                                         []
    PatternSynPatName d -> return $ PatternSynP (PatRange r)
                                                (anameName d) []

instance ToAbstract C.Pattern (A.Pattern' C.Expr) where

    toAbstract (C.IdentP x) =
      resolvePatternIdentifier (getRange x) x Nothing

    toAbstract (AppP (QuoteP _) p)
      | IdentP x <- namedArg p,
        getHiding p == NotHidden = do
      e <- toAbstract (OldQName x Nothing)
      let quoted (A.Def x) = return x
          quoted (A.Proj x) = return x
          quoted (A.Con (AmbQ [x])) = return x
          quoted (A.Con (AmbQ xs))  = genericError $ "quote: Ambigous name: " ++ show xs
          quoted (A.ScopedExpr _ e) = quoted e
          quoted _                  = genericError $ "quote: not a defined name"
      A.LitP . LitQName (getRange x) <$> quoted e

    toAbstract (QuoteP r) =
      genericError "quote must be applied to an identifier"

    toAbstract p0@(AppP p q) = do
        (p', q') <- toAbstract (p,q)
        case p' of
            ConP i x as        -> return $ ConP (i {patInfo = info}) x (as ++ [q'])
            DefP _ x as        -> return $ DefP info x (as ++ [q'])
            PatternSynP _ x as -> return $ PatternSynP info x (as ++ [q'])
            _                  -> typeError $ InvalidPattern p0
        where
            r = getRange p0
            info = PatRange r

    toAbstract p0@(OpAppP r op ns ps) = do
        p  <- resolvePatternIdentifier (getRange op) op (Just ns)
        ps <- toAbstract ps
        case p of
          ConP        i x as -> return $ ConP (i {patInfo = info}) x (as ++ ps)
          DefP        _ x as -> return $ DefP               info   x (as ++ ps)
          PatternSynP _ x as -> return $ PatternSynP        info   x (as ++ ps)
          _                  -> __IMPOSSIBLE__
        where
        info = PatRange r

    -- Removed when parsing
    toAbstract (HiddenP _ _)   = __IMPOSSIBLE__
    toAbstract (InstanceP _ _) = __IMPOSSIBLE__
    toAbstract (RawAppP _ _)   = __IMPOSSIBLE__

<<<<<<< HEAD
    toAbstract p@(C.WildP r)    = return $ A.WildP (PatRange r)
=======
    toAbstract p@(C.WildP r)    = return $ A.WildP (PatSource r $ const p)
    -- Andreas, 2015-05-28 futile attempt to fix issue 819: repeated variable on lhs "_"
    -- toAbstract p@(C.WildP r)    = A.VarP <$> freshName r "_"
>>>>>>> b01c2a5f
    toAbstract (C.ParenP _ p)   = toAbstract p
    toAbstract (C.LitP l)       = return $ A.LitP l
    toAbstract p0@(C.AsP r x p) = typeError $ NotSupported "@-patterns"
      {- do
        x <- toAbstract (NewName x)
        p <- toAbstract p
        return $ A.AsP info x p
        where
            info = PatSource r $ \_ -> p0
      -}
    -- we have to do dot patterns at the end
    toAbstract p0@(C.DotP r e) = return $ A.DotP info e
        where info = PatRange r
    toAbstract p0@(C.AbsurdP r) = return $ A.AbsurdP info
        where info = PatRange r

-- | Turn an operator application into abstract syntax. Make sure to record the
-- right precedences for the various arguments.
toAbstractOpApp :: C.QName -> Set A.Name -> [C.NamedArg (OpApp C.Expr)] -> ScopeM A.Expr
toAbstractOpApp op ns es = do
    -- Get the notation for the operator.
    nota <- getNotation op ns
    let parts = notation nota
    -- We can throw away the @BindingHoles@, since binders
    -- have been preprocessed into @OpApp C.Expr@.
    let nonBindingParts = filter (not . isBindingHole) parts
    -- We should be left with as many holes as we have been given args @es@.
    -- If not, crash.
    unless (length (filter isAHole nonBindingParts) == length es) __IMPOSSIBLE__
    -- Translate operator and its arguments (each in the right context).
    op <- toAbstract (OldQName op (Just ns))
    foldl' app op <$> left (notaFixity nota) nonBindingParts es
  where
    -- Build an application in the abstract syntax, with correct Range.
    app e arg = A.App (ExprRange (fuseRange e arg)) e (setArgColors [] arg)

    -- Translate an argument (inside @C.NamedArg . OpApp@).
    toAbsOpArg cxt = traverse $ traverse $ toAbstractOpArg cxt

    -- The hole left to the first @IdPart@ is filled with an expression in @LeftOperandCtx@.
    left f (IdPart _ : xs) es = inside f xs es
    left f (_ : xs) (e : es) = do
        e  <- toAbsOpArg (LeftOperandCtx f) e
        es <- inside f xs es
        return (e : es)
    left f (_  : _)  [] = __IMPOSSIBLE__
    left f []        _  = __IMPOSSIBLE__

    -- The holes in between the @IdPart@s is filled with an expression in @InsideOperandCtx@.
    inside f [x]          es    = right f x es
    inside f (IdPart _ : xs) es = inside f xs es
    inside f (_  : xs) (e : es) = do
        e  <- toAbsOpArg InsideOperandCtx e
        es <- inside f xs es
        return (e : es)
    inside _ (_ : _) [] = __IMPOSSIBLE__
    inside _ []         _  = __IMPOSSIBLE__

    -- The hole right of the last @IdPart@ is filled with an expression in @RightOperandCtx@.
    right _ (IdPart _)  [] = return []
    right f _          [e] = do
        e <- toAbsOpArg (RightOperandCtx f) e
        return [e]
    right _ _     _  = __IMPOSSIBLE__<|MERGE_RESOLUTION|>--- conflicted
+++ resolved
@@ -1776,13 +1776,9 @@
     toAbstract (InstanceP _ _) = __IMPOSSIBLE__
     toAbstract (RawAppP _ _)   = __IMPOSSIBLE__
 
-<<<<<<< HEAD
     toAbstract p@(C.WildP r)    = return $ A.WildP (PatRange r)
-=======
-    toAbstract p@(C.WildP r)    = return $ A.WildP (PatSource r $ const p)
     -- Andreas, 2015-05-28 futile attempt to fix issue 819: repeated variable on lhs "_"
     -- toAbstract p@(C.WildP r)    = A.VarP <$> freshName r "_"
->>>>>>> b01c2a5f
     toAbstract (C.ParenP _ p)   = toAbstract p
     toAbstract (C.LitP l)       = return $ A.LitP l
     toAbstract p0@(C.AsP r x p) = typeError $ NotSupported "@-patterns"
