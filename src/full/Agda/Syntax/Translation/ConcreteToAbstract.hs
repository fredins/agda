--- conflicted
+++ resolved
@@ -1692,12 +1692,7 @@
           PatternSynP _ x as -> return $ PatternSynP        info   x (as ++ ps)
           _                  -> __IMPOSSIBLE__
         where
-<<<<<<< HEAD
-            r    = getRange p0
-            info = PatRange r
-=======
-        info = PatSource r $ \pr -> if appBrackets pr then ParenP r p0 else p0
->>>>>>> 6d0565a2
+        info = PatRange r
 
     -- Removed when parsing
     toAbstract (HiddenP _ _)   = __IMPOSSIBLE__
