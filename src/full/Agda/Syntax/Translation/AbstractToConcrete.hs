--- conflicted
+++ resolved
@@ -1119,18 +1119,10 @@
           C.Underscore{} -> return $ C.WildP $ getRange i
           _ -> return $ C.DotP (getRange i) o c
 
-<<<<<<< HEAD
       A.EqualP i es -> do
         C.EqualP (getRange i) <$> toConcrete es
 
-      A.PatternSynP i n _ ->
-        -- Ulf, 2016-11-29: This doesn't seem right. The underscore is a list
-        -- of arguments, which we shouldn't really throw away! I guess this
-        -- case is __IMPOSSIBLE__?
-        C.IdentP <$> toConcrete n
-=======
       A.PatternSynP i n args -> tryOp n (A.PatternSynP i n) args
->>>>>>> 5d42dd25
 
       A.RecP i as ->
         C.RecP (getRange i) <$> mapM (traverse toConcrete) as
