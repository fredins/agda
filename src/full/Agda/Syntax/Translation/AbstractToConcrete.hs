{-# LANGUAGE CPP                    #-}
{-# LANGUAGE UndecidableInstances   #-}

-- {-# OPTIONS -fwarn-unused-binds #-}

{-| The translation of abstract syntax to concrete syntax has two purposes.
    First it allows us to pretty print abstract syntax values without having to
    write a dedicated pretty printer, and second it serves as a sanity check
    for the concrete to abstract translation: translating from concrete to
    abstract and then back again should be (more or less) the identity.
-}
module Agda.Syntax.Translation.AbstractToConcrete
    ( ToConcrete(..)
    , toConcreteCtx
    , abstractToConcrete_
    , abstractToConcreteScope
    , abstractToConcreteHiding
    , runAbsToCon
    , RangeAndPragma(..)
    , abstractToConcreteCtx
    , withScope
    , preserveInteractionIds
    , AbsToCon, DontTouchMe, Env
    , noTakenNames
    ) where

import Prelude hiding (null)

import Control.Applicative hiding (empty)
import Control.Monad.Reader
import Control.Monad.State

import qualified Data.Map as Map
import Data.Maybe
import Data.Monoid
import Data.Set (Set)
import qualified Data.Set as Set
import Data.Map (Map)
import qualified Data.Map as Map
import Data.Traversable (traverse)
import Data.Void
import Data.List (sortBy)

import Agda.Syntax.Common
import Agda.Syntax.Position
import Agda.Syntax.Literal
import Agda.Syntax.Info
import Agda.Syntax.Internal (MetaId(..))
import qualified Agda.Syntax.Internal as I
import Agda.Syntax.Fixity
import Agda.Syntax.Concrete as C
import Agda.Syntax.Abstract as A
import Agda.Syntax.Abstract.Views as A
import Agda.Syntax.Abstract.Pattern (foldAPattern)
import Agda.Syntax.Abstract.PatternSynonyms
import Agda.Syntax.Scope.Base

import Agda.TypeChecking.Monad.State (getScope, getAllPatternSyns)
import Agda.TypeChecking.Monad.Base  (TCM, NamedMeta(..), stBuiltinThings, BuiltinThings, Builtin(..))
import Agda.TypeChecking.Monad.Debug
import Agda.TypeChecking.Monad.Options
import Agda.TypeChecking.Monad.Builtin

import qualified Agda.Utils.AssocList as AssocList
import Agda.Utils.Either
import Agda.Utils.Function
import Agda.Utils.Functor
import Agda.Utils.List
import Agda.Utils.Maybe
import Agda.Utils.Monad
import Agda.Utils.Null
import Agda.Utils.NonemptyList
import Agda.Utils.Singleton
import Agda.Utils.Tuple
import Agda.Utils.Pretty (prettyShow)

#include "undefined.h"
import Agda.Utils.Impossible

-- Environment ------------------------------------------------------------

data Env = Env { takenNames   :: Set C.Name
               , currentScope :: ScopeInfo
               , builtins     :: Map String A.QName
                  -- ^ Certain builtins (like `fromNat`) have special printing
               , preserveIIds :: Bool
                  -- ^ Preserve interaction point ids
               , foldPatternSynonyms :: Bool
               }

makeEnv :: ScopeInfo -> TCM Env
makeEnv scope = do
      -- zero and suc doesn't have to be in scope for natural number literals to work
  let noScopeCheck b = elem b [builtinZero, builtinSuc]
      name (I.Def q _)   = Just q
      name (I.Con q _ _) = Just (I.conName q)
      name _             = Nothing
      builtin b = getBuiltin' b >>= \ case
        Just v | Just q <- name v,
                 noScopeCheck b || isNameInScope q scope -> return [(b, q)]
        _                                                -> return []
  builtinList <- concat <$> mapM builtin [ builtinFromNat, builtinFromString, builtinFromNeg, builtinZero, builtinSuc ]
  return $
    Env { takenNames   = Set.union vars defs
        , currentScope = scope
        , builtins     = Map.fromList builtinList
        , preserveIIds = False
        , foldPatternSynonyms = True
        }
  where
    vars  = Set.fromList $ map fst $ scopeLocals scope
    defs  = Map.keysSet $ nsNames $ everythingInScope scope

currentPrecedence :: AbsToCon PrecedenceStack
currentPrecedence = asks $ scopePrecedence . currentScope

preserveInteractionIds :: AbsToCon a -> AbsToCon a
preserveInteractionIds = local $ \ e -> e { preserveIIds = True }

withPrecedence' :: PrecedenceStack -> AbsToCon a -> AbsToCon a
withPrecedence' ps = local $ \e ->
  e { currentScope = (currentScope e) { scopePrecedence = ps } }

withPrecedence :: Precedence -> AbsToCon a -> AbsToCon a
withPrecedence p ret = do
  ps <- currentPrecedence
  withPrecedence' (pushPrecedence p ps) ret

withScope :: ScopeInfo -> AbsToCon a -> AbsToCon a
withScope scope = local $ \e -> e { currentScope = scope }

noTakenNames :: AbsToCon a -> AbsToCon a
noTakenNames = local $ \e -> e { takenNames = Set.empty }

dontFoldPatternSynonyms :: AbsToCon a -> AbsToCon a
dontFoldPatternSynonyms = local $ \ e -> e { foldPatternSynonyms = False }

-- | Bind a concrete name to an abstract in the translation environment.
addBinding :: C.Name -> A.Name -> Env -> Env
addBinding y x e =
  e { takenNames   = Set.insert y $ takenNames e
    , currentScope = (`updateScopeLocals` currentScope e) $
        AssocList.insert y (LocalVar x __IMPOSSIBLE__ [])
    }

-- | Get a function to check if a name refers to a particular builtin function.
isBuiltinFun :: AbsToCon (A.QName -> String -> Bool)
isBuiltinFun = asks $ is . builtins
  where is m q b = Just q == Map.lookup b m

-- The Monad --------------------------------------------------------------

-- | We put the translation into TCM in order to print debug messages.
type AbsToCon = ReaderT Env TCM

runAbsToCon :: AbsToCon c -> TCM c
runAbsToCon m = do
  scope <- getScope
  runReaderT m =<< makeEnv scope

abstractToConcreteScope :: ToConcrete a c => ScopeInfo -> a -> TCM c
abstractToConcreteScope scope a = runReaderT (toConcrete a) =<< makeEnv scope

abstractToConcreteCtx :: ToConcrete a c => Precedence -> a -> TCM c
abstractToConcreteCtx ctx x = runAbsToCon $ withPrecedence ctx (toConcrete x)

abstractToConcrete_ :: ToConcrete a c => a -> TCM c
abstractToConcrete_ = runAbsToCon . toConcrete

abstractToConcreteHiding :: (LensHiding i, ToConcrete a c) => i -> a -> TCM c
abstractToConcreteHiding i = runAbsToCon . toConcreteHiding i

-- Dealing with names -----------------------------------------------------

-- | Names in abstract syntax are fully qualified, but the concrete syntax
--   requires non-qualified names in places. In theory (if all scopes are
--   correct), we should get a non-qualified name when translating back to a
--   concrete name, but I suspect the scope isn't always perfect. In these
--   cases we just throw away the qualified part. It's just for pretty printing
--   anyway...
unsafeQNameToName :: C.QName -> C.Name
unsafeQNameToName = C.unqualify

lookupName :: A.Name -> AbsToCon C.Name
lookupName x = do
  names <- asks $ scopeLocals . currentScope
  case lookup x $ mapMaybe (\ (c,x) -> (,c) <$> notShadowedLocal x) names of
      Just y  -> return y
      Nothing -> return $ nameConcrete x

lookupQName :: AllowAmbiguousNames -> A.QName -> AbsToCon C.QName
lookupQName ambCon x = do
  ys <- inverseScopeLookupName' ambCon x <$> asks currentScope
  lift $ reportSLn "scope.inverse" 100 $
    "inverse looking up abstract name " ++ prettyShow x ++ " yields " ++ prettyShow ys
  case ys of
    (y : _) -> return y
    [] -> do
      let y = qnameToConcrete x
      if isUnderscore y
        -- -- || any (isUnderscore . A.nameConcrete) (A.mnameToList $ A.qnameModule x)
        then return y
        else return $ C.Qual (C.Name noRange [Id empty]) y
        -- this is what happens for names that are not in scope (private names)

lookupModule :: A.ModuleName -> AbsToCon C.QName
lookupModule (A.MName []) = return $ C.QName $ C.Name noRange [Id "-1"]
  -- Andreas, 2016-10-10 it can happen that we have an empty module name
  -- for instance when we query the current module inside the
  -- frontmatter or module telescope of the top level module.
  -- In this case, we print it as an invalid module name.
  -- (Should only affect debug printing.)
lookupModule x =
    do  scope <- asks currentScope
        case inverseScopeLookupModule x scope of
            (y : _) -> return y
            []      -> return $ mnameToConcrete x
                -- this is what happens for names that are not in scope (private names)

-- | Add a abstract name to the scope and produce an available concrete version of it.
bindName :: A.Name -> (C.Name -> AbsToCon a) -> AbsToCon a
bindName x ret = do
  let y = nameConcrete x
  if isNoName y then ret y else do
    names <- asks takenNames
    let loop x = do
          let y = nameConcrete x
          if y `Set.member` names then loop $ nextName x
          else local (addBinding y x) $ ret y
    loop x


-- | Like 'bindName', but do not care whether name is already taken.
bindName' :: A.Name -> AbsToCon a -> AbsToCon a
bindName' x = applyUnless (isNoName y) $ local $ addBinding y x
  where y = nameConcrete x


-- Dealing with precedences -----------------------------------------------

-- | General bracketing function.
bracket' ::    (e -> e)             -- ^ the bracketing function
            -> (PrecedenceStack -> Bool) -- ^ Should we bracket things
                                    --   which have the given
                                    --   precedence?
            -> e -> AbsToCon e
bracket' paren needParen e =
    do  p <- currentPrecedence
        return $ if needParen p then paren e else e

-- | Expression bracketing
bracket :: (PrecedenceStack -> Bool) -> AbsToCon C.Expr -> AbsToCon C.Expr
bracket par m =
    do  e <- m
        bracket' (Paren (getRange e)) par e

-- | Pattern bracketing
bracketP_ :: (PrecedenceStack -> Bool) -> AbsToCon C.Pattern -> AbsToCon C.Pattern
bracketP_ par m =
    do  e <- m
        bracket' (ParenP (getRange e)) par e

{- UNUSED
-- | Pattern bracketing
bracketP :: (PrecedenceStack -> Bool) -> (C.Pattern -> AbsToCon a)
                                 -> ((C.Pattern -> AbsToCon a) -> AbsToCon a)
                                 -> AbsToCon a
bracketP par ret m = m $ \p -> do
    p <- bracket' (ParenP $ getRange p) par p
    ret p
-}

-- | Applications where the argument is a lambda without parentheses need
--   parens more often than other applications.
isLambda :: NamedArg A.Expr -> Bool
isLambda e | notVisible e = False
isLambda e =
  case unScope $ namedArg e of
    A.Lam{}         -> True
    A.AbsurdLam{}   -> True
    A.ExtendedLam{} -> True
    _               -> False

-- Dealing with infix declarations ----------------------------------------

-- | If a name is defined with a fixity that differs from the default, we have
--   to generate a fixity declaration for that name.
withInfixDecl :: DefInfo -> C.Name -> AbsToCon [C.Declaration] -> AbsToCon [C.Declaration]
withInfixDecl i x m = do
  ds <- m
  return $ fixDecl ++ synDecl ++ ds
 where fixDecl = [C.Infix (theFixity $ defFixity i) [x] | theFixity (defFixity i) /= noFixity]
       synDecl = [C.Syntax x (theNotation (defFixity i))]

{- UNUSED
withInfixDecls :: [(DefInfo, C.Name)] -> AbsToCon [C.Declaration] -> AbsToCon [C.Declaration]
withInfixDecls = foldr (.) id . map (uncurry withInfixDecl)
-}

-- Dealing with private definitions ---------------------------------------

-- | Add @abstract@, @private@, @instance@ modifiers.
withAbstractPrivate :: DefInfo -> AbsToCon [C.Declaration] -> AbsToCon [C.Declaration]
withAbstractPrivate i m =
    priv (defAccess i)
      . abst (defAbstract i)
      . addInstanceB (defInstance i == InstanceDef)
      <$> m
    where
        priv (PrivateAccess UserWritten)
                         ds = [ C.Private  (getRange ds) UserWritten ds ]
        priv _           ds = ds
        abst AbstractDef ds = [ C.Abstract (getRange ds) ds ]
        abst ConcreteDef ds = ds

addInstanceB :: Bool -> [C.Declaration] -> [C.Declaration]
addInstanceB True  ds = [ C.InstanceB (getRange ds) ds ]
addInstanceB False ds = ds

-- The To Concrete Class --------------------------------------------------

class ToConcrete a c | a -> c where
    toConcrete :: a -> AbsToCon c
    bindToConcrete :: a -> (c -> AbsToCon b) -> AbsToCon b

    -- Christian Sattler, 2017-08-05:
    -- These default implementations are not valid semantically (at least
    -- the second one). Perhaps they (it) should be removed.
    toConcrete     x     = bindToConcrete x return
    bindToConcrete x ret = ret =<< toConcrete x

-- | Translate something in a context of the given precedence.
toConcreteCtx :: ToConcrete a c => Precedence -> a -> AbsToCon c
toConcreteCtx p x = withPrecedence p $ toConcrete x

-- | Translate something in a context of the given precedence.
bindToConcreteCtx :: ToConcrete a c => Precedence -> a -> (c -> AbsToCon b) -> AbsToCon b
bindToConcreteCtx p x ret = withPrecedence p $ bindToConcrete x ret

-- | Translate something in the top context.
toConcreteTop :: ToConcrete a c => a -> AbsToCon c
toConcreteTop = toConcreteCtx TopCtx

-- | Translate something in the top context.
bindToConcreteTop :: ToConcrete a c => a -> (c -> AbsToCon b) -> AbsToCon b
bindToConcreteTop = bindToConcreteCtx TopCtx

-- | Translate something in a context indicated by 'Hiding' info.
toConcreteHiding :: (LensHiding h, ToConcrete a c) => h -> a -> AbsToCon c
toConcreteHiding h =
  case getHiding h of
    NotHidden  -> toConcrete
    Hidden     -> toConcreteTop
    Instance{} -> toConcreteTop

-- | Translate something in a context indicated by 'Hiding' info.
bindToConcreteHiding :: (LensHiding h, ToConcrete a c) => h -> a -> (c -> AbsToCon b) -> AbsToCon b
bindToConcreteHiding h =
  case getHiding h of
    NotHidden  -> bindToConcrete
    Hidden     -> bindToConcreteTop
    Instance{} -> bindToConcreteTop

-- General instances ------------------------------------------------------

instance ToConcrete a c => ToConcrete [a] [c] where
    toConcrete     = mapM toConcrete
    -- Andreas, 2017-04-11, Issue #2543
    -- The naive `thread'ing does not work as we have to undo
    -- changes to the Precedence.
    -- bindToConcrete = thread bindToConcrete
    bindToConcrete []     ret = ret []
    bindToConcrete (a:as) ret = do
      p <- currentPrecedence  -- save precedence
      bindToConcrete a $ \ c ->
        withPrecedence' p $ -- reset precedence
          bindToConcrete as $ \ cs ->
            ret (c : cs)

instance (ToConcrete a1 c1, ToConcrete a2 c2) => ToConcrete (Either a1 a2) (Either c1 c2) where
    toConcrete = traverseEither toConcrete toConcrete
    bindToConcrete (Left x) ret =
        bindToConcrete x $ \x ->
        ret (Left x)
    bindToConcrete (Right y) ret =
        bindToConcrete y $ \y ->
        ret (Right y)

instance (ToConcrete a1 c1, ToConcrete a2 c2) => ToConcrete (a1,a2) (c1,c2) where
    toConcrete (x,y) = liftM2 (,) (toConcrete x) (toConcrete y)
    bindToConcrete (x,y) ret =
        bindToConcrete x $ \x ->
        bindToConcrete y $ \y ->
        ret (x,y)

instance (ToConcrete a1 c1, ToConcrete a2 c2, ToConcrete a3 c3) =>
         ToConcrete (a1,a2,a3) (c1,c2,c3) where
    toConcrete (x,y,z) = reorder <$> toConcrete (x,(y,z))
        where
            reorder (x,(y,z)) = (x,y,z)

    bindToConcrete (x,y,z) ret = bindToConcrete (x,(y,z)) $ ret . reorder
        where
            reorder (x,(y,z)) = (x,y,z)

instance ToConcrete a c => ToConcrete (Arg a) (Arg c) where
    toConcrete (Arg i a) = Arg i <$> toConcreteHiding i a

    bindToConcrete (Arg info x) ret =
      bindToConcreteHiding info x $ ret . Arg info

instance ToConcrete a c => ToConcrete (WithHiding a) (WithHiding c) where
  toConcrete     (WithHiding h a) = WithHiding h <$> toConcreteHiding h a
  bindToConcrete (WithHiding h a) ret = bindToConcreteHiding h a $ \ a ->
    ret $ WithHiding h a

instance ToConcrete a c => ToConcrete (Named name a) (Named name c) where
    toConcrete (Named n x) = Named n <$> toConcrete x
    bindToConcrete (Named n x) ret = bindToConcrete x $ ret . Named n

newtype DontTouchMe a = DontTouchMe a

instance ToConcrete (DontTouchMe a) a where
    toConcrete (DontTouchMe x) = return x

-- Names ------------------------------------------------------------------

instance ToConcrete A.Name C.Name where
  toConcrete       = lookupName
  bindToConcrete x = bindName x

instance ToConcrete BindName C.Name where
  toConcrete       = lookupName . unBind
  bindToConcrete x = bindName (unBind x)

instance ToConcrete A.QName C.QName where
  toConcrete = lookupQName AmbiguousConProjs

instance ToConcrete A.ModuleName C.QName where
  toConcrete = lookupModule

instance ToConcrete AbstractName C.QName where
  toConcrete = toConcrete . anameName

-- | Assumes name is not 'UnknownName'.
instance ToConcrete ResolvedName C.QName where
  toConcrete = \case
    VarName x _          -> C.QName <$> lookupName x
    DefinedName _ x      -> toConcrete x
    FieldName xs         -> toConcrete (headNe xs)
    ConstructorName xs   -> toConcrete (headNe xs)
    PatternSynResName xs -> toConcrete (headNe xs)
    UnknownName          -> __IMPOSSIBLE__

-- Expression instance ----------------------------------------------------

instance ToConcrete A.Expr C.Expr where
    toConcrete (Var x)             = Ident . C.QName <$> toConcrete x
    toConcrete (Def x)             = Ident <$> toConcrete x
    toConcrete (Proj ProjPrefix p) = Ident <$> toConcrete (headAmbQ p)
    toConcrete (Proj _          p) = C.Dot noRange . Ident <$> toConcrete (headAmbQ p)
    toConcrete (A.Macro x)         = Ident <$> toConcrete x
    toConcrete e@(Con c)           = tryToRecoverPatternSyn e $ Ident <$> toConcrete (headAmbQ c)
        -- for names we have to use the name from the info, since the abstract
        -- name has been resolved to a fully qualified name (except for
        -- variables)
    toConcrete e@(A.Lit (LitQName r x)) = tryToRecoverPatternSyn e $ do
      x <- lookupQName AmbiguousNothing x
      bracket appBrackets $ return $
        C.App r (C.Quote r) (defaultNamedArg $ C.Ident x)
    toConcrete e@(A.Lit l) = tryToRecoverPatternSyn e $ return $ C.Lit l

    -- Andreas, 2014-05-17  We print question marks with their
    -- interaction id, in case @metaNumber /= Nothing@
    -- Ulf, 2017-09-20  ... or @preserveIIds == True@.
    toConcrete (A.QuestionMark i ii) = do
      preserve <- asks preserveIIds
      return $ C.QuestionMark (getRange i) $
                 interactionId ii <$ guard (preserve || isJust (metaNumber i))

    toConcrete (A.Underscore i)     = return $
      C.Underscore (getRange i) $
        prettyShow . NamedMeta (metaNameSuggestion i) . MetaId . metaId <$> metaNumber i

    toConcrete (A.Dot i e) =
      C.Dot (getRange i) <$> toConcrete e

    toConcrete e@(A.App i e1 e2) = do
      is <- isBuiltinFun
      -- Special printing of desugared overloaded literals:
      --  fromNat 4        --> 4
      --  fromNeg 4        --> -4
      --  fromString "foo" --> "foo"
      -- Only when the corresponding conversion function is in scope and was
      -- inserted by the system.
      case (e1, namedArg e2) of
        (A.Def q, l@A.Lit{})
          | any (is q) [builtinFromNat, builtinFromString], visible e2,
            getOrigin i == Inserted -> toConcrete l
        (A.Def q, A.Lit (LitNat r n))
          | q `is` builtinFromNeg, visible e2,
            getOrigin i == Inserted -> toConcrete (A.Lit (LitNat r (-n)))
        _ ->
          tryToRecoverPatternSyn e
          $ tryToRecoverOpApp e
          $ tryToRecoverNatural e
          -- or fallback to App
          $ bracket (appBrackets' $ preferParenless (appParens i) && isLambda e2)
          $ do e1' <- toConcreteCtx FunctionCtx e1
               e2' <- toConcreteCtx (ArgumentCtx $ appParens i) e2
               return $ C.App (getRange i) e1' e2'

    toConcrete (A.WithApp i e es) =
      bracket withAppBrackets $ do
        e <- toConcreteCtx WithFunCtx e
        es <- mapM (toConcreteCtx WithArgCtx) es
        return $ C.WithApp (getRange i) e es

    toConcrete (A.AbsurdLam i h) =
      bracket lamBrackets $ return $ C.AbsurdLam (getRange i) h
    toConcrete e@(A.Lam i _ _)      =
        tryToRecoverOpApp e   -- recover sections
        $ bracket lamBrackets
        $ case lamView e of
            (bs, e) ->
                bindToConcrete (map makeDomainFree bs) $ \bs -> do
                    e  <- toConcreteTop e
                    return $ C.Lam (getRange i) (concat bs) e
        where
            lamView (A.Lam _ b@(A.DomainFree _ _) e) =
                case lamView e of
                    ([], e)                        -> ([b], e)
                    (bs@(A.DomainFree _ _ : _), e) -> (b:bs, e)
                    _                              -> ([b], e)
            lamView (A.Lam _ b@(A.DomainFull _) e) =
                case lamView e of
                    ([], e)                        -> ([b], e)
                    (bs@(A.DomainFull _ : _), e)   -> (b:bs, e)
                    _                              -> ([b], e)
            lamView e = ([], e)
    toConcrete (A.ExtendedLam i di qname cs) =
        bracket lamBrackets $ do
          decls <- concat <$> toConcrete cs
          let namedPat np = case getHiding np of
                 NotHidden  -> namedArg np
                 Hidden     -> C.HiddenP noRange (unArg np)
                 Instance{} -> C.InstanceP noRange (unArg np)
              -- we know all lhs are of the form `.extlam p1 p2 ... pn`,
              -- with the name .extlam leftmost. It is our mission to remove it.
          let removeApp (C.RawAppP r (_:es)) = return $ C.RawAppP r es
              removeApp (C.AppP (C.IdentP _) np) = return $ namedPat np
              removeApp (C.AppP p np) = do
                p <- removeApp p
                return $ C.AppP p np
              removeApp p = do
                lift $ reportSLn "extendedlambda" 50 $ "abstractToConcrete removeApp p = " ++ show p
                return p -- __IMPOSSIBLE__ -- Andreas, this is actually not impossible, my strictification exposed this sleeping bug
          let decl2clause (C.FunClause lhs rhs wh ca) = do
                let p = lhsOriginalPattern lhs
                lift $ reportSLn "extendedlambda" 50 $ "abstractToConcrete extended lambda pattern p = " ++ show p
                p' <- removeApp p
                lift $ reportSLn "extendedlambda" 50 $ "abstractToConcrete extended lambda pattern p' = " ++ show p'
                return $ LamClause lhs{ lhsOriginalPattern = p' } rhs wh ca
              decl2clause _ = __IMPOSSIBLE__
          C.ExtendedLam (getRange i) <$> mapM decl2clause decls
    toConcrete (A.Pi _ [] e) = toConcrete e
    toConcrete t@(A.Pi i _ _)  = case piTel t of
      (tel, e) ->
        bracket piBrackets
        $ bindToConcrete tel $ \b' -> do
             e' <- toConcreteTop e
             return $ C.Pi (concat b') e'
      where
        piTel (A.Pi _ tel e) = (tel ++) -*- id $ piTel e
        piTel e              = ([], e)

    toConcrete (A.Fun i a b) =
        bracket piBrackets
        $ do a' <- toConcreteCtx (if irr then DotPatternCtx else FunctionSpaceDomainCtx) a
             b' <- toConcreteTop b
             return $ C.Fun (getRange i) (addRel a' $ mkArg a') b'
        where
            irr        = getRelevance a `elem` [Irrelevant, NonStrict]
            addRel a e = case getRelevance a of
                           Irrelevant -> addDot a e
                           NonStrict  -> addDot a (addDot a e)
                           _          -> e
            addDot a e = C.Dot (getRange a) e
            mkArg (Arg info e) = case getHiding info of
                                          Hidden     -> HiddenArg   (getRange e) (unnamed e)
                                          Instance{} -> InstanceArg (getRange e) (unnamed e)
                                          NotHidden  -> e

    toConcrete (A.Set i 0)  = return $ C.Set (getRange i)
    toConcrete (A.Set i n)  = return $ C.SetN (getRange i) n
    toConcrete (A.Prop i)   = return $ C.Prop (getRange i)

    toConcrete (A.Let i ds e) =
        bracket lamBrackets
        $ bindToConcrete ds $ \ds' -> do
             e'  <- toConcreteTop e
             return $ C.Let (getRange i) (concat ds') (Just e')

    toConcrete (A.Rec i fs) =
      bracket appBrackets $ do
        C.Rec (getRange i) . map (fmap (\x -> ModuleAssignment x [] defaultImportDir)) <$> toConcreteTop fs

    toConcrete (A.RecUpdate i e fs) =
      bracket appBrackets $ do
        C.RecUpdate (getRange i) <$> toConcrete e <*> toConcreteTop fs

    toConcrete (A.ETel tel) = do
      tel <- concat <$> toConcrete tel
      return $ C.ETel tel

    toConcrete (A.ScopedExpr _ e) = toConcrete e

    toConcrete (A.QuoteGoal i x e) =
      bracket lamBrackets $
        bindToConcrete x $ \ x' -> do
            e' <- toConcrete e
            return $ C.QuoteGoal (getRange i) x' e'
    toConcrete (A.QuoteContext i) = return $ C.QuoteContext (getRange i)
    toConcrete (A.Quote i) = return $ C.Quote (getRange i)
    toConcrete (A.QuoteTerm i) = return $ C.QuoteTerm (getRange i)
    toConcrete (A.Unquote i) = return $ C.Unquote (getRange i)
    toConcrete (A.Tactic i e xs ys) = do
      e' <- toConcrete e
      xs' <- toConcrete xs
      ys' <- toConcrete ys
      let r      = getRange i
          rawtac = foldl (C.App r) e' xs'
      return $ C.Tactic (getRange i) rawtac (map namedArg ys')

    -- Andreas, 2012-04-02: TODO!  print DontCare as irrAxiom
    -- Andreas, 2010-10-05 print irrelevant things as ordinary things
    toConcrete (A.DontCare e) = C.Dot r . C.Paren r  <$> toConcrete e
       where r = getRange e
    toConcrete (A.PatternSyn n) = C.Ident <$> toConcrete (headAmbQ n)

makeDomainFree :: A.LamBinding -> A.LamBinding
makeDomainFree b@(A.DomainFull (A.TypedBindings r (Arg info (A.TBind _ [WithHiding h x] t)))) =
  case unScope t of
    A.Underscore MetaInfo{metaNumber = Nothing} -> A.DomainFree (mapHiding (mappend h) info) x
    _ -> b
makeDomainFree b = b

-- Christian Sattler, 2017-08-05, fixing #2669
-- Both methods of ToConcrete (FieldAssignment' a) (FieldAssignment' c) need
-- to be implemented, each in terms of the corresponding one of ToConcrete a c.
-- This mirrors the instance ToConcrete (Arg a) (Arg c).
-- The default implementations of ToConcrete are not valid semantically.
instance ToConcrete a c => ToConcrete (FieldAssignment' a) (FieldAssignment' c) where
    toConcrete = traverse toConcrete

    bindToConcrete (FieldAssignment name a) ret =
      bindToConcrete a $ ret . FieldAssignment name


-- Binder instances -------------------------------------------------------

instance ToConcrete A.LamBinding [C.LamBinding] where
    bindToConcrete (A.DomainFree info x) ret = bindToConcrete (unBind x) $ ret . (:[]) . C.DomainFree info . mkBoundName_
    bindToConcrete (A.DomainFull b)      ret = bindToConcrete b $ ret . map C.DomainFull

instance ToConcrete A.TypedBindings [C.TypedBindings] where
  bindToConcrete (A.TypedBindings r bs) ret =
    bindToConcrete bs $ \cbs ->
    ret (map (C.TypedBindings r) $ recoverLabels bs cbs)
    where
      recoverLabels :: Arg A.TypedBinding -> Arg C.TypedBinding -> [Arg C.TypedBinding]
      recoverLabels b cb
        | visible b = [cb]   -- We don't care about labels for explicit args
        | otherwise = traverse (recover (unArg b)) cb

      recover (A.TBind _ xs _) (C.TBind r ys e) = tbind r e (zipWith label (map (fmap unBind) xs) ys)
      recover A.TLet{}         c@C.TLet{}       = [c]
      recover _ _ = __IMPOSSIBLE__

      tbinds r e [] = []
      tbinds r e xs = [ C.TBind r xs e ]

      tbind r e xs =
        case span ((\ x -> boundLabel x == boundName x) . dget) xs of
          (xs, x:ys) -> tbinds r e xs ++ [ C.TBind r [x] e ] ++ tbind r e ys
          (xs, [])   -> tbinds r e xs

      label x = fmap $ \ y -> y { boundLabel = nameConcrete $ dget x }

instance ToConcrete A.TypedBinding C.TypedBinding where
    bindToConcrete (A.TBind r xs e) ret =
        bindToConcrete xs $ \ xs -> do
        e <- toConcreteTop e
        ret $ C.TBind r (map (fmap mkBoundName_) xs) e
    bindToConcrete (A.TLet r lbs) ret =
        bindToConcrete lbs $ \ ds -> do
        ret $ C.TLet r $ concat ds

instance ToConcrete LetBinding [C.Declaration] where
    bindToConcrete (LetBind i info x t e) ret =
        bindToConcrete x $ \x ->
        do (t,(e, [], [], [])) <- toConcrete (t, A.RHS e Nothing)
           ret $ addInstanceB (isInstance info) $
               [ C.TypeSig info x t
               , C.FunClause (C.LHS (C.IdentP $ C.QName x) [] [] [])
                             e C.NoWhere False
               ]
    -- TODO: bind variables
    bindToConcrete (LetPatBind i p e) ret = do
        p <- toConcrete p
        e <- toConcrete e
        ret [ C.FunClause (C.LHS p [] [] []) (C.RHS e) NoWhere False ]
    bindToConcrete (LetApply i x modapp _ _) ret = do
      x' <- unqualify <$> toConcrete x
      modapp <- toConcrete modapp
      let r = getRange modapp
          open = fromMaybe DontOpen $ minfoOpenShort i
          dir  = fromMaybe defaultImportDir{ importDirRange = r } $ minfoDirective i
      -- This is no use since toAbstract LetDefs is in localToAbstract.
      local (openModule' x dir id) $
        ret [ C.ModuleMacro (getRange i) x' modapp open dir ]
    bindToConcrete (LetOpen i x _) ret = do
      x' <- toConcrete x
      let dir = fromMaybe defaultImportDir $ minfoDirective i
      local (openModule' x dir restrictPrivate) $
            ret [ C.Open (getRange i) x' dir ]
    bindToConcrete (LetDeclaredVariable _) ret =
      -- Note that the range of the declaration site is dropped.
      ret []

data AsWhereDecls = AsWhereDecls [A.Declaration]

instance ToConcrete AsWhereDecls WhereClause where
  bindToConcrete (AsWhereDecls []) ret = ret C.NoWhere
  bindToConcrete (AsWhereDecls ds@[Section _ am _ _]) ret = do
    ds' <- declsToConcrete ds
    cm  <- unqualify <$> lookupModule am
    -- Andreas, 2016-07-08 I put PublicAccess in the following SomeWhere
    -- Should not really matter for printing...
    let wh' = (if isNoName cm then AnyWhere else SomeWhere cm PublicAccess) $ ds'
    local (openModule' am defaultImportDir id) $ ret wh'
  bindToConcrete (AsWhereDecls ds) ret =
    ret . AnyWhere =<< declsToConcrete ds

mergeSigAndDef :: [C.Declaration] -> [C.Declaration]
mergeSigAndDef (C.RecordSig _ x bs e : C.Record r y ind eta c _ Nothing fs : ds)
  | x == y = C.Record r y ind eta c bs (Just e) fs : mergeSigAndDef ds
mergeSigAndDef (C.DataSig _ _ x bs e : C.Data r i y _ Nothing cs : ds)
  | x == y = C.Data r i y bs (Just e) cs : mergeSigAndDef ds
mergeSigAndDef (d : ds) = d : mergeSigAndDef ds
mergeSigAndDef [] = []

openModule' :: A.ModuleName -> C.ImportDirective -> (Scope -> Scope) -> Env -> Env
openModule' x dir restrict env = env{currentScope = sInfo{scopeModules = mods'}}
  where sInfo = currentScope env
        amod  = scopeCurrent sInfo
        mods  = scopeModules sInfo
        news  = setScopeAccess PrivateNS
                $ applyImportDirective dir
                $ maybe emptyScope restrict
                $ Map.lookup x mods
        mods' = Map.update (Just . (`mergeScope` news)) amod mods


-- Declaration instances --------------------------------------------------

declsToConcrete :: [A.Declaration] -> AbsToCon [C.Declaration]
declsToConcrete ds = mergeSigAndDef . concat <$> toConcrete ds

instance ToConcrete A.RHS (C.RHS, [C.Expr], [C.Expr], [C.Declaration]) where
    toConcrete (A.RHS e (Just c)) = return (C.RHS c, [], [], [])
    toConcrete (A.RHS e Nothing) = do
      e <- toConcrete e
      return (C.RHS e, [], [], [])
    toConcrete A.AbsurdRHS = return (C.AbsurdRHS, [], [], [])
    toConcrete (A.WithRHS _ es cs) = do
      es <- toConcrete es
      cs <- noTakenNames $ concat <$> toConcrete cs
      return (C.AbsurdRHS, [], es, cs)
    toConcrete (A.RewriteRHS xeqs rhs wh) = do
      wh <- declsToConcrete wh
      (rhs, eqs', es, whs) <- toConcrete rhs
      unless (null eqs')
        __IMPOSSIBLE__
      eqs <- toConcrete $ map snd xeqs
      return (rhs, eqs, es, wh ++ whs)

instance ToConcrete (Maybe A.QName) (Maybe C.Name) where
  toConcrete Nothing = return Nothing
  toConcrete (Just x) = do
    x' <- toConcrete (qnameName x)
    return $ Just x'

instance ToConcrete (Constr A.Constructor) C.Declaration where
  toConcrete (Constr (A.ScopedDecl scope [d])) =
    withScope scope $ toConcrete (Constr d)
  toConcrete (Constr (A.Axiom _ i info Nothing x t)) = do
    x' <- unsafeQNameToName <$> toConcrete x
    t' <- toConcreteTop t
    return $ C.TypeSig info x' t'
  toConcrete (Constr (A.Axiom _ _ _ (Just _) _ _)) = __IMPOSSIBLE__
  toConcrete (Constr d) = head <$> toConcrete d

instance ToConcrete a C.LHS => ToConcrete (A.Clause' a) [C.Declaration] where
  toConcrete (A.Clause lhs _ _ rhs wh catchall) =
      bindToConcrete lhs $ \lhs ->
        case lhs of
          C.LHS p wps _ _ -> do
            bindToConcrete (AsWhereDecls wh)  $ \wh' -> do
                (rhs', eqs, with, wcs) <- toConcreteTop rhs
                return $ FunClause (C.LHS p wps eqs with) rhs' wh' catchall : wcs

instance ToConcrete A.ModuleApplication C.ModuleApplication where
  toConcrete (A.SectionApp tel y es) = do
    y  <- toConcreteCtx FunctionCtx y
    bindToConcrete tel $ \tel -> do
      es <- toConcreteCtx argumentCtx_ es
      let r = fuseRange y es
      return $ C.SectionApp r (concat tel) (foldl (C.App r) (C.Ident y) es)

  toConcrete (A.RecordModuleIFS recm) = do
    recm <- toConcrete recm
    return $ C.RecordModuleIFS (getRange recm) recm

instance ToConcrete A.Declaration [C.Declaration] where
  toConcrete (ScopedDecl scope ds) =
    withScope scope (declsToConcrete ds)

  toConcrete (Axiom _ i info mp x t) = do
    x' <- unsafeQNameToName <$> toConcrete x
    withAbstractPrivate i $
      withInfixDecl i x'  $ do
      t' <- toConcreteTop t
      return $
        (case mp of
           Nothing   -> []
           Just occs -> [C.Pragma (PolarityPragma noRange x' occs)]) ++
        [C.Postulate (getRange i) [C.TypeSig info x' t']]

  toConcrete (A.Field i x t) = do
    x' <- unsafeQNameToName <$> toConcrete x
    withAbstractPrivate i $
      withInfixDecl i x'  $ do
      t' <- toConcreteTop t
      return [C.Field (defInstance i) x' t']

  toConcrete (A.Primitive i x t) = do
    x' <- unsafeQNameToName <$> toConcrete x
    withAbstractPrivate i $
      withInfixDecl i x'  $ do
      t' <- toConcreteTop t
      return [C.Primitive (getRange i) [C.TypeSig defaultArgInfo x' t']]
        -- Primitives are always relevant.

  toConcrete (A.FunDef i _ _ cs) =
    withAbstractPrivate i $ concat <$> toConcrete cs

  toConcrete (A.DataSig i x bs t) =
    withAbstractPrivate i $
    bindToConcrete bs $ \tel' -> do
      x' <- unsafeQNameToName <$> toConcrete x
      t' <- toConcreteTop t
      return [ C.DataSig (getRange i) Inductive x' (map C.DomainFull $ concat tel') t' ]

  toConcrete (A.DataDef i x bs cs) =
    withAbstractPrivate i $
    bindToConcrete (map makeDomainFree bs) $ \tel' -> do
      (x',cs') <- (unsafeQNameToName -*- id) <$> toConcrete (x, map Constr cs)
      return [ C.Data (getRange i) Inductive x' (concat tel') Nothing cs' ]

  toConcrete (A.RecSig i x bs t) =
    withAbstractPrivate i $
    bindToConcrete bs $ \tel' -> do
      x' <- unsafeQNameToName <$> toConcrete x
      t' <- toConcreteTop t
      return [ C.RecordSig (getRange i) x' (map C.DomainFull $ concat tel') t' ]

  toConcrete (A.RecDef  i x ind eta c bs t cs) =
    withAbstractPrivate i $
    bindToConcrete (map makeDomainFree bs) $ \tel' -> do
      (x',cs') <- (unsafeQNameToName -*- id) <$> toConcrete (x, map Constr cs)
      return [ C.Record (getRange i) x' ind eta Nothing (concat tel') Nothing cs' ]

  toConcrete (A.Mutual i ds) = declsToConcrete ds

  toConcrete (A.Section i x tel ds) = do
    x <- toConcrete x
    bindToConcrete tel $ \tel -> do
      ds <- declsToConcrete ds
      return [ C.Module (getRange i) x (concat tel) ds ]

  toConcrete (A.Apply i x modapp _ _) = do
    x  <- unsafeQNameToName <$> toConcrete x
    modapp <- toConcrete modapp
    let r = getRange modapp
        open = fromMaybe DontOpen $ minfoOpenShort i
        dir  = fromMaybe defaultImportDir{ importDirRange = r } $ minfoDirective i
    return [ C.ModuleMacro (getRange i) x modapp open dir ]

  toConcrete (A.Import i x _) = do
    x <- toConcrete x
    let open = fromMaybe DontOpen $ minfoOpenShort i
        dir  = fromMaybe defaultImportDir $ minfoDirective i
    return [ C.Import (getRange i) x Nothing open dir]

  toConcrete (A.Pragma i p)     = do
    p <- toConcrete $ RangeAndPragma (getRange i) p
    return [C.Pragma p]

  toConcrete (A.Open i x _) = do
    x <- toConcrete x
    return [C.Open (getRange i) x defaultImportDir]

  toConcrete (A.PatternSynDef x xs p) = do
    C.QName x <- toConcrete x
    bindToConcrete xs $ \xs -> (:[]) . C.PatternSyn (getRange x) x xs <$> dontFoldPatternSynonyms (toConcrete (vacuous p :: A.Pattern))

  toConcrete (A.UnquoteDecl _ i xs e) = do
    let unqual (C.QName x) = return x
        unqual _           = __IMPOSSIBLE__
    xs <- mapM (unqual <=< toConcrete) xs
    (:[]) . C.UnquoteDecl (getRange i) xs <$> toConcrete e

  toConcrete (A.UnquoteDef i xs e) = do
    let unqual (C.QName x) = return x
        unqual _           = __IMPOSSIBLE__
    xs <- mapM (unqual <=< toConcrete) xs
    (:[]) . C.UnquoteDef (getRange i) xs <$> toConcrete e


data RangeAndPragma = RangeAndPragma Range A.Pragma

instance ToConcrete RangeAndPragma C.Pragma where
  toConcrete (RangeAndPragma r p) = case p of
    A.OptionsPragma xs  -> return $ C.OptionsPragma r xs
    A.BuiltinPragma b x      -> C.BuiltinPragma r b <$> toConcrete x
    A.BuiltinNoDefPragma b x -> C.BuiltinPragma r b <$> toConcrete x
    A.RewritePragma x        -> C.RewritePragma r . singleton <$> toConcrete x
    A.CompiledTypePragma x hs -> do
      x <- toConcrete x
      return $ C.CompiledTypePragma r x hs
    A.CompiledDataPragma x hs hcs -> do
      x <- toConcrete x
      return $ C.CompiledDataPragma r x hs hcs
    A.CompiledPragma x hs -> do
      x <- toConcrete x
      return $ C.CompiledPragma r x hs
    A.CompilePragma b x s -> do
      x <- toConcrete x
      return $ C.CompilePragma r b x s
    A.CompiledExportPragma x hs -> do
      x <- toConcrete x
      return $ C.CompiledExportPragma r x hs
    A.CompiledJSPragma x e -> do
      x <- toConcrete x
      return $ C.CompiledJSPragma r x e
    A.CompiledUHCPragma x cr -> do
      x <- toConcrete x
      return $ C.CompiledUHCPragma r x cr
    A.CompiledDataUHCPragma x crd crcs -> do
      x <- toConcrete x
      return $ C.CompiledDataUHCPragma r x crd crcs
    A.StaticPragma x -> C.StaticPragma r <$> toConcrete x
    A.InjectivePragma x -> C.InjectivePragma r <$> toConcrete x
    A.InlinePragma x -> C.InlinePragma r <$> toConcrete x
    A.EtaPragma x    -> C.EtaPragma    r <$> toConcrete x
    A.DisplayPragma f ps rhs ->
      C.DisplayPragma r <$> toConcrete (A.DefP (PatRange noRange) (unambiguous f) ps) <*> toConcrete rhs

-- Left hand sides --------------------------------------------------------

instance ToConcrete A.SpineLHS C.LHS where
  bindToConcrete lhs = bindToConcrete (A.spineToLhs lhs :: A.LHS)

instance ToConcrete A.LHS C.LHS where
    bindToConcrete (A.LHS i lhscore wps) ret = do
      bindToConcreteCtx TopCtx lhscore $ \lhs ->
        bindToConcreteCtx TopCtx wps $ \wps ->
          ret $ C.LHS lhs wps [] []

instance ToConcrete A.LHSCore C.Pattern where
  bindToConcrete = bindToConcrete . lhsCoreToPattern

appBracketsArgs :: [arg] -> PrecedenceStack -> Bool
appBracketsArgs []    _   = False
appBracketsArgs (_:_) ctx = appBrackets ctx

-- Auxiliary wrappers for processing the bindings in patterns in the right order.
newtype UserPattern a  = UserPattern a
newtype SplitPattern a = SplitPattern a
newtype BindingPattern = BindingPat A.Pattern
newtype FreshName = FreshenName BindName

instance ToConcrete FreshName A.Name where
  bindToConcrete (FreshenName (BindName x)) ret = bindToConcrete x $ \ y -> ret x { nameConcrete = y }

-- Pass 1: (Issue #2729)
-- Takes care of binding the originally user-written pattern variables, but doesn't actually
-- translate anything to Concrete.
instance ToConcrete (UserPattern A.Pattern) A.Pattern where
  bindToConcrete (UserPattern p) ret =
    case p of
      A.VarP x               -> bindName' (unBind x) $ ret $ A.VarP x
      A.WildP{}              -> ret p
      A.ProjP{}              -> ret p
      A.AbsurdP{}            -> ret p
      A.LitP{}               -> ret p
      A.DotP{}               -> ret p
      A.EqualP{}             -> ret p
      -- Andreas, 2017-09-03, issue #2729:
      -- Do not go into patterns generated by case-split here!
      -- They are treated in a second pass.
      A.ConP i c args
        | patOrigin i == ConOSplit -> ret p
        | otherwise          -> bindToConcrete (map UserPattern args) $ ret . A.ConP i c
      A.DefP i f args        -> bindToConcrete (map UserPattern args) $ ret . A.DefP i f
      A.PatternSynP i f args -> bindToConcrete (map UserPattern args) $ ret . A.PatternSynP i f
      A.RecP i args          -> bindToConcrete ((map . fmap) UserPattern args) $ ret . A.RecP i
      A.AsP i x p            -> bindName' (unBind x) $
                                bindToConcrete (UserPattern p) $ \ p ->
                                ret (A.AsP i x p)
      A.WithAppP i p ps      -> bindToConcrete (UserPattern p, map UserPattern ps) $
        ret . uncurry (A.WithAppP i)

instance ToConcrete (UserPattern (NamedArg A.Pattern)) (NamedArg A.Pattern) where
  bindToConcrete (UserPattern np) ret =
    case getOrigin np of
      CaseSplit -> ret np
      _         -> bindToConcrete (fmap (fmap UserPattern) np) ret

-- Pass 2a: locate case-split pattern.  Don't bind anything!
instance ToConcrete (SplitPattern A.Pattern) A.Pattern where
  bindToConcrete (SplitPattern p) ret =
    case p of
      A.VarP x               -> ret p
      A.WildP{}              -> ret p
      A.ProjP{}              -> ret p
      A.AbsurdP{}            -> ret p
      A.LitP{}               -> ret p
      A.DotP{}               -> ret p
      A.EqualP{}             -> ret p
      -- Andreas, 2017-09-03, issue #2729:
      -- For patterns generated by case-split here, switch to freshening & binding.
      A.ConP i c args
        | patOrigin i == ConOSplit
                             -> bindToConcrete ((map . fmap . fmap) BindingPat args) $ ret . A.ConP i c
        | otherwise          -> bindToConcrete (map SplitPattern args) $ ret . A.ConP i c
      A.DefP i f args        -> bindToConcrete (map SplitPattern args) $ ret . A.DefP i f
      A.PatternSynP i f args -> bindToConcrete (map SplitPattern args) $ ret . A.PatternSynP i f
      A.RecP i args          -> bindToConcrete ((map . fmap) SplitPattern args) $ ret . A.RecP i
      A.AsP i x p            -> bindToConcrete (SplitPattern p)  $ \ p ->
                                ret (A.AsP i x p)
      A.WithAppP i p ps      -> bindToConcrete (SplitPattern p, map SplitPattern ps) $
        ret . uncurry (A.WithAppP i)

instance ToConcrete (SplitPattern (NamedArg A.Pattern)) (NamedArg A.Pattern) where
  bindToConcrete (SplitPattern np) ret =
    case getOrigin np of
      CaseSplit -> bindToConcrete (fmap (fmap BindingPat  ) np) ret
      _         -> bindToConcrete (fmap (fmap SplitPattern) np) ret


-- Pass 2b:
-- Takes care of freshening and binding pattern variables introduced by case split.
-- Still does not translate anything to Concrete.
instance ToConcrete BindingPattern A.Pattern where
  bindToConcrete (BindingPat p) ret =
    case p of
      A.VarP x               -> bindToConcrete (FreshenName x) $ ret . A.VarP . BindName
      A.WildP{}              -> ret p
      A.ProjP{}              -> ret p
      A.AbsurdP{}            -> ret p
      A.LitP{}               -> ret p
      A.DotP{}               -> ret p
      A.EqualP{}             -> ret p
      A.ConP i c args        -> bindToConcrete ((map . fmap . fmap) BindingPat args) $ ret . A.ConP i c
      A.DefP i f args        -> bindToConcrete ((map . fmap . fmap) BindingPat args) $ ret . A.DefP i f
      A.PatternSynP i f args -> bindToConcrete ((map . fmap . fmap) BindingPat args) $ ret . A.PatternSynP i f
      A.RecP i args          -> bindToConcrete ((map . fmap)        BindingPat args) $ ret . A.RecP i
      A.AsP i x p            -> bindToConcrete (FreshenName x) $ \ x ->
                                bindToConcrete (BindingPat p)  $ \ p ->
<<<<<<< HEAD
                                ret (A.AsP i (BindName x) p)
=======
                                ret (A.AsP i x p)
      A.WithAppP i p ps      -> bindToConcrete (BindingPat p, map BindingPat ps) $
        ret . uncurry (A.WithAppP i)
>>>>>>> 463f8a80

instance ToConcrete A.Pattern C.Pattern where
  bindToConcrete p ret = do
    prec <- currentPrecedence
    bindToConcrete (UserPattern p) $ \ p -> do
      bindToConcrete (SplitPattern p) $ \ p -> do
        ret =<< do withPrecedence' prec $ toConcrete p
  toConcrete p =
    case p of
      A.VarP x ->
        C.IdentP . C.QName <$> toConcrete x

      A.WildP i ->
        return $ C.WildP (getRange i)

      A.ConP i c args  -> tryOp (headAmbQ c) (A.ConP i c) args

      A.ProjP i ProjPrefix p -> C.IdentP <$> toConcrete (headAmbQ p)
      A.ProjP i _          p -> C.DotP noRange UserWritten . C.Ident <$> toConcrete (headAmbQ p)

      A.DefP i x args -> tryOp (headAmbQ x) (A.DefP i x)  args

      A.AsP i x p -> do
        (x, p) <- toConcreteCtx argumentCtx_ (x,p)
        return $ C.AsP (getRange i) x p

      A.AbsurdP i ->
        return $ C.AbsurdP (getRange i)

      A.LitP (LitQName r x) -> do
        x <- lookupQName AmbiguousNothing x
        bracketP_ appBrackets $ return $ C.AppP (C.QuoteP r) (defaultNamedArg (C.IdentP x))
      A.LitP l ->
        return $ C.LitP l

      A.DotP i o e -> do
        c <- toConcreteCtx DotPatternCtx e
        case c of
          -- Andreas, 2016-02-04 print ._ pattern as _ pattern,
          -- following the fusing of WildP and ImplicitP.
          C.Underscore{} -> return $ C.WildP $ getRange i
          _ -> return $ C.DotP (getRange i) o c

      A.EqualP i es -> do
        C.EqualP (getRange i) <$> toConcrete es

      A.PatternSynP i n args -> tryOp (headAmbQ n) (A.PatternSynP i n) args

      A.RecP i as ->
        C.RecP (getRange i) <$> mapM (traverse toConcrete) as

      A.WithAppP i p ps -> uncurry (C.WithAppP $ getRange i) <$> toConcrete (p, ps)

    where
    tryOp :: A.QName -> (A.Patterns -> A.Pattern) -> A.Patterns -> AbsToCon C.Pattern
    tryOp x f args = do
      -- Andreas, 2016-02-04, Issue #1792
      -- To prevent failing of tryToRecoverOpAppP for overapplied operators,
      -- we take off the exceeding arguments first
      -- and apply them pointwise with C.AppP later.
      let (args1, args2) = splitAt (numHoles x) args
      let funCtx = if null args2 then id else withPrecedence FunctionCtx
      tryToRecoverPatternSynP (f args) $ funCtx (tryToRecoverOpAppP $ f args1) >>= \case
        Just c  -> applyTo args2 c
        Nothing -> applyTo args . C.IdentP =<< toConcrete x
    -- Note: applyTo [] c = return c
    applyTo args c = bracketP_ (appBracketsArgs args) $ do
      foldl C.AppP c <$> toConcreteCtx argumentCtx_ args


-- Helpers for recovering C.OpApp ------------------------------------------

data Hd = HdVar A.Name | HdCon A.QName | HdDef A.QName | HdSyn A.QName

cOpApp :: Range -> C.QName -> A.Name -> [Maybe C.Expr] -> C.Expr
cOpApp r x n es =
  C.OpApp r x (Set.singleton n)
          (map (defaultNamedArg . placeholder) eps)
  where
    x0 = C.unqualify x
    positions | isPrefix  x0 =                [ Middle | _ <- drop 1 es ] ++ [End]
              | isPostfix x0 = [Beginning] ++ [ Middle | _ <- drop 1 es ]
              | isInfix x0   = [Beginning] ++ [ Middle | _ <- drop 2 es ] ++ [End]
              | otherwise    =                [ Middle | _ <- es ]
    eps = zip es positions
    placeholder (Nothing, pos) = Placeholder pos
    placeholder (Just e,  _)   = noPlaceholder (Ordinary e)

tryToRecoverNatural :: A.Expr -> AbsToCon C.Expr -> AbsToCon C.Expr
tryToRecoverNatural e def = do
  is <- isBuiltinFun
  caseMaybe (recoverNatural is e) def $ return . C.Lit . LitNat noRange

recoverNatural :: (A.QName -> String -> Bool) -> A.Expr -> Maybe Integer
recoverNatural is e = explore (`is` builtinZero) (`is` builtinSuc) 0 e
  where
    explore :: (A.QName -> Bool) -> (A.QName -> Bool) -> Integer -> A.Expr -> Maybe Integer
    explore isZero isSuc k (A.App _ (A.Con c) t) | Just f <- getUnambiguous c, isSuc f
                                                = (explore isZero isSuc $! k + 1) (namedArg t)
    explore isZero isSuc k (A.Con c) | Just x <- getUnambiguous c, isZero x = Just k
    explore isZero isSuc k (A.Lit (LitNat _ l)) = Just (k + l)
    explore _ _ _ _                             = Nothing

tryToRecoverOpApp :: A.Expr -> AbsToCon C.Expr -> AbsToCon C.Expr
tryToRecoverOpApp e def = caseMaybeM (recoverOpApp bracket (isLambda . defaultNamedArg) cOpApp view e) def return
  where
    view e
        -- Do we have a series of inserted lambdas?
      | Just xs@(_:_) <- traverse insertedName bs =
        (,) <$> getHead hd <*> sectionArgs (map unBind xs) args
      where
        LamView     bs body = A.lamView e
        Application hd args = A.appView' body

        -- Only inserted domain-free visible lambdas come from sections.
        insertedName (A.DomainFree i x)
          | getOrigin i == Inserted && visible i = Just x
        insertedName _ = Nothing

        -- Build section arguments. Need to check that:
        -- lambda bound variables appear in the right order and only as
        -- top-level arguments.
        sectionArgs :: [A.Name] -> [NamedArg (AppInfo, A.Expr)] -> Maybe [NamedArg (Maybe (AppInfo, A.Expr))]
        sectionArgs xs = go xs
          where
            noXs = getAll . foldExpr (\ case A.Var x -> All (notElem x xs)
                                             _       -> All True) . snd . namedArg
            go [] [] = return []
            go (y : ys) (arg : args)
              | visible arg
              , A.Var y' <- snd $ namedArg arg
              , y == y' = (fmap (Nothing <$) arg :) <$> go ys args
            go ys (arg : args)
              | visible arg, noXs arg = ((fmap . fmap) Just arg :) <$> go ys args
            go _ _ = Nothing

    view e = (, (map . fmap . fmap) Just args) <$> getHead hd
      where Application hd args = A.appView' e

    getHead (Var x)          = Just (HdVar x)
    getHead (Def f)          = Just (HdDef f)
    getHead (Con c)          = Just (HdCon $ headAmbQ c)
    getHead (A.PatternSyn n) = Just (HdSyn $ headAmbQ n)
    getHead _                = Nothing

tryToRecoverOpAppP :: A.Pattern -> AbsToCon (Maybe C.Pattern)
tryToRecoverOpAppP = recoverOpApp bracketP_ (const False) opApp view
  where
    opApp r x n ps =
      C.OpAppP r x (Set.singleton n) (map (defaultNamedArg . fromjust) ps)
    fromjust (Just x) = x
    fromjust Nothing  = __IMPOSSIBLE__  -- `view` does not generate any `Nothing`s

    appInfo = defaultAppInfo_

    view p = case p of
      ConP _        cs ps -> Just (HdCon (headAmbQ cs), (map . fmap . fmap) (Just . (appInfo,)) ps)
      DefP _        fs ps -> Just (HdDef (headAmbQ fs), (map . fmap . fmap) (Just . (appInfo,)) ps)
      PatternSynP _ ns ps -> Just (HdSyn (headAmbQ ns), (map . fmap . fmap) (Just . (appInfo,)) ps)
      _                   -> Nothing
      -- ProjP _ _ d   -> Just (HdDef (headAmbQ d), [])   -- ? Andreas, 2016-04-21

recoverOpApp :: (ToConcrete a c, HasRange c)
  => ((PrecedenceStack -> Bool) -> AbsToCon c -> AbsToCon c)
  -> (a -> Bool)  -- ^ Check for lambdas
  -> (Range -> C.QName -> A.Name -> [Maybe c] -> c)
  -> (a -> Maybe (Hd, [NamedArg (Maybe (AppInfo, a))]))  -- ^ `Nothing` for sections
  -> a
  -> AbsToCon (Maybe c)
recoverOpApp bracket isLam opApp view e = case view e of
  Nothing -> mDefault
  Just (hd, args)
    | all visible args    -> do
      let  args' = map namedArg args
      case hd of
        HdVar  n
          | isNoName n    -> mDefault
          | otherwise     -> doQNameHelper id        C.QName  n args'
        HdDef qn          -> doQNameHelper qnameName id      qn args'
        HdCon qn          -> doQNameHelper qnameName id      qn args'
        HdSyn qn          -> doQNameHelper qnameName id      qn args'
    | otherwise           -> mDefault
  where
  mDefault = return Nothing

  skipParens = maybe False $ \ (i, e) -> isLam e && preferParenless (appParens i)

  doQNameHelper fixityHelper conHelper n as = do
    x <- conHelper <$> toConcrete n
    doQName (theFixity $ nameFixity n') x n' as (C.nameParts $ C.unqualify x)
    where
      n' = fixityHelper n

  -- fall-back (wrong number of arguments or no holes)
  doQName _ x _ es xs
    | null es                 = mDefault
    | length es /= numHoles x = mDefault

  -- binary case
  doQName fixity x n as xs
    | Hole <- head xs
    , Hole <- last xs = do
        let a1  = head as
            an  = last as
            as' = case as of
                    as@(_ : _ : _) -> init $ tail as
                    _              -> __IMPOSSIBLE__
        Just <$> do
          bracket (opBrackets' (skipParens an) fixity) $ do
            e1 <- traverse (toConcreteCtx (LeftOperandCtx fixity) . snd) a1
            es <- (mapM . traverse) (toConcreteCtx InsideOperandCtx . snd) as'
            en <- traverse (uncurry $ toConcreteCtx . RightOperandCtx fixity . appParens) an
            return $ opApp (getRange (e1, en)) x n ([e1] ++ es ++ [en])

  -- prefix
  doQName fixity x n as xs
    | Hole <- last xs = do
        let an  = last as
            as' = case as of
                    as@(_ : _) -> init as
                    _          -> __IMPOSSIBLE__
        Just <$> do
          bracket (opBrackets' (skipParens an) fixity) $ do
            es <- (mapM . traverse) (toConcreteCtx InsideOperandCtx . snd) as'
            en <- traverse (\ (i, e) -> toConcreteCtx (RightOperandCtx fixity $ appParens i) e) an
            return $ opApp (getRange (n, en)) x n (es ++ [en])

  -- postfix
  doQName fixity x n as xs
    | Hole <- head xs = do
        let a1  = head as
            as' = tail as
        e1 <- traverse (toConcreteCtx (LeftOperandCtx fixity) . snd) a1
        es <- (mapM . traverse) (toConcreteCtx InsideOperandCtx . snd) as'
        Just <$> do
          bracket (opBrackets fixity) $
            return $ opApp (getRange (e1, n)) x n ([e1] ++ es)

  -- roundfix
  doQName _ x n as xs = do
    es <- (mapM . traverse) (toConcreteCtx InsideOperandCtx . snd) as
    Just <$> do
      bracket roundFixBrackets $
        return $ opApp (getRange x) x n es

-- Recovering pattern synonyms --------------------------------------------

-- | Recover pattern synonyms for expressions.
tryToRecoverPatternSyn :: A.Expr -> AbsToCon C.Expr -> AbsToCon C.Expr
tryToRecoverPatternSyn e fallback
  | userWritten e = fallback
  | litOrCon e    = recoverPatternSyn apply matchPatternSyn e fallback
  | otherwise     = fallback
  where
    userWritten (A.App info _ _) = getOrigin info == UserWritten
    userWritten _                = False  -- this means we always use pattern synonyms for nullary constructors

    -- Only literals or constructors can head pattern synonym definitions
    litOrCon e =
      case A.appView e of
        Application Con{}   _ -> True
        Application A.Lit{} _ -> True
        _                     -> False

    apply c args = A.unAppView $ Application (A.PatternSyn $ unambiguous c) args

-- | Recover pattern synonyms in patterns.
tryToRecoverPatternSynP :: A.Pattern -> AbsToCon C.Pattern -> AbsToCon C.Pattern
tryToRecoverPatternSynP = recoverPatternSyn apply matchPatternSynP
  where apply c args = PatternSynP patNoRange (unambiguous c) args

-- | General pattern synonym recovery parameterised over expression type
recoverPatternSyn :: ToConcrete a c =>
  (A.QName -> [NamedArg a] -> a)         -> -- applySyn
  (PatternSynDefn -> a -> Maybe [Arg a]) -> -- match
  a -> AbsToCon c -> AbsToCon c
recoverPatternSyn applySyn match e fallback = do
  doFold <- asks foldPatternSynonyms
  if not doFold then fallback else do
    psyns  <- lift getAllPatternSyns
    let cands = [ (q, args, score rhs) | (q, psyndef@(_, rhs)) <- reverse $ Map.toList psyns, Just args <- [match psyndef e] ]
        cmp (_, _, x) (_, _, y) = flip compare x y
    case sortBy cmp cands of
      (q, args, _) : _ -> toConcrete $ applySyn q $ (map . fmap) unnamed args
      []               -> fallback
  where
    -- Heuristic to pick the best pattern synonym: the one that folds the most
    -- constructors.
    score :: Pattern' Void -> Int
    score = getSum . foldAPattern con
      where con ConP{} = 1
            con _      = 0

-- Some instances that are related to interaction with users -----------

instance ToConcrete InteractionId C.Expr where
    toConcrete (InteractionId i) = return $ C.QuestionMark noRange (Just i)

instance ToConcrete NamedMeta C.Expr where
    toConcrete i = do
      return $ C.Underscore noRange (Just $ prettyShow i)<|MERGE_RESOLUTION|>--- conflicted
+++ resolved
@@ -1079,13 +1079,9 @@
       A.RecP i args          -> bindToConcrete ((map . fmap)        BindingPat args) $ ret . A.RecP i
       A.AsP i x p            -> bindToConcrete (FreshenName x) $ \ x ->
                                 bindToConcrete (BindingPat p)  $ \ p ->
-<<<<<<< HEAD
                                 ret (A.AsP i (BindName x) p)
-=======
-                                ret (A.AsP i x p)
       A.WithAppP i p ps      -> bindToConcrete (BindingPat p, map BindingPat ps) $
         ret . uncurry (A.WithAppP i)
->>>>>>> 463f8a80
 
 instance ToConcrete A.Pattern C.Pattern where
   bindToConcrete p ret = do
