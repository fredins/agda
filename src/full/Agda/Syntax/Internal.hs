{-# LANGUAGE CPP                        #-}
{-# LANGUAGE DeriveDataTypeable         #-}
{-# LANGUAGE DeriveFoldable             #-}
{-# LANGUAGE DeriveFunctor              #-}
{-# LANGUAGE DeriveTraversable          #-}
{-# LANGUAGE FlexibleInstances          #-}
{-# LANGUAGE GeneralizedNewtypeDeriving #-}
{-# LANGUAGE MultiParamTypeClasses      #-}
{-# LANGUAGE StandaloneDeriving         #-}
{-# LANGUAGE TemplateHaskell            #-}
{-# LANGUAGE TypeSynonymInstances       #-}

module Agda.Syntax.Internal
    ( module Agda.Syntax.Internal
    , module Agda.Syntax.Abstract.Name
    , module Agda.Utils.Pointer
    ) where

import Prelude hiding (foldr, mapM, null)

import Control.Applicative hiding (empty)
import Control.Monad.Identity hiding (mapM)
import Control.Monad.State hiding (mapM)
import Control.Parallel

import Data.Foldable ( Foldable, foldMap )
import Data.Function
import qualified Data.List as List
import Data.Maybe
import Data.Monoid
import Data.Traversable
import Data.Typeable (Typeable)

import Agda.Syntax.Position
import Agda.Syntax.Common hiding (Arg, Dom, NamedArg, ArgInfo)
import qualified Agda.Syntax.Common as Common
import Agda.Syntax.Literal
import Agda.Syntax.Abstract.Name

import Agda.Utils.Empty
import Agda.Utils.Functor
import Agda.Utils.Geniplate
import Agda.Utils.Lens
import Agda.Utils.List
import Agda.Utils.Null
import Agda.Utils.Permutation
import Agda.Utils.Pointer
import Agda.Utils.Size
import Agda.Utils.Pretty
import Agda.Utils.Tuple

#include "undefined.h"
import Agda.Utils.Impossible

type Color      = Term
type ArgInfo    = Common.ArgInfo Color
type Arg a      = Common.Arg Color a
type Dom a      = Common.Dom Color a
type NamedArg a = Common.NamedArg Color a

-- | Type of argument lists.
--
type Args       = [Arg Term]
type NamedArgs  = [NamedArg Term]

-- | Store the names of the record fields in the constructor.
--   This allows reduction of projection redexes outside of TCM.
--   For instance, during substitution and application.
data ConHead = ConHead
  { conName      :: QName     -- ^ The name of the constructor.
  , conInductive :: Induction -- ^ Record constructors can be coinductive.
  , conFields    :: [QName]   -- ^ The name of the record fields.
                              --   Empty list for data constructors.
                              --   'Arg' is not needed here since it
                              --   is stored in the constructor args.
  } deriving (Typeable)

instance Eq ConHead where
  (==) = (==) `on` conName

instance Ord ConHead where
  (<=) = (<=) `on` conName

instance Show ConHead where
  show (ConHead c i fs) = show c ++ "(" ++ show i ++ ")" ++ show fs

instance HasRange ConHead where
  getRange = getRange . conName

instance SetRange ConHead where
  setRange r = mapConName (setRange r)

class LensConName a where
  getConName :: a -> QName
  setConName :: QName -> a -> a
  setConName = mapConName . const
  mapConName :: (QName -> QName) -> a -> a
  mapConName f a = setConName (f (getConName a)) a

instance LensConName ConHead where
  getConName = conName
  setConName c con = con { conName = c }


-- | Raw values.
--
--   @Def@ is used for both defined and undefined constants.
--   Assume there is a type declaration and a definition for
--     every constant, even if the definition is an empty
--     list of clauses.
--
data Term = Var {-# UNPACK #-} !Int Elims -- ^ @x es@ neutral
          | Lam ArgInfo (Abs Term)        -- ^ Terms are beta normal. Relevance is ignored
          | Lit Literal
          | Def QName Elims               -- ^ @f es@, possibly a delta/iota-redex
          | Con ConHead Args              -- ^ @c vs@
          | Pi (Dom Type) (Abs Type)      -- ^ dependent or non-dependent function space
          | Sort Sort
          | Level Level
          | MetaV {-# UNPACK #-} !MetaId Elims
          | DontCare Term
            -- ^ Irrelevant stuff in relevant position, but created
            --   in an irrelevant context.  Basically, an internal
            --   version of the irrelevance axiom @.irrAx : .A -> A@.
          | Shared !(Ptr Term)
            -- ^ Explicit sharing
  deriving (Typeable, Show)

-- | Eliminations, subsuming applications and projections.
--
data Elim' a = Apply (Arg a) | Proj QName -- ^ name of a record projection
  deriving (Typeable, Show, Functor, Foldable, Traversable)

type Elim = Elim' Term
type Elims = [Elim]  -- ^ eliminations ordered left-to-right.

-- | Names in binders and arguments.
type ArgName = String

argNameToString :: ArgName -> String
argNameToString = id

stringToArgName :: String -> ArgName
stringToArgName = id

appendArgNames :: ArgName -> ArgName -> ArgName
appendArgNames = (++)

nameToArgName :: Name -> ArgName
nameToArgName = stringToArgName . prettyShow

-- | Binder.
--   'Abs': The bound variable might appear in the body.
--   'NoAbs' is pseudo-binder, it does not introduce a fresh variable,
--      similar to the @const@ of Haskell.
data Abs a = Abs   { absName :: ArgName, unAbs :: a }
               -- ^ The body has (at least) one free variable.
               --   Danger: 'unAbs' doesn't shift variables properly
           | NoAbs { absName :: ArgName, unAbs :: a }
  deriving (Typeable, Functor, Foldable, Traversable)

-- | Types are terms with a sort annotation.
--
data Type' a = El { _getSort :: Sort, unEl :: a }
  deriving (Typeable, Show, Functor, Foldable, Traversable)

type Type = Type' Term

instance Decoration Type' where
  traverseF f (El s a) = El s <$> f a

class LensSort a where
  lensSort ::  Lens' Sort a
  getSort  :: a -> Sort
  getSort a = a ^. lensSort

instance LensSort (Type' a) where
  lensSort f (El s a) = f s <&> \ s' -> El s' a

-- General instance leads to overlapping instances.
-- instance (Decoration f, LensSort a) => LensSort (f a) where
instance LensSort a => LensSort (Common.Dom c a) where
  lensSort = traverseF . lensSort

-- | Sequence of types. An argument of the first type is bound in later types
--   and so on.
data Tele a = EmptyTel
            | ExtendTel a (Abs (Tele a))  -- ^ 'Abs' is never 'NoAbs'.
  deriving (Typeable, Show, Functor, Foldable, Traversable)

type Telescope = Tele (Dom Type)

-- | A traversal for the names in a telescope.
mapAbsNamesM :: Applicative m => (ArgName -> m ArgName) -> Tele a -> m (Tele a)
mapAbsNamesM f EmptyTel                  = pure EmptyTel
mapAbsNamesM f (ExtendTel a (  Abs x b)) = ExtendTel a <$> (  Abs <$> f x <*> mapAbsNamesM f b)
mapAbsNamesM f (ExtendTel a (NoAbs x b)) = ExtendTel a <$> (NoAbs <$> f x <*> mapAbsNamesM f b)
  -- Ulf, 2013-11-06: Last case is really impossible but I'd rather find out we
  --                  violated that invariant somewhere other than here.

mapAbsNames :: (ArgName -> ArgName) -> Tele a -> Tele a
mapAbsNames f = runIdentity . mapAbsNamesM (Identity . f)

-- Ulf, 2013-11-06
-- The record parameter is named "" inside the record module so we can avoid
-- printing it (issue 208), but we don't want that to show up in the type of
-- the functions in the module (issue 892). This function is used on the record
-- module telescope before adding it to a type in
-- TypeChecking.Monad.Signature.addConstant (to handle functions defined in
-- record modules) and TypeChecking.Rules.Record.checkProjection (to handle
-- record projections).
replaceEmptyName :: ArgName -> Tele a -> Tele a
replaceEmptyName x = mapAbsNames $ \ y -> if null y then x else y

-- | Sorts.
--
data Sort
  = Type Level  -- ^ @Set ℓ@.
  | Prop        -- ^ Dummy sort.
  | Inf         -- ^ @Setω@.
  | SizeUniv    -- ^ @SizeUniv@, a sort inhabited by type @Size@.
  | DLub Sort (Abs Sort)
    -- ^ Dependent least upper bound.
    --   If the free variable occurs in the second sort,
    --   the whole thing should reduce to Inf,
    --   otherwise it's the normal lub.
  deriving (Typeable, Show)

-- | A level is a maximum expression of 0..n 'PlusLevel' expressions
--   each of which is a number or an atom plus a number.
--
--   The empty maximum is the canonical representation for level 0.
newtype Level = Max [PlusLevel]
  deriving (Show, Typeable)

data PlusLevel
  = ClosedLevel Integer     -- ^ @n@, to represent @Setₙ@.
  | Plus Integer LevelAtom  -- ^ @n + ℓ@.
  deriving (Show, Typeable)

-- | An atomic term of type @Level@.
data LevelAtom
  = MetaLevel MetaId Elims
    -- ^ A meta variable targeting @Level@ under some eliminations.
  | BlockedLevel MetaId Term
    -- ^ A term of type @Level@ whose reduction is blocked by a meta.
  | NeutralLevel NotBlocked Term
    -- ^ A neutral term of type @Level@.
  | UnreducedLevel Term
    -- ^ Introduced by 'instantiate', removed by 'reduce'.
  deriving (Show, Typeable)

-- | A meta variable identifier is just a natural number.
--
newtype MetaId = MetaId { metaId :: Nat }
    deriving (Eq, Ord, Num, Real, Enum, Integral, Typeable)

-- | Even if we are not stuck on a meta during reduction
--   we can fail to reduce a definition by pattern matching
--   for another reason.
data NotBlocked
  = StuckOn Elim
    -- ^ The 'Elim' is neutral and block a pattern match.
  | Underapplied
    -- ^ Not enough arguments were supplied to complete the matching.
  | AbsurdMatch
    -- ^ We matched an absurd clause, results in a neutral 'Def'.
  | MissingClauses
    -- ^ We ran out of clauses, all considered clauses
    --   produced an actual mismatch.
    --   This can happen when try to reduce a function application
    --   but we are still missing some function clauses.
    --   See "Agda.TypeChecking.Patterns.Match".
  | ReallyNotBlocked
    -- ^ Reduction was not blocked, we reached a whnf
    --   which can be anything but a stuck @'Def'@.
  deriving (Show, Typeable)

-- | 'ReallyNotBlocked' is the unit.
--   'MissingClauses' is dominant.
--   @'StuckOn'{}@ should be propagated, if tied, we take the left.
instance Monoid NotBlocked where
  -- ReallyNotBlocked is neutral
  mempty                       = ReallyNotBlocked
  ReallyNotBlocked `mappend` b = b
  -- MissingClauses is dominant (absorptive)
  b@MissingClauses `mappend` _ = b
  _ `mappend` b@MissingClauses = b
  -- StuckOn is second strongest
  b@StuckOn{}      `mappend` _ = b
  _ `mappend` b@StuckOn{}      = b
  b `mappend` _                = b

-- | Something where a meta variable may block reduction.
data Blocked t
  = Blocked    { theBlockingMeta :: MetaId    , ignoreBlocking :: t }
  | NotBlocked { blockingStatus  :: NotBlocked, ignoreBlocking :: t }
  deriving (Typeable, Show, Functor, Foldable, Traversable)
  -- deriving (Typeable, Eq, Ord, Functor, Foldable, Traversable)

-- | Blocking by a meta is dominant.
instance Applicative Blocked where
  pure = notBlocked
  f <*> e = ((f $> ()) `mappend` (e $> ())) $> ignoreBlocking f (ignoreBlocking e)

-- -- | Blocking by a meta is dominant.
-- instance Applicative Blocked where
--   pure = notBlocked
--   Blocked x f     <*> e                = Blocked x $ f (ignoreBlocking e)
--   NotBlocked nb f <*> Blocked    x   e = Blocked x $ f e
--   NotBlocked nb f <*> NotBlocked nb' e = NotBlocked (nb `mappend` nb') $ f e

-- | @'Blocked' t@ without the @t@.
type Blocked_ = Blocked ()

instance Monoid Blocked_ where
  mempty = notBlocked ()
  -- ReallyNotBlocked is neutral
  NotBlocked ReallyNotBlocked _ `mappend` b = b
  b `mappend` NotBlocked ReallyNotBlocked _ = b
  -- StuckOn is strongest
  b@(NotBlocked StuckOn{} _) `mappend` _ = b
  _ `mappend` b@(NotBlocked StuckOn{} _) = b
  -- Blocked is weakest
  b@Blocked{} `mappend` Blocked{} = b
  Blocked{} `mappend` b = b
  b `mappend` Blocked{} = b
  -- For the other cases, we take the left
  b `mappend` _ = b

-- | When trying to reduce @f es@, on match failed on one
--   elimination @e ∈ es@ that came with info @r :: NotBlocked@.
--   @stuckOn e r@ produces the new @NotBlocked@ info.
--
--   'MissingClauses' must be propagated, as this is blockage
--   that can be lifted in the future (as more clauses are added).
--
--   @'StuckOn' e0@ is also propagated, since it provides more
--   precise information as @StuckOn e@ (as @e0@ is the original
--   reason why reduction got stuck and usually a subterm of @e@).
--   An information like @StuckOn (Apply (Arg info (Var i [])))@
--   (stuck on a variable) could be used by the lhs/coverage checker
--   to trigger a split on that (pattern) variable.
--
--   In the remaining cases for @r@, we are terminally stuck
--   due to @StuckOn e@.  Propagating @'AbsurdMatch'@ does not
--   seem useful.
--
--   'Underapplied' must not be propagated, as this would mean
--   that @f es@ is underapplied, which is not the case (it is stuck).
--   Note that 'Underapplied' can only arise when projection patterns were
--   missing to complete the original match (in @e@).
--   (Missing ordinary pattern would mean the @e@ is of function type,
--   but we cannot match against something of function type.)
stuckOn :: Elim -> NotBlocked -> NotBlocked
stuckOn e r =
  case r of
    MissingClauses   -> r
    StuckOn{}        -> r
    Underapplied     -> r'
    AbsurdMatch      -> r'
    ReallyNotBlocked -> r'
  where r' = StuckOn e

---------------------------------------------------------------------------
-- * Definitions
---------------------------------------------------------------------------

-- | A clause is a list of patterns and the clause body should @Bind@.
--
--  The telescope contains the types of the pattern variables and the
--  permutation is how to get from the order the variables occur in
--  the patterns to the order they occur in the telescope. The body
--  binds the variables in the order they appear in the patterns.
--
--  @clauseTel ~ permute clausePerm (patternVars clausPats)@
--
--  Terms in dot patterns are valid in the clause telescope.
--
--  For the purpose of the permutation and the body dot patterns count
--  as variables. TODO: Change this!
data Clause = Clause
    { clauseRange     :: Range
    , clauseTel       :: Telescope     -- ^ The types of the pattern variables.
    , clausePerm      :: Permutation
    , namedClausePats :: [NamedArg Pattern]
    , clauseBody      :: ClauseBody
    , clauseType      :: Maybe (Arg Type)
      -- ^ The type of the rhs under @clauseTel@.
      --   Used, e.g., by @TermCheck@.
      --   Can be 'Irrelevant' if we encountered an irrelevant projection
      --   pattern on the lhs.
    , clauseCatchall  :: Bool
    }
  deriving (Typeable, Show)

clausePats :: Clause -> [Arg Pattern]
clausePats = map (fmap namedThing) . namedClausePats

-- MOVED to Agda. Syntax.Internal.Patterns
-- -- | Translate the clause patterns to terms with free variables bound by the
-- --   clause telescope.
-- clauseArgs :: Clause -> Args
-- clauseArgs cl = evalState (argsToTerms $ namedClausePats cl) xs
--   where
--     perm = clausePerm cl
--     xs   = permute (invertP __IMPOSSIBLE__ perm) $ downFrom (size perm)
--
--     next = do x : xs <- get; put xs; return x
--
--     argsToTerms = traverse $ traverse $ patToTerm . namedThing
--     patToTerm p = case p of
--       VarP _      -> flip Var [] <$> next
--       DotP v      -> v <$ next   -- dot patterns count as variables
--       ConP c _ ps -> Con c <$> argsToTerms ps
--       LitP l      -> pure $ Lit l
--       ProjP{}     -> __IMPOSSIBLE__   -- TODO

data ClauseBodyF a = Body a
                   | Bind (Abs (ClauseBodyF a))
                   | NoBody    -- ^ for absurd clauses.
  deriving (Typeable, Show, Functor, Foldable, Traversable)

type ClauseBody = ClauseBodyF Term

instance HasRange Clause where
  getRange = clauseRange

-- | Pattern variables.
type PatVarName = ArgName

patVarNameToString :: PatVarName -> String
patVarNameToString = argNameToString

nameToPatVarName :: Name -> PatVarName
nameToPatVarName = nameToArgName

-- | Patterns are variables, constructors, or wildcards.
--   @QName@ is used in @ConP@ rather than @Name@ since
--     a constructor might come from a particular namespace.
--     This also meshes well with the fact that values (i.e.
--     the arguments we are matching with) use @QName@.
--
data Pattern' x
  = VarP x
    -- ^ @x@
  | DotP Term
    -- ^ @.t@
  | ConP ConHead ConPatternInfo [NamedArg (Pattern' x)]
    -- ^ @c ps@
    --   The subpatterns do not contain any projection copatterns.
  | LitP Literal
    -- ^ E.g. @5@, @"hello"@.
  | ProjP QName
    -- ^ Projection copattern.  Can only appear by itself.
  deriving (Typeable, Show, Functor, Foldable, Traversable)

type Pattern = Pattern' PatVarName
    -- ^ The @PatVarName@ is a name suggestion.


namedVarP :: PatVarName -> Named (Ranged PatVarName) Pattern
namedVarP x = Named named $ VarP x
  where named = if isUnderscore x then Nothing else Just $ unranged x

-- | The @ConPatternInfo@ states whether the constructor belongs to
--   a record type (@Just@) or data type (@Nothing@).
--   In the former case, the @Bool@ says whether the record pattern
--   orginates from the expansion of an implicit pattern.
--   The @Type@ is the type of the whole record pattern.
--   The scope used for the type is given by any outer scope
--   plus the clause's telescope ('clauseTel').
type ConPatternInfo = Maybe (Bool, Arg Type)

-- | Extract pattern variables in left-to-right order.
--   A 'DotP' is also treated as variable (see docu for 'Clause').
patternVars :: Arg Pattern -> [Arg (Either PatVarName Term)]
patternVars (Common.Arg i (VarP x)     ) = [Common.Arg i $ Left x]
patternVars (Common.Arg i (DotP t)     ) = [Common.Arg i $ Right t]
patternVars (Common.Arg i (ConP _ _ ps)) = List.concat $ map (patternVars . fmap namedThing) ps
patternVars (Common.Arg i (LitP l)     ) = []
patternVars (Common.Arg i ProjP{}      ) = []

-- | Does the pattern perform a match that could fail?
properlyMatching :: Pattern -> Bool
properlyMatching VarP{} = False
properlyMatching DotP{} = False
properlyMatching LitP{} = True
properlyMatching (ConP _ mt ps) = isNothing mt || -- not a record cons
  List.any (properlyMatching . namedArg) ps  -- or one of subpatterns is a proper m
properlyMatching ProjP{} = True

-----------------------------------------------------------------------------
-- * Explicit substitutions
-----------------------------------------------------------------------------

-- | Substitutions.

data Substitution

<<<<<<< HEAD
  = IdS                     -- Γ ⊢ IdS : Γ

  | EmptyS                  -- Γ ⊢ EmptyS : ()

                            --      Γ ⊢ ρ : Δ
  | Wk !Int Substitution    -- -------------------
                            -- Γ, Ψ ⊢ Wk |Ψ| ρ : Δ

                            -- Γ ⊢ u : Aρ  Γ ⊢ ρ : Δ
  | Term :# Substitution    -- ---------------------
                            --   Γ ⊢ u :# ρ : Δ, A

    -- First argument is __IMPOSSIBLE__ -- we insert it when
    -- constructing a Substitution so that applying Strengthen fails we
    -- get the site which constructed the substitution, not the thing
    -- that tried to apply it.
  | Strengthen Empty Substitution        --         Γ ⊢ ρ : Δ
                                         -- ---------------------------
                                         --   Γ ⊢ Strengthen ρ : Δ, A

                            --        Γ ⊢ ρ : Δ
  | Lift !Int Substitution  -- -------------------------
                            -- Γ, Ψρ ⊢ Lift |Ψ| ρ : Δ, Ψ
=======
  = IdS
    -- ^ Identity substitution.
    --   @Γ ⊢ IdS : Γ@

  | EmptyS
    -- ^ Empty substitution, lifts from the empty context.
    --   Apply this to closed terms you want to use in a non-empty context.
    --   @Γ ⊢ EmptyS : ()@

  | Term :# Substitution
    -- ^ Substitution extension, ``cons''.
    --   @
    --     Γ ⊢ u : Aρ   Γ ⊢ ρ : Δ
    --     ----------------------
    --     Γ ⊢ u :# ρ : Δ, A
    --   @

  | Strengthen Empty Substitution
    -- ^ Strengthening substitution.  First argument is @__IMPOSSIBLE__@.
    --   Apply this to a term which does not contain variable 0
    --   to lower all de Bruijn indices by one.
    --   @
    --             Γ ⊢ ρ : Δ
    --     ---------------------------
    --     Γ ⊢ Strengthen ρ : Δ, A
    --   @

  | Wk !Int Substitution
    -- ^ Weakning substitution, lifts to an extended context.
    --   @
    --         Γ ⊢ ρ : Δ
    --     -------------------
    --     Γ, Ψ ⊢ Wk |Ψ| ρ : Δ
    --   @


  | Lift !Int Substitution
    -- ^ Lifting substitution.  Use this to go under a binder.
    --   @Lift 1 ρ == var 0 :# Wk 1 ρ@.
    --   @
    --            Γ ⊢ ρ : Δ
    --     -------------------------
    --     Γ, Ψρ ⊢ Lift |Ψ| ρ : Δ, Ψ
    --   @
>>>>>>> c0316784
  deriving (Show)

infixr 4 :#

---------------------------------------------------------------------------
-- * Absurd Lambda
---------------------------------------------------------------------------

-- | Absurd lambdas are internally represented as identity
--   with variable name "()".
absurdBody :: Abs Term
absurdBody = Abs absurdPatternName $ Var 0 []

isAbsurdBody :: Abs Term -> Bool
isAbsurdBody (Abs x (Var 0 [])) = isAbsurdPatternName x
isAbsurdBody _                  = False

absurdPatternName :: PatVarName
absurdPatternName = "()"

isAbsurdPatternName :: PatVarName -> Bool
isAbsurdPatternName x = x == absurdPatternName

---------------------------------------------------------------------------
-- * Pointers and Sharing
---------------------------------------------------------------------------

-- | Remove top-level @Shared@ data constructors.
ignoreSharing :: Term -> Term
ignoreSharing (Shared p) = ignoreSharing $ derefPtr p
ignoreSharing v          = v

ignoreSharingType :: Type -> Type
ignoreSharingType (El s v) = El s (ignoreSharing v)
-- ignoreSharingType v = v

-- | Introduce sharing.
shared :: Term -> Term
shared v@Shared{}   = v
shared v@(Var _ []) = v
shared v            = Shared (newPtr v)
-- shared v = v

sharedType :: Type -> Type
sharedType (El s v) = El s (shared v)
-- sharedType v = v

-- | Typically m would be TCM and f would be Blocked.
updateSharedFM :: (Monad m, Applicative m, Traversable f) => (Term -> m (f Term)) -> Term -> m (f Term)
updateSharedFM f v0@(Shared p) = do
  fv <- f (derefPtr p)
  flip traverse fv $ \v ->
    case derefPtr (setPtr v p) of
      Var _ [] -> return v
      _        -> return $! compressPointerChain v0
updateSharedFM f v = f v

updateSharedM :: Monad m => (Term -> m Term) -> Term -> m Term
updateSharedM f v0@(Shared p) = do
  v <- f (derefPtr p)
  case derefPtr (setPtr v p) of
    Var _ [] -> return v
    _        -> return $! compressPointerChain v0
updateSharedM f v = f v

updateShared :: (Term -> Term) -> Term -> Term
updateShared f v0@(Shared p) =
  case derefPtr (setPtr (f $ derefPtr p) p) of
    v@(Var _ []) -> v
    _            -> compressPointerChain v0
updateShared f v = f v

pointerChain :: Term -> [Ptr Term]
pointerChain (Shared p) = p : pointerChain (derefPtr p)
pointerChain _          = []

-- Redirect all top-level pointers to point to the last pointer. So, after
-- compression there are at most two top-level indirections. Then return the
-- inner-most pointer so we have only one pointer for the result.
compressPointerChain :: Term -> Term
compressPointerChain v =
  case reverse $ pointerChain v of
    p:_:ps@(_:_) -> setPointers (Shared p) ps
    p:_:_        -> (Shared p)
    _            -> v
  where
    setPointers u [] = u
    setPointers u (p : ps) =
      setPtr u p `seq` setPointers u ps

---------------------------------------------------------------------------
-- * Smart constructors
---------------------------------------------------------------------------

-- | An unapplied variable.
var :: Nat -> Term
var i | i >= 0    = Var i []
      | otherwise = __IMPOSSIBLE__

-- | Add 'DontCare' is it is not already a @DontCare@.
dontCare :: Term -> Term
dontCare v =
  case ignoreSharing v of
    DontCare{} -> v
    _          -> DontCare v

-- | A dummy type.
typeDontCare :: Type
typeDontCare = El Prop (Sort Prop)

-- | Top sort (Set\omega).
topSort :: Type
topSort = El Inf (Sort Inf)

prop :: Type
prop = sort Prop

sort :: Sort -> Type
sort s = El (sSuc s) $ Sort s

varSort :: Int -> Sort
varSort n = Type $ Max [Plus 0 $ NeutralLevel mempty $ Var n []]

-- | Get the next higher sort.
sSuc :: Sort -> Sort
sSuc Prop            = mkType 1
sSuc Inf             = Inf
sSuc SizeUniv        = SizeUniv
sSuc (DLub a b)      = DLub (sSuc a) (fmap sSuc b)
sSuc (Type l)        = Type $ levelSuc l

levelSuc :: Level -> Level
levelSuc (Max []) = Max [ClosedLevel 1]
levelSuc (Max as) = Max $ map inc as
  where inc (ClosedLevel n) = ClosedLevel (n + 1)
        inc (Plus n l)      = Plus (n + 1) l

mkType :: Integer -> Sort
mkType n = Type $ Max [ClosedLevel n | n > 0]

impossibleTerm :: String -> Int -> Term
impossibleTerm file line = Lit $ LitString noRange $ unlines
  [ "An internal error has occurred. Please report this as a bug."
  , "Location of the error: " ++ file ++ ":" ++ show line
  ]

-- | Constructing a singleton telescope.
class SgTel a where
  sgTel :: a -> Telescope

instance SgTel (ArgName, Dom Type) where
  sgTel (x, dom) = ExtendTel dom $ Abs x EmptyTel

instance SgTel (Dom (ArgName, Type)) where
  sgTel (Common.Dom ai (x, t)) = ExtendTel (Common.Dom ai t) $ Abs x EmptyTel

---------------------------------------------------------------------------
-- * Handling blocked terms.
---------------------------------------------------------------------------

blockingMeta :: Blocked t -> Maybe MetaId
blockingMeta (Blocked m _) = Just m
blockingMeta NotBlocked{}  = Nothing

blocked :: MetaId -> a -> Blocked a
blocked x = Blocked x

notBlocked :: a -> Blocked a
notBlocked = NotBlocked ReallyNotBlocked

---------------------------------------------------------------------------
-- * Simple operations on terms and types.
---------------------------------------------------------------------------

-- | Removing a topmost 'DontCare' constructor.
stripDontCare :: Term -> Term
stripDontCare v = case ignoreSharing v of
  DontCare v -> v
  _          -> v

-- | Doesn't do any reduction.
arity :: Type -> Nat
arity t = case ignoreSharing $ unEl t of
  Pi  _ b -> 1 + arity (unAbs b)
  _       -> 0

-- | Suggest a name for the first argument of a function of the given type.
argName :: Type -> String
argName = argN . ignoreSharing . unEl
    where
        argN (Pi _ b)  = "." ++ argNameToString (absName b)
        argN _    = __IMPOSSIBLE__

-- | Pick the better name suggestion, i.e., the one that is not just underscore.
class Suggest a b where
  suggest :: a -> b -> String

instance Suggest String String where
  suggest "_" y = y
  suggest  x  _ = x

instance Suggest (Abs a) (Abs b) where
  suggest b1 b2 = suggest (absName b1) (absName b2)

instance Suggest String (Abs b) where
  suggest x b = suggest x (absName b)

instance Suggest Name (Abs b) where
  suggest n b = suggest (nameToArgName n) (absName b)

---------------------------------------------------------------------------
-- * Eliminations.
---------------------------------------------------------------------------

-- | Convert top-level postfix projections into prefix projections.
unSpine :: Term -> Term
unSpine v =
  case hasElims v of
    Just (h, es) -> unSpine' h [] es
    Nothing      -> v
  where
    unSpine' :: (Elims -> Term) -> Elims -> Elims -> Term
    unSpine' h res es =
      case es of
        []                -> v
        e@(Apply a) : es' -> unSpine' h (e : res) es'
        Proj f      : es' -> unSpine' (Def f) [Apply (defaultArg v)] es'
      where v = h $ reverse res

-- | A view distinguishing the neutrals @Var@, @Def@, and @MetaV@ which
--   can be projected.
hasElims :: Term -> Maybe (Elims -> Term, Elims)
hasElims v =
  case ignoreSharing v of
    Var   i es -> Just (Var   i, es)
    Def   f es -> Just (Def   f, es)
    MetaV x es -> Just (MetaV x, es)
    Con{}      -> Nothing
    Lit{}      -> Nothing
    Lam{}      -> Nothing
    Pi{}       -> Nothing
    Sort{}     -> Nothing
    Level{}    -> Nothing
    DontCare{} -> Nothing
    Shared{}   -> __IMPOSSIBLE__

{- PROBABLY USELESS
getElims :: Term -> (Elims -> Term, Elims)
getElims v = maybe default id $ hasElims v
  where
    default = (\ [] -> v, [])
-}

-- | Drop 'Apply' constructor. (Unsafe!)
argFromElim :: Elim -> Arg Term
argFromElim (Apply u) = u
argFromElim Proj{}    = __IMPOSSIBLE__

-- | Drop 'Apply' constructor. (Safe)
isApplyElim :: Elim -> Maybe (Arg Term)
isApplyElim (Apply u) = Just u
isApplyElim Proj{}    = Nothing

-- | Drop 'Apply' constructors. (Safe)
allApplyElims :: Elims -> Maybe Args
allApplyElims = mapM isApplyElim

-- | Split at first non-'Apply'
splitApplyElims :: Elims -> (Args, Elims)
splitApplyElims (Apply u : es) = mapFst (u :) $ splitApplyElims es
splitApplyElims es             = ([], es)

class IsProjElim e where
  isProjElim  :: e -> Maybe QName

instance IsProjElim Elim where
  isProjElim (Proj d) = Just d
  isProjElim Apply{}  = Nothing

-- | Discard @Proj f@ entries.
dropProjElims :: IsProjElim e => [e] -> [e]
dropProjElims = filter (isNothing . isProjElim)

-- | Discards @Proj f@ entries.
argsFromElims :: Elims -> Args
argsFromElims = map argFromElim . dropProjElims

{- NOTE: Elim' already contains Arg.

-- | Commute functors 'Arg' and 'Elim\''.
swapArgElim :: Common.Arg c (Elim' a) -> Elim' (Common.Arg c a)

swapArgElim (Common.Arg ai (Apply a)) = Apply (Common.Arg ai a)
swapArgElim (Common.Arg ai (Proj  d)) = Proj  d

-- IMPOSSIBLE TO DEFINE
swapElimArg :: Elim' (Common.Arg c a) -> Common.Arg c (Elim' a)
swapElimArg (Apply (Common.Arg ai a)) = Common.Arg ai (Apply a)
swapElimArg (Proj  d) = defaultArg (Proj  d)
-}

---------------------------------------------------------------------------
-- * Null instances.
---------------------------------------------------------------------------

instance Null (Tele a) where
  empty = EmptyTel
  null EmptyTel    = True
  null ExtendTel{} = False

instance Null ClauseBody where
  empty = NoBody
  null NoBody = True
  null _      = False

-- | A 'null' clause is one with no patterns and no rhs.
--   Should not exist in practice.
instance Null Clause where
  empty = Clause empty empty empty empty empty empty False
  null (Clause r tel perm pats body t catchall)
    =  null tel
    && null pats
    && null body


---------------------------------------------------------------------------
-- * Show instances.
---------------------------------------------------------------------------

instance Show a => Show (Abs a) where
  showsPrec p (Abs x a) = showParen (p > 0) $
    showString "Abs " . shows x . showString " " . showsPrec 10 a
  showsPrec p (NoAbs x a) = showParen (p > 0) $
    showString "NoAbs " . shows x . showString " " . showsPrec 10 a

-- | Show non-record version of this newtype.
instance Show MetaId where
  showsPrec p (MetaId n) = showParen (p > 0) $
    showString "MetaId " . shows n

-- instance Show t => Show (Blocked t) where
--   showsPrec p (Blocked m x) = showParen (p > 0) $
--     showString "Blocked " . shows m . showString " " . showsPrec 10 x
--   showsPrec p (NotBlocked x) = showsPrec p x

---------------------------------------------------------------------------
-- * Sized instances and TermSize.
---------------------------------------------------------------------------

-- | The size of a telescope is its length (as a list).
instance Sized (Tele a) where
  size  EmptyTel         = 0
  size (ExtendTel _ tel) = 1 + size tel

instance Sized a => Sized (Abs a) where
  size = size . unAbs

-- | The size of a term is roughly the number of nodes in its
--   syntax tree.  This number need not be precise for logical
--   correctness of Agda, it is only used for reporting
--   (and maybe decisions regarding performance).
--
--   Not counting towards the term size are:
--
--     * sort and color annotations,
--     * projections.
--
class TermSize a where
  termSize :: a -> Int
  termSize = getSum . tsize

  tsize :: a -> Sum Int

#if !MIN_VERSION_base(4,7,0)
deriving instance Num a => Num (Sum a)
#endif

instance (Foldable t, TermSize a) => TermSize (t a) where
  tsize = foldMap tsize

instance TermSize Term where
  tsize v = case v of
    Var _ vs    -> 1 + tsize vs
    Def _ vs    -> 1 + tsize vs
    Con _ vs    -> 1 + tsize vs
    MetaV _ vs  -> 1 + tsize vs
    Level l     -> tsize l
    Lam _ f     -> 1 + tsize f
    Lit _       -> 1
    Pi a b      -> 1 + tsize a + tsize b
    Sort s      -> tsize s
    DontCare mv -> tsize mv
    Shared p    -> tsize (derefPtr p)

instance TermSize Sort where
  tsize s = case s of
    Type l    -> 1 + tsize l
    Prop      -> 1
    Inf       -> 1
    SizeUniv  -> 1
    DLub s s' -> 1 + tsize s + tsize s'

instance TermSize Level where
  tsize (Max as) = 1 + tsize as

instance TermSize PlusLevel where
  tsize (ClosedLevel _) = 1
  tsize (Plus _ a)      = tsize a

instance TermSize LevelAtom where
  tsize (MetaLevel _   vs) = 1 + tsize vs
  tsize (BlockedLevel _ v) = tsize v
  tsize (NeutralLevel _ v) = tsize v
  tsize (UnreducedLevel v) = tsize v

instance TermSize Substitution where
  tsize IdS                = 1
  tsize EmptyS             = 1
  tsize (Wk _ rho)         = 1 + tsize rho
  tsize (t :# rho)         = 1 + tsize t + tsize rho
  tsize (Strengthen _ rho) = 1 + tsize rho
  tsize (Lift _ rho)       = 1 + tsize rho

---------------------------------------------------------------------------
-- * KillRange instances.
---------------------------------------------------------------------------

instance KillRange ConHead where
  killRange (ConHead c i fs) = killRange3 ConHead c i fs

instance KillRange Term where
  killRange v = case v of
    Var i vs    -> killRange1 (Var i) vs
    Def c vs    -> killRange2 Def c vs
    Con c vs    -> killRange2 Con c vs
    MetaV m vs  -> killRange1 (MetaV m) vs
    Lam i f     -> killRange1 Lam i f
    Lit l       -> killRange1 Lit l
    Level l     -> killRange1 Level l
    Pi a b      -> killRange2 Pi a b
    Sort s      -> killRange1 Sort s
    DontCare mv -> killRange1 DontCare mv
    Shared p    -> Shared $ updatePtr killRange p

instance KillRange Level where
  killRange (Max as) = killRange1 Max as

instance KillRange PlusLevel where
  killRange l@ClosedLevel{} = l
  killRange (Plus n l) = killRange1 (Plus n) l

instance KillRange LevelAtom where
  killRange (MetaLevel n as)   = killRange1 (MetaLevel n) as
  killRange (BlockedLevel m v) = killRange1 (BlockedLevel m) v
  killRange (NeutralLevel r v) = killRange1 (NeutralLevel r) v
  killRange (UnreducedLevel v) = killRange1 UnreducedLevel v

instance KillRange Type where
  killRange (El s v) = killRange2 El s v

instance KillRange Sort where
  killRange s = case s of
    Prop       -> Prop
    Inf        -> Inf
    SizeUniv   -> SizeUniv
    Type a     -> killRange1 Type a
    DLub s1 s2 -> killRange2 DLub s1 s2

instance KillRange Substitution where
  killRange IdS                  = IdS
  killRange EmptyS               = EmptyS
  killRange (Wk n rho)           = killRange1 (Wk n) rho
  killRange (t :# rho)           = killRange2 (:#) t rho
  killRange (Strengthen err rho) = killRange1 (Strengthen err) rho
  killRange (Lift n rho)         = killRange1 (Lift n) rho

instance KillRange Pattern where
  killRange p =
    case p of
      VarP{}           -> p
      DotP v           -> killRange1 DotP v
      ConP con info ps -> killRange3 ConP con info ps
      LitP l           -> killRange1 LitP l
      ProjP q          -> killRange1 ProjP q

instance KillRange Permutation where
  killRange = id

instance KillRange Clause where
  killRange (Clause r tel perm ps body t catchall) = killRange7 Clause r tel perm ps body t catchall

instance KillRange a => KillRange (ClauseBodyF a) where
  killRange = fmap killRange

instance KillRange a => KillRange (Tele a) where
  killRange = fmap killRange

instance KillRange a => KillRange (Blocked a) where
  killRange = fmap killRange

instance KillRange a => KillRange (Abs a) where
  killRange = fmap killRange

instance KillRange a => KillRange (Elim' a) where
  killRange = fmap killRange

---------------------------------------------------------------------------
-- * UniverseBi instances.
---------------------------------------------------------------------------

instanceUniverseBiT' [] [t| (([Type], [Clause]), Pattern) |]
instanceUniverseBiT' [] [t| (Args, Pattern)               |]
instanceUniverseBiT' [] [t| (Elims, Pattern)              |] -- ?
instanceUniverseBiT' [] [t| (([Type], [Clause]), Term)    |]
instanceUniverseBiT' [] [t| (Args, Term)                  |]
instanceUniverseBiT' [] [t| (Elims, Term)                 |] -- ?
instanceUniverseBiT' [] [t| ([Term], Term)                |]

-----------------------------------------------------------------------------
-- * Simple pretty printing
-----------------------------------------------------------------------------

instance Pretty MetaId where
  pretty (MetaId n) = text $ "_" ++ show n

instance Pretty Substitution where
  prettyPrec p rho = brackets $ pr rho
    where
    pr rho = case rho of
      IdS              -> text "idS"
      EmptyS           -> text "ε"
      t :# rho         -> prettyPrec 1 t <+> text ":#" <+> pr rho
      Strengthen _ rho -> text "↓" <+> pr rho
      Wk n rho         -> text ("↑" ++ show n) <+> pr rho
      Lift n rho       -> text ("⇑" ++ show n) <+> pr rho

instance Pretty Term where
  prettyPrec p v =
    case ignoreSharing v of
      Var x els -> text ("@" ++ show x) `pApp` els
      Lam _ b   ->
        mparens (p > 0) $
        sep [ text ("λ " ++ show (absName b) ++ " ->")
            , nest 2 $ pretty (unAbs b) ]
      Lit l                -> pretty l
      Def q els            -> text (show q) `pApp` els
      Con c vs             -> text (show $ conName c) `pApp` map Apply vs
      Pi a (NoAbs _ b)     -> mparens (p > 0) $
        sep [ prettyPrec 1 (unDom a) <+> text "->"
            , nest 2 $ pretty b ]
      Pi a b               -> mparens (p > 0) $
        sep [ pDom (domInfo a) (text (absName b) <+> text ":" <+> pretty (unDom a)) <+> text "->"
            , nest 2 $ pretty (unAbs b) ]
      Sort s      -> pretty s
      Level l     -> pretty l
      MetaV x els -> pretty x `pApp` els
      DontCare v  -> pretty v
      Shared{}    -> __IMPOSSIBLE__
    where
      pApp d els = mparens (not (null els) && p > 9) $
                   d <+> fsep (map (prettyPrec 10) els)

      pDom i =
        case getHiding i of
          NotHidden -> parens
          Hidden    -> braces
          Instance  -> braces . braces

instance Pretty Level where
  prettyPrec p (Max as) =
    case as of
      []  -> prettyPrec p (ClosedLevel 0)
      [a] -> prettyPrec p a
      _   -> mparens (p > 9) $ List.foldr1 (\a b -> text "lub" <+> a <+> b) $ map (prettyPrec 10) as

instance Pretty PlusLevel where
  prettyPrec p l =
    case l of
      ClosedLevel n -> sucs p n $ \_ -> text "lzero"
      Plus n a      -> sucs p n $ \p -> prettyPrec p a
    where
      sucs p 0 d = d p
      sucs p n d = mparens (p > 9) $ text "lsuc" <+> sucs 10 (n - 1) d

instance Pretty LevelAtom where
  prettyPrec p a =
    case a of
      MetaLevel x els  -> prettyPrec p (MetaV x els)
      BlockedLevel _ v -> prettyPrec p v
      NeutralLevel _ v -> prettyPrec p v
      UnreducedLevel v -> prettyPrec p v

instance Pretty Sort where
  prettyPrec p s =
    case s of
      Type (Max []) -> text "Set"
      Type (Max [ClosedLevel n]) -> text $ "Set" ++ show n
      Type l -> mparens (p > 9) $ text "Set" <+> prettyPrec 10 l
      Prop -> text "Prop"
      Inf -> text "Setω"
      SizeUniv -> text "SizeUniv"
      DLub s b -> mparens (p > 9) $
        text "dlub" <+> prettyPrec 10 s
                    <+> parens (sep [ text ("λ " ++ show (absName b) ++ " ->")
                                    , nest 2 $ pretty (unAbs b) ])

instance Pretty Type where
  prettyPrec p (El _ a) = prettyPrec p a

instance Pretty Elim where
  prettyPrec p (Apply v) = prettyPrec p v
  prettyPrec _ (Proj x)  = text ("." ++ show x)

instance Pretty a => Pretty (Arg a) where
  prettyPrec p a =
    ($ unArg a) $
    case getHiding a of
      NotHidden -> prettyPrec p
      Hidden    -> braces . pretty
      Instance  -> braces . braces . pretty<|MERGE_RESOLUTION|>--- conflicted
+++ resolved
@@ -498,31 +498,6 @@
 
 data Substitution
 
-<<<<<<< HEAD
-  = IdS                     -- Γ ⊢ IdS : Γ
-
-  | EmptyS                  -- Γ ⊢ EmptyS : ()
-
-                            --      Γ ⊢ ρ : Δ
-  | Wk !Int Substitution    -- -------------------
-                            -- Γ, Ψ ⊢ Wk |Ψ| ρ : Δ
-
-                            -- Γ ⊢ u : Aρ  Γ ⊢ ρ : Δ
-  | Term :# Substitution    -- ---------------------
-                            --   Γ ⊢ u :# ρ : Δ, A
-
-    -- First argument is __IMPOSSIBLE__ -- we insert it when
-    -- constructing a Substitution so that applying Strengthen fails we
-    -- get the site which constructed the substitution, not the thing
-    -- that tried to apply it.
-  | Strengthen Empty Substitution        --         Γ ⊢ ρ : Δ
-                                         -- ---------------------------
-                                         --   Γ ⊢ Strengthen ρ : Δ, A
-
-                            --        Γ ⊢ ρ : Δ
-  | Lift !Int Substitution  -- -------------------------
-                            -- Γ, Ψρ ⊢ Lift |Ψ| ρ : Δ, Ψ
-=======
   = IdS
     -- ^ Identity substitution.
     --   @Γ ⊢ IdS : Γ@
@@ -567,7 +542,7 @@
     --     -------------------------
     --     Γ, Ψρ ⊢ Lift |Ψ| ρ : Δ, Ψ
     --   @
->>>>>>> c0316784
+
   deriving (Show)
 
 infixr 4 :#
