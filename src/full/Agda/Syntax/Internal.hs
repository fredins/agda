{-# LANGUAGE BangPatterns               #-}
{-# LANGUAGE CPP                        #-}
{-# LANGUAGE DeriveDataTypeable         #-}
{-# LANGUAGE GeneralizedNewtypeDeriving #-}
{-# LANGUAGE TemplateHaskell            #-}
{-# LANGUAGE UndecidableInstances       #-}  -- because of shortcomings of FunctionalDependencies

module Agda.Syntax.Internal
    ( module Agda.Syntax.Internal
    , module Agda.Syntax.Abstract.Name
    , module Agda.Utils.Pointer
    , MetaId(..)
    ) where

import Prelude hiding (foldr, mapM, null)

import Control.Applicative hiding (empty)
import Control.Monad.Identity hiding (mapM)
import Control.DeepSeq

import Data.Foldable ( Foldable, foldMap )
import Data.Function
import qualified Data.List as List
import Data.Maybe
import Data.Semigroup (Semigroup, Monoid, (<>), mempty, mappend, Sum(..))

import Data.Traversable
import Data.Data (Data)

import Agda.Syntax.Position
import Agda.Syntax.Common
import Agda.Syntax.Literal
import Agda.Syntax.Concrete.Pretty (prettyHiding)
import Agda.Syntax.Abstract.Name

import Agda.Utils.Empty

import Agda.Utils.Functor
import Agda.Utils.Geniplate
import Agda.Utils.Lens
import Agda.Utils.List
import Agda.Utils.Maybe
import Agda.Utils.NonemptyList
import Agda.Utils.Null
import Agda.Utils.Permutation
import Agda.Utils.Pointer
import Agda.Utils.Size
import qualified Agda.Utils.Pretty as P
import Agda.Utils.Pretty hiding ((<>))
import Agda.Utils.Tuple

#include "undefined.h"
import Agda.Utils.Impossible

-- | Type of argument lists.
--
type Args       = [Arg Term]
type NamedArgs  = [NamedArg Term]

-- | Store the names of the record fields in the constructor.
--   This allows reduction of projection redexes outside of TCM.
--   For instance, during substitution and application.
data ConHead = ConHead
  { conName      :: QName     -- ^ The name of the constructor.
  , conInductive :: Induction -- ^ Record constructors can be coinductive.
  , conFields    :: [QName]   -- ^ The name of the record fields.
                              --   Empty list for data constructors.
                              --   'Arg' is not needed here since it
                              --   is stored in the constructor args.
  } deriving (Data, Show)

instance Eq ConHead where
  (==) = (==) `on` conName

instance Ord ConHead where
  (<=) = (<=) `on` conName

instance Pretty ConHead where
  pretty = pretty . conName

instance HasRange ConHead where
  getRange = getRange . conName

instance SetRange ConHead where
  setRange r = mapConName (setRange r)

class LensConName a where
  getConName :: a -> QName
  setConName :: QName -> a -> a
  setConName = mapConName . const
  mapConName :: (QName -> QName) -> a -> a
  mapConName f a = setConName (f (getConName a)) a

instance LensConName ConHead where
  getConName = conName
  setConName c con = con { conName = c }


-- | Raw values.
--
--   @Def@ is used for both defined and undefined constants.
--   Assume there is a type declaration and a definition for
--     every constant, even if the definition is an empty
--     list of clauses.
--
data Term = Var {-# UNPACK #-} !Int Elims -- ^ @x es@ neutral
          | Lam ArgInfo (Abs Term)        -- ^ Terms are beta normal. Relevance is ignored
          | Lit Literal
          | Def QName Elims               -- ^ @f es@, possibly a delta/iota-redex
          | Con ConHead ConInfo Args      -- ^ @c vs@ or @record { fs = vs }@
          | Pi (Dom Type) (Abs Type)      -- ^ dependent or non-dependent function space
          | Sort Sort
          | Level Level
          | MetaV {-# UNPACK #-} !MetaId Elims
          | DontCare Term
            -- ^ Irrelevant stuff in relevant position, but created
            --   in an irrelevant context.  Basically, an internal
            --   version of the irrelevance axiom @.irrAx : .A -> A@.
          | Shared !(Ptr Term)
            -- ^ Explicit sharing
  deriving (Data, Show)

type ConInfo = ConOrigin

-- | Eliminations, subsuming applications and projections.
--
data Elim' a
  = Apply (Arg a)         -- ^ Application.
  | Proj ProjOrigin QName -- ^ Projection.  'QName' is name of a record projection.
<<<<<<< HEAD
  | IApply a a a -- ^ IApply x y r, x and y are the endpoints
  deriving (Typeable, Data, Show, Functor, Foldable, Traversable)
=======
  deriving (Data, Show, Functor, Foldable, Traversable)
>>>>>>> f5b1b959

type Elim = Elim' Term
type Elims = [Elim]  -- ^ eliminations ordered left-to-right.

-- | This instance cheats on 'Proj', use with care.
--   'Proj's are always assumed to be 'UserWritten', since they have no 'ArgInfo'.
--   Same for IApply
instance LensOrigin (Elim' a) where
  getOrigin (Apply a)   = getOrigin a
  getOrigin Proj{}      = UserWritten
  getOrigin IApply{}    = UserWritten
  mapOrigin f (Apply a) = Apply $ mapOrigin f a
  mapOrigin f e@Proj{}  = e
  mapOrigin f e@IApply{} = e

-- | Names in binders and arguments.
type ArgName = String

argNameToString :: ArgName -> String
argNameToString = id

stringToArgName :: String -> ArgName
stringToArgName = id

appendArgNames :: ArgName -> ArgName -> ArgName
appendArgNames = (++)

nameToArgName :: Name -> ArgName
nameToArgName = stringToArgName . prettyShow

-- | Binder.
--   'Abs': The bound variable might appear in the body.
--   'NoAbs' is pseudo-binder, it does not introduce a fresh variable,
--      similar to the @const@ of Haskell.
data Abs a = Abs   { absName :: ArgName, unAbs :: a }
               -- ^ The body has (at least) one free variable.
               --   Danger: 'unAbs' doesn't shift variables properly
           | NoAbs { absName :: ArgName, unAbs :: a }
  deriving (Data, Functor, Foldable, Traversable)

instance Decoration Abs where
  traverseF f (Abs   x a) = Abs   x <$> f a
  traverseF f (NoAbs x a) = NoAbs x <$> f a

-- | Types are terms with a sort annotation.
--
data Type' a = El { _getSort :: Sort, unEl :: a }
  deriving (Data, Show, Functor, Foldable, Traversable)

type Type = Type' Term

instance Decoration Type' where
  traverseF f (El s a) = El s <$> f a

class LensSort a where
  lensSort ::  Lens' Sort a
  getSort  :: a -> Sort
  getSort a = a ^. lensSort

instance LensSort (Type' a) where
  lensSort f (El s a) = f s <&> \ s' -> El s' a

-- General instance leads to overlapping instances.
-- instance (Decoration f, LensSort a) => LensSort (f a) where
instance LensSort a => LensSort (Dom a) where
  lensSort = traverseF . lensSort

instance LensSort a => LensSort (Abs a) where
  lensSort = traverseF . lensSort

-- | Sequence of types. An argument of the first type is bound in later types
--   and so on.
data Tele a = EmptyTel
            | ExtendTel a (Abs (Tele a))  -- ^ 'Abs' is never 'NoAbs'.
  deriving (Data, Show, Functor, Foldable, Traversable)

type Telescope = Tele (Dom Type)

-- | Sorts.
--
data Sort
  = Type Level  -- ^ @Set ℓ@.
  | Prop        -- ^ Dummy sort.
  | Inf         -- ^ @Setω@.
  | SizeUniv    -- ^ @SizeUniv@, a sort inhabited by type @Size@.
  | DLub Sort (Abs Sort)
    -- ^ Dependent least upper bound.
    --   If the free variable occurs in the second sort,
    --   the whole thing should reduce to Inf,
    --   otherwise it's the normal lub.
  deriving (Data, Show)

-- | A level is a maximum expression of 0..n 'PlusLevel' expressions
--   each of which is a number or an atom plus a number.
--
--   The empty maximum is the canonical representation for level 0.
newtype Level = Max [PlusLevel]
  deriving (Show, Data)

data PlusLevel
  = ClosedLevel Integer     -- ^ @n@, to represent @Setₙ@.
  | Plus Integer LevelAtom  -- ^ @n + ℓ@.
  deriving (Show, Data)

-- | An atomic term of type @Level@.
data LevelAtom
  = MetaLevel MetaId Elims
    -- ^ A meta variable targeting @Level@ under some eliminations.
  | BlockedLevel MetaId Term
    -- ^ A term of type @Level@ whose reduction is blocked by a meta.
  | NeutralLevel NotBlocked Term
    -- ^ A neutral term of type @Level@.
  | UnreducedLevel Term
    -- ^ Introduced by 'instantiate', removed by 'reduce'.
  deriving (Show, Data)

---------------------------------------------------------------------------
-- * Blocked Terms
---------------------------------------------------------------------------

-- | Even if we are not stuck on a meta during reduction
--   we can fail to reduce a definition by pattern matching
--   for another reason.
data NotBlocked
  = StuckOn Elim
    -- ^ The 'Elim' is neutral and blocks a pattern match.
  | Underapplied
    -- ^ Not enough arguments were supplied to complete the matching.
  | AbsurdMatch
    -- ^ We matched an absurd clause, results in a neutral 'Def'.
  | MissingClauses
    -- ^ We ran out of clauses, all considered clauses
    --   produced an actual mismatch.
    --   This can happen when try to reduce a function application
    --   but we are still missing some function clauses.
    --   See "Agda.TypeChecking.Patterns.Match".
  | ReallyNotBlocked
    -- ^ Reduction was not blocked, we reached a whnf
    --   which can be anything but a stuck @'Def'@.
  deriving (Show, Data)

-- | 'ReallyNotBlocked' is the unit.
--   'MissingClauses' is dominant.
--   @'StuckOn'{}@ should be propagated, if tied, we take the left.
instance Semigroup NotBlocked where
  ReallyNotBlocked <> b = b
  -- MissingClauses is dominant (absorptive)
  b@MissingClauses <> _ = b
  _ <> b@MissingClauses = b
  -- StuckOn is second strongest
  b@StuckOn{}      <> _ = b
  _ <> b@StuckOn{}      = b
  b <> _                = b

instance Monoid NotBlocked where
  -- ReallyNotBlocked is neutral
  mempty  = ReallyNotBlocked
  mappend = (<>)

-- | Something where a meta variable may block reduction.
data Blocked t
  = Blocked    { theBlockingMeta :: MetaId    , ignoreBlocking :: t }
  | NotBlocked { blockingStatus  :: NotBlocked, ignoreBlocking :: t }
  deriving (Show, Functor, Foldable, Traversable)
  -- deriving (Eq, Ord, Functor, Foldable, Traversable)

-- | Blocking by a meta is dominant.
instance Applicative Blocked where
  pure = notBlocked
  f <*> e = ((f $> ()) `mappend` (e $> ())) $> ignoreBlocking f (ignoreBlocking e)

-- -- | Blocking by a meta is dominant.
-- instance Applicative Blocked where
--   pure = notBlocked
--   Blocked x f     <*> e                = Blocked x $ f (ignoreBlocking e)
--   NotBlocked nb f <*> Blocked    x   e = Blocked x $ f e
--   NotBlocked nb f <*> NotBlocked nb' e = NotBlocked (nb `mappend` nb') $ f e

-- | @'Blocked' t@ without the @t@.
type Blocked_ = Blocked ()

instance Semigroup Blocked_ where
  b@Blocked{}    <> _              = b
  _              <> b@Blocked{}    = b
  NotBlocked x _ <> NotBlocked y _ = NotBlocked (x <> y) ()

instance Monoid Blocked_ where
  mempty = notBlocked ()
  mappend = (<>)

-- | When trying to reduce @f es@, on match failed on one
--   elimination @e ∈ es@ that came with info @r :: NotBlocked@.
--   @stuckOn e r@ produces the new @NotBlocked@ info.
--
--   'MissingClauses' must be propagated, as this is blockage
--   that can be lifted in the future (as more clauses are added).
--
--   @'StuckOn' e0@ is also propagated, since it provides more
--   precise information as @StuckOn e@ (as @e0@ is the original
--   reason why reduction got stuck and usually a subterm of @e@).
--   An information like @StuckOn (Apply (Arg info (Var i [])))@
--   (stuck on a variable) could be used by the lhs/coverage checker
--   to trigger a split on that (pattern) variable.
--
--   In the remaining cases for @r@, we are terminally stuck
--   due to @StuckOn e@.  Propagating @'AbsurdMatch'@ does not
--   seem useful.
--
--   'Underapplied' must not be propagated, as this would mean
--   that @f es@ is underapplied, which is not the case (it is stuck).
--   Note that 'Underapplied' can only arise when projection patterns were
--   missing to complete the original match (in @e@).
--   (Missing ordinary pattern would mean the @e@ is of function type,
--   but we cannot match against something of function type.)
stuckOn :: Elim -> NotBlocked -> NotBlocked
stuckOn e r =
  case r of
    MissingClauses   -> r
    StuckOn{}        -> r
    Underapplied     -> r'
    AbsurdMatch      -> r'
    ReallyNotBlocked -> r'
  where r' = StuckOn e

---------------------------------------------------------------------------
-- * Definitions
---------------------------------------------------------------------------

-- | A clause is a list of patterns and the clause body.
--
--  The telescope contains the types of the pattern variables and the
--  de Bruijn indices say how to get from the order the variables occur in
--  the patterns to the order they occur in the telescope. The body
--  binds the variables in the order they appear in the telescope.
--
--  @clauseTel ~ permute clausePerm (patternVars namedClausePats)@
--
--  Terms in dot patterns are valid in the clause telescope.
--
--  For the purpose of the permutation and the body dot patterns count
--  as variables. TODO: Change this!
data Clause = Clause
    { clauseLHSRange  :: Range
    , clauseFullRange :: Range
    , clauseTel       :: Telescope
      -- ^ @Δ@: The types of the pattern variables in dependency order.
    , namedClausePats :: [NamedArg DeBruijnPattern]
      -- ^ @Δ ⊢ ps@.  The de Bruijn indices refer to @Δ@.
    , clauseBody      :: Maybe Term
      -- ^ @Just v@ with @Δ ⊢ v@ for a regular clause, or @Nothing@ for an
      --   absurd one.
    , clauseType      :: Maybe (Arg Type)
      -- ^ @Δ ⊢ t@.  The type of the rhs under @clauseTel@.
      --   Used, e.g., by @TermCheck@.
      --   Can be 'Irrelevant' if we encountered an irrelevant projection
      --   pattern on the lhs.
    , clauseCatchall  :: Bool
      -- ^ Clause has been labelled as CATCHALL.
    , clauseUnreachable :: Maybe Bool
      -- ^ Clause has been labelled as unreachable by the coverage checker.
      --   @Nothing@ means coverage checker has not run yet (clause may be unreachable).
      --   @Just False@ means clause is not unreachable.
      --   @Just True@ means clause is unreachable.
    }
  deriving (Data, Show)

clausePats :: Clause -> [Arg DeBruijnPattern]
clausePats = map (fmap namedThing) . namedClausePats

instance HasRange Clause where
  getRange = clauseLHSRange

-- | Pattern variables.
type PatVarName = ArgName

patVarNameToString :: PatVarName -> String
patVarNameToString = argNameToString

nameToPatVarName :: Name -> PatVarName
nameToPatVarName = nameToArgName

-- | Patterns are variables, constructors, or wildcards.
--   @QName@ is used in @ConP@ rather than @Name@ since
--     a constructor might come from a particular namespace.
--     This also meshes well with the fact that values (i.e.
--     the arguments we are matching with) use @QName@.
--
data Pattern' x
  = VarP x
    -- ^ @x@
  | DotP Origin Term
    -- ^ @.t@
  | ConP ConHead ConPatternInfo [NamedArg (Pattern' x)]
    -- ^ @c ps@
    --   The subpatterns do not contain any projection copatterns.
  | AbsurdP (Pattern' x)
    -- ^ @()@
    --   The argument is to keep track of the original pattern
    --   (before the absurd match).
  | LitP Literal
    -- ^ E.g. @5@, @"hello"@.
  | ProjP ProjOrigin QName
    -- ^ Projection copattern.  Can only appear by itself.
  deriving (Data, Show, Functor, Foldable, Traversable)

type Pattern = Pattern' PatVarName
    -- ^ The @PatVarName@ is a name suggestion.

varP :: ArgName -> Pattern
varP = VarP

-- | Type used when numbering pattern variables.
data DBPatVar = DBPatVar
  { dbPatVarName  :: PatVarName
  , dbPatVarIndex :: Int
  } deriving (Data, Show)

type DeBruijnPattern = Pattern' DBPatVar

namedVarP :: PatVarName -> Named_ Pattern
namedVarP x = Named named $ varP x
  where named = if isUnderscore x then Nothing else Just $ unranged x

namedDBVarP :: Int -> PatVarName -> Named_ DeBruijnPattern
namedDBVarP m = (fmap . fmap) (\x -> DBPatVar x m) . namedVarP

-- | The @ConPatternInfo@ states whether the constructor belongs to
--   a record type (@Just@) or data type (@Nothing@).
--   In the former case, the @Bool@ says whether the record pattern
--   orginates from the expansion of an implicit pattern.
--   The @Type@ is the type of the whole record pattern.
--   The scope used for the type is given by any outer scope
--   plus the clause's telescope ('clauseTel').
data ConPatternInfo = ConPatternInfo
  { conPRecord :: Maybe ConOrigin
    -- ^ @Nothing@ if data constructor.
    --   @Just@ if record constructor.
  , conPFallThrough :: Bool
    -- ^ Should the match block on non-canonical terms or can it
    --   proceed to the catch-all clause?
  , conPType   :: Maybe (Arg Type)
    -- ^ The type of the whole constructor pattern.
    --   Should be present (@Just@) if constructor pattern is
    --   is generated ordinarily by type-checking.
    --   Could be absent (@Nothing@) if pattern comes from some
    --   plugin (like Agsy).
    --   Needed e.g. for with-clause stripping.

  }
  deriving (Data, Show)

noConPatternInfo :: ConPatternInfo
noConPatternInfo = ConPatternInfo Nothing False Nothing

-- | Build partial 'ConPatternInfo' from 'ConInfo'
toConPatternInfo :: ConInfo -> ConPatternInfo
toConPatternInfo ConORec = noConPatternInfo {conPRecord = Just ConORec}
toConPatternInfo _ = noConPatternInfo

-- | Build 'ConInfo' from 'ConPatternInfo'.
fromConPatternInfo :: ConPatternInfo -> ConInfo
fromConPatternInfo = fromMaybe ConOSystem . conPRecord

-- | Extract pattern variables in left-to-right order.
--   A 'DotP' is also treated as variable (see docu for 'Clause').
class PatternVars a b | b -> a where
  patternVars :: b -> [Arg (Either a Term)]

instance PatternVars a (Arg (Pattern' a)) where
  -- patternVars :: Arg (Pattern' a) -> [Arg (Either a Term)]
  patternVars (Arg i (VarP x)     ) = [Arg i $ Left x]
  patternVars (Arg i (DotP _ t)   ) = [Arg i $ Right t]
  patternVars (Arg i (AbsurdP p)  ) = patternVars (Arg i p)
  patternVars (Arg _ (ConP _ _ ps)) = patternVars ps
  patternVars (Arg _ (LitP _)     ) = []
  patternVars (Arg _ ProjP{}      ) = []

instance PatternVars a (NamedArg (Pattern' a)) where
  patternVars = patternVars . fmap namedThing

instance PatternVars a b => PatternVars a [b] where
  patternVars = concatMap patternVars

-- | Does the pattern perform a match that could fail?
properlyMatching :: DeBruijnPattern -> Bool
properlyMatching (VarP x) = False
properlyMatching DotP{} = False
properlyMatching AbsurdP{} = True
properlyMatching LitP{} = True
properlyMatching (ConP _ ci ps) = isNothing (conPRecord ci) || -- not a record cons
  List.any (properlyMatching . namedArg) ps  -- or one of subpatterns is a proper m
properlyMatching ProjP{} = True

instance IsProjP (Pattern' a) where
  isProjP (ProjP o d) = Just (o, unambiguous d)
  isProjP _ = Nothing

-----------------------------------------------------------------------------
-- * Explicit substitutions
-----------------------------------------------------------------------------

-- | Substitutions.

data Substitution' a

  = IdS
    -- ^ Identity substitution.
    --   @Γ ⊢ IdS : Γ@

  | EmptyS Empty
    -- ^ Empty substitution, lifts from the empty context. First argument is @__IMPOSSIBLE__@.
    --   Apply this to closed terms you want to use in a non-empty context.
    --   @Γ ⊢ EmptyS : ()@

  | a :# Substitution' a
    -- ^ Substitution extension, ``cons''.
    --   @
    --     Γ ⊢ u : Aρ   Γ ⊢ ρ : Δ
    --     ----------------------
    --     Γ ⊢ u :# ρ : Δ, A
    --   @

  | Strengthen Empty (Substitution' a)
    -- ^ Strengthening substitution.  First argument is @__IMPOSSIBLE__@.
    --   Apply this to a term which does not contain variable 0
    --   to lower all de Bruijn indices by one.
    --   @
    --             Γ ⊢ ρ : Δ
    --     ---------------------------
    --     Γ ⊢ Strengthen ρ : Δ, A
    --   @

  | Wk !Int (Substitution' a)
    -- ^ Weakning substitution, lifts to an extended context.
    --   @
    --         Γ ⊢ ρ : Δ
    --     -------------------
    --     Γ, Ψ ⊢ Wk |Ψ| ρ : Δ
    --   @


  | Lift !Int (Substitution' a)
    -- ^ Lifting substitution.  Use this to go under a binder.
    --   @Lift 1 ρ == var 0 :# Wk 1 ρ@.
    --   @
    --            Γ ⊢ ρ : Δ
    --     -------------------------
    --     Γ, Ψρ ⊢ Lift |Ψ| ρ : Δ, Ψ
    --   @

  deriving ( Show
           , Functor
           , Foldable
           , Traversable
           , Data
           )

type Substitution = Substitution' Term
type PatternSubstitution = Substitution' DeBruijnPattern

infixr 4 :#

instance Null (Substitution' a) where
  empty = IdS
  null IdS = True
  null _   = False


---------------------------------------------------------------------------
-- * Views
---------------------------------------------------------------------------

-- | View type as equality type.

data EqualityView
  = EqualityType
    { eqtSort  :: Sort     -- ^ Sort of this type.
    , eqtName  :: QName    -- ^ Builtin EQUALITY.
    , eqtParams :: [Arg Term] -- ^ Hidden.  Empty or @Level@.
    , eqtType  :: Arg Term -- ^ Hidden
    , eqtLhs   :: Arg Term -- ^ NotHidden
    , eqtRhs   :: Arg Term -- ^ NotHidden
    }
  | OtherType Type -- ^ reduced

isEqualityType :: EqualityView -> Bool
isEqualityType EqualityType{} = True
isEqualityType OtherType{}    = False

-- | View type as path type.

data PathView
  = PathType
    { pathSort  :: Sort     -- ^ Sort of this type.
    , pathName  :: QName    -- ^ Builtin PATH.
    , pathLevel :: Arg Term -- ^ Hidden
    , pathType  :: Arg Term -- ^ Hidden
    , pathLhs   :: Arg Term -- ^ NotHidden
    , pathRhs   :: Arg Term -- ^ NotHidden
    }
  | OType Type -- ^ reduced

isPathType :: PathView -> Bool
isPathType PathType{} = True
isPathType OType{}    = False

data IntervalView
      = IZero
      | IOne
      | IMin (Arg Term) (Arg Term)
      | IMax (Arg Term) (Arg Term)
      | INeg (Arg Term)
      | OTerm Term
      deriving Show

---------------------------------------------------------------------------
-- * Absurd Lambda
---------------------------------------------------------------------------

-- | Absurd lambdas are internally represented as identity
--   with variable name "()".
absurdBody :: Abs Term
absurdBody = Abs absurdPatternName $ Var 0 []

isAbsurdBody :: Abs Term -> Bool
isAbsurdBody (Abs x (Var 0 [])) = isAbsurdPatternName x
isAbsurdBody _                  = False

absurdPatternName :: PatVarName
absurdPatternName = "()"

isAbsurdPatternName :: PatVarName -> Bool
isAbsurdPatternName x = x == absurdPatternName

---------------------------------------------------------------------------
-- * Pointers and Sharing
---------------------------------------------------------------------------

-- | Remove top-level @Shared@ data constructors.
ignoreSharing :: Term -> Term
ignoreSharing (Shared p) = ignoreSharing $ derefPtr p
ignoreSharing v          = v

ignoreSharingType :: Type -> Type
ignoreSharingType (El s v) = El s (ignoreSharing v)
-- ignoreSharingType v = v

-- | Introduce sharing.
shared_ :: Term -> Term
shared_ v@Shared{}   = v
shared_ v@(Var _ []) = v
shared_ v@(Con _ _ []) = v -- Issue 1691: sharing (zero : Nat) destroys constructorForm
shared_ v            = Shared (newPtr v)

-- | Typically m would be TCM and f would be Blocked.
updateSharedFM  :: (Monad m, Traversable f) => (Term -> m (f Term)) -> Term -> m (f Term)
updateSharedFM f v0@(Shared p) = do
  fv <- f (derefPtr p)
  flip traverse fv $ \v ->
    case derefPtr (setPtr v p) of
      Var _ [] -> return v
      _        -> return $! compressPointerChain v0
updateSharedFM f v = f v

updateSharedM :: Monad m => (Term -> m Term) -> Term -> m Term
updateSharedM f v0@(Shared p) = do
  v <- f (derefPtr p)
  case derefPtr (setPtr v p) of
    Var _ [] -> return v
    _        -> return $! compressPointerChain v0
updateSharedM f v = f v

updateShared :: (Term -> Term) -> Term -> Term
updateShared f v0@(Shared p) =
  case derefPtr (setPtr (f $ derefPtr p) p) of
    v@(Var _ []) -> v
    _            -> compressPointerChain v0
updateShared f v = f v

pointerChain :: Term -> [Ptr Term]
pointerChain (Shared p) = p : pointerChain (derefPtr p)
pointerChain _          = []

-- Redirect all top-level pointers to point to the last pointer. So, after
-- compression there are at most two top-level indirections. Then return the
-- inner-most pointer so we have only one pointer for the result.
compressPointerChain :: Term -> Term
compressPointerChain v =
  case reverse $ pointerChain v of
    p:_:ps@(_:_) -> setPointers (Shared p) ps
    p:_:_        -> (Shared p)
    _            -> v
  where
    setPointers u [] = u
    setPointers u (p : ps) =
      setPtr u p `seq` setPointers u ps

---------------------------------------------------------------------------
-- * Smart constructors
---------------------------------------------------------------------------

-- | An unapplied variable.
var :: Nat -> Term
var i | i >= 0    = Var i []
      | otherwise = __IMPOSSIBLE__

-- | Add 'DontCare' is it is not already a @DontCare@.
dontCare :: Term -> Term
dontCare v =
  case ignoreSharing v of
    DontCare{} -> v
    _          -> DontCare v

-- | A dummy type.
typeDontCare :: Type
typeDontCare = El Prop (Sort Prop)

-- | Top sort (Set\omega).
topSort :: Type
topSort = El Inf (Sort Inf)

sort :: Sort -> Type
sort s = El (sSuc s) $ Sort s

varSort :: Int -> Sort
varSort n = Type $ Max [Plus 0 $ NeutralLevel mempty $ var n]

tmSort :: Term -> Sort
tmSort t = Type $ Max [Plus 0 $ UnreducedLevel t]

-- | Get the next higher sort.
sSuc :: Sort -> Sort
sSuc Prop            = mkType 1
sSuc Inf             = Inf
sSuc SizeUniv        = SizeUniv
sSuc (DLub a b)      = DLub (sSuc a) (fmap sSuc b)
sSuc (Type l)        = Type $ levelSuc l

levelSuc :: Level -> Level
levelSuc (Max []) = Max [ClosedLevel 1]
levelSuc (Max as) = Max $ map inc as
  where inc (ClosedLevel n) = ClosedLevel (n + 1)
        inc (Plus n l)      = Plus (n + 1) l

mkType :: Integer -> Sort
mkType n = Type $ Max [ClosedLevel n | n > 0]

isSort :: Term -> Maybe Sort
isSort v = case ignoreSharing v of
  Sort s -> Just s
  _      -> Nothing

impossibleTerm :: String -> Int -> Term
impossibleTerm file line = Lit $ LitString noRange $ unlines
  [ "An internal error has occurred. Please report this as a bug."
  , "Location of the error: " ++ file ++ ":" ++ show line
  ]

hackReifyToMeta :: Term
hackReifyToMeta = DontCare $ Lit $ LitNat noRange (-42)

isHackReifyToMeta :: Term -> Bool
isHackReifyToMeta (DontCare (Lit (LitNat r (-42)))) = r == noRange
isHackReifyToMeta _ = False

---------------------------------------------------------------------------
-- * Telescopes.
---------------------------------------------------------------------------

-- | A traversal for the names in a telescope.
mapAbsNamesM :: Applicative m => (ArgName -> m ArgName) -> Tele a -> m (Tele a)
mapAbsNamesM f EmptyTel                  = pure EmptyTel
mapAbsNamesM f (ExtendTel a (  Abs x b)) = ExtendTel a <$> (  Abs <$> f x <*> mapAbsNamesM f b)
mapAbsNamesM f (ExtendTel a (NoAbs x b)) = ExtendTel a <$> (NoAbs <$> f x <*> mapAbsNamesM f b)
  -- Ulf, 2013-11-06: Last case is really impossible but I'd rather find out we
  --                  violated that invariant somewhere other than here.

mapAbsNames :: (ArgName -> ArgName) -> Tele a -> Tele a
mapAbsNames f = runIdentity . mapAbsNamesM (Identity . f)

-- Ulf, 2013-11-06
-- The record parameter is named "" inside the record module so we can avoid
-- printing it (issue 208), but we don't want that to show up in the type of
-- the functions in the module (issue 892). This function is used on the record
-- module telescope before adding it to a type in
-- TypeChecking.Monad.Signature.addConstant (to handle functions defined in
-- record modules) and TypeChecking.Rules.Record.checkProjection (to handle
-- record projections).
replaceEmptyName :: ArgName -> Tele a -> Tele a
replaceEmptyName x = mapAbsNames $ \ y -> if null y then x else y

-- | Telescope as list.
type ListTel' a = [Dom (a, Type)]
type ListTel = ListTel' ArgName

telFromList' :: (a -> ArgName) -> ListTel' a -> Telescope
telFromList' f = List.foldr extTel EmptyTel
  where
    extTel dom@(Dom{unDom = (x, a)}) = ExtendTel (dom{unDom = a}) . Abs (f x)

-- | Convert a list telescope to a telescope.
telFromList :: ListTel -> Telescope
telFromList = telFromList' id

-- | Convert a telescope to its list form.
telToList :: Telescope -> ListTel
telToList EmptyTel                    = []
telToList (ExtendTel arg (Abs x tel)) = fmap (x,) arg : telToList tel
telToList (ExtendTel _    NoAbs{}   ) = __IMPOSSIBLE__

-- | Drop the types from a telescope.
class TelToArgs a where
  telToArgs :: a -> [Arg ArgName]

instance TelToArgs ListTel where
  telToArgs = map $ \ dom -> Arg (domInfo dom) (fst $ unDom dom)

instance TelToArgs Telescope where
  telToArgs = telToArgs . telToList

-- | Constructing a singleton telescope.
class SgTel a where
  sgTel :: a -> Telescope

instance SgTel (ArgName, Dom Type) where
  sgTel (x, !dom) = ExtendTel dom $ Abs x EmptyTel

instance SgTel (Dom (ArgName, Type)) where
  sgTel dom = ExtendTel (snd <$> dom) $ Abs (fst $ unDom dom) EmptyTel

instance SgTel (Dom Type) where
  sgTel dom = sgTel (stringToArgName "_", dom)

---------------------------------------------------------------------------
-- * Handling blocked terms.
---------------------------------------------------------------------------

blockingMeta :: Blocked t -> Maybe MetaId
blockingMeta (Blocked m _) = Just m
blockingMeta NotBlocked{}  = Nothing

blocked :: MetaId -> a -> Blocked a
blocked x = Blocked x

notBlocked :: a -> Blocked a
notBlocked = NotBlocked ReallyNotBlocked

---------------------------------------------------------------------------
-- * Simple operations on terms and types.
---------------------------------------------------------------------------

-- | Removing a topmost 'DontCare' constructor.
stripDontCare :: Term -> Term
stripDontCare v = case ignoreSharing v of
  DontCare v -> v
  _          -> v

-- | Doesn't do any reduction.
arity :: Type -> Nat
arity t = case ignoreSharing $ unEl t of
  Pi  _ b -> 1 + arity (unAbs b)
  _       -> 0

-- | Make a name that is not in scope.
notInScopeName :: ArgName -> ArgName
notInScopeName = stringToArgName . ("." ++) . argNameToString

-- | Pick the better name suggestion, i.e., the one that is not just underscore.
class Suggest a b where
  suggest :: a -> b -> String

instance Suggest String String where
  suggest "_" y = y
  suggest  x  _ = x

instance Suggest (Abs a) (Abs b) where
  suggest b1 b2 = suggest (absName b1) (absName b2)

instance Suggest String (Abs b) where
  suggest x b = suggest x (absName b)

instance Suggest Name (Abs b) where
  suggest n b = suggest (nameToArgName n) (absName b)

---------------------------------------------------------------------------
-- * Eliminations.
---------------------------------------------------------------------------

-- | Convert top-level postfix projections into prefix projections.
unSpine :: Term -> Term
unSpine = unSpine' $ const True

-- | Convert 'Proj' projection eliminations
--   according to their 'ProjOrigin' into
--   'Def' projection applications.
unSpine' :: (ProjOrigin -> Bool) -> Term -> Term
unSpine' p v =
  case hasElims v of
    Just (h, es) -> loop h [] es
    Nothing      -> v
  where
    loop :: (Elims -> Term) -> Elims -> Elims -> Term
    loop h res es =
      case es of
        []                   -> v
        Proj o f : es' | p o -> loop (Def f) [Apply (defaultArg v)] es'
        e        : es'       -> loop h (e : res) es'
      where v = h $ reverse res

-- | A view distinguishing the neutrals @Var@, @Def@, and @MetaV@ which
--   can be projected.
hasElims :: Term -> Maybe (Elims -> Term, Elims)
hasElims v =
  case ignoreSharing v of
    Var   i es -> Just (Var   i, es)
    Def   f es -> Just (Def   f, es)
    MetaV x es -> Just (MetaV x, es)
    Con{}      -> Nothing
    Lit{}      -> Nothing
    -- Andreas, 2016-04-13, Issue 1932: We convert λ x → x .f  into f
    Lam _ (Abs _ v)  -> case ignoreSharing v of
      Var 0 [Proj _o f] -> Just (Def f, [])
      _ -> Nothing
    Lam{}      -> Nothing
    Pi{}       -> Nothing
    Sort{}     -> Nothing
    Level{}    -> Nothing
    DontCare{} -> Nothing
    Shared{}   -> __IMPOSSIBLE__

-- | Drop 'Apply' constructor. (Unsafe!)
argFromElim :: Elim' a -> Arg a
argFromElim (Apply u) = u
argFromElim Proj{}    = __IMPOSSIBLE__
argFromElim (IApply _ _ r) = defaultArg r -- losing information

-- | Drop 'Apply' constructor. (Safe)
isApplyElim :: Elim' a -> Maybe (Arg a)
isApplyElim (Apply u) = Just u
isApplyElim Proj{}    = Nothing
isApplyElim (IApply _ _ r)    = Just (defaultArg r)  -- losing information

-- | Drop 'Apply' constructors. (Safe)
allApplyElims :: [Elim' a] -> Maybe [Arg a]
allApplyElims = mapM isApplyElim

-- | Split at first non-'Apply'
splitApplyElims :: [Elim' a] -> ([Arg a], [Elim' a])
splitApplyElims (Apply u : es) = mapFst (u :) $ splitApplyElims es
splitApplyElims es             = ([], es)

class IsProjElim e where
  isProjElim  :: e -> Maybe (ProjOrigin, QName)

instance IsProjElim Elim where
  isProjElim (Proj o d) = Just (o, d)
  isProjElim Apply{}    = Nothing
  isProjElim IApply{} = Nothing

-- | Discard @Proj f@ entries.
dropProjElims :: IsProjElim e => [e] -> [e]
dropProjElims = filter (isNothing . isProjElim)

-- | Discards @Proj f@ entries.
argsFromElims :: Elims -> Args
argsFromElims = map argFromElim . dropProjElims

-- | Drop 'Proj' constructors. (Safe)
allProjElims :: Elims -> Maybe [(ProjOrigin, QName)]
allProjElims = mapM isProjElim

---------------------------------------------------------------------------
-- * Null instances.
---------------------------------------------------------------------------

instance Null (Tele a) where
  empty = EmptyTel
  null EmptyTel    = True
  null ExtendTel{} = False

-- | A 'null' clause is one with no patterns and no rhs.
--   Should not exist in practice.
instance Null Clause where
  empty = Clause empty empty empty empty empty empty False Nothing
  null (Clause _ _ tel pats body _ _ _)
    =  null tel
    && null pats
    && null body


---------------------------------------------------------------------------
-- * Show instances.
---------------------------------------------------------------------------

instance Show a => Show (Abs a) where
  showsPrec p (Abs x a) = showParen (p > 0) $
    showString "Abs " . shows x . showString " " . showsPrec 10 a
  showsPrec p (NoAbs x a) = showParen (p > 0) $
    showString "NoAbs " . shows x . showString " " . showsPrec 10 a

-- instance Show t => Show (Blocked t) where
--   showsPrec p (Blocked m x) = showParen (p > 0) $
--     showString "Blocked " . shows m . showString " " . showsPrec 10 x
--   showsPrec p (NotBlocked x) = showsPrec p x

---------------------------------------------------------------------------
-- * Sized instances and TermSize.
---------------------------------------------------------------------------

-- | The size of a telescope is its length (as a list).
instance Sized (Tele a) where
  size  EmptyTel         = 0
  size (ExtendTel _ tel) = 1 + size tel

instance Sized a => Sized (Abs a) where
  size = size . unAbs

-- | The size of a term is roughly the number of nodes in its
--   syntax tree.  This number need not be precise for logical
--   correctness of Agda, it is only used for reporting
--   (and maybe decisions regarding performance).
--
--   Not counting towards the term size are:
--
--     * sort and color annotations,
--     * projections.
--
class TermSize a where
  termSize :: a -> Int
  termSize = getSum . tsize

  tsize :: a -> Sum Int

instance {-# OVERLAPPABLE #-} (Foldable t, TermSize a) => TermSize (t a) where
  tsize = foldMap tsize

instance TermSize Term where
  tsize v = case v of
    Var _ vs    -> 1 + tsize vs
    Def _ vs    -> 1 + tsize vs
    Con _ _ vs    -> 1 + tsize vs
    MetaV _ vs  -> 1 + tsize vs
    Level l     -> tsize l
    Lam _ f     -> 1 + tsize f
    Lit _       -> 1
    Pi a b      -> 1 + tsize a + tsize b
    Sort s      -> tsize s
    DontCare mv -> tsize mv
    Shared p    -> tsize (derefPtr p)

instance TermSize Sort where
  tsize s = case s of
    Type l    -> 1 + tsize l
    Prop      -> 1
    Inf       -> 1
    SizeUniv  -> 1
    DLub s s' -> 1 + tsize s + tsize s'

instance TermSize Level where
  tsize (Max as) = 1 + tsize as

instance TermSize PlusLevel where
  tsize (ClosedLevel _) = 1
  tsize (Plus _ a)      = tsize a

instance TermSize LevelAtom where
  tsize (MetaLevel _   vs) = 1 + tsize vs
  tsize (BlockedLevel _ v) = tsize v
  tsize (NeutralLevel _ v) = tsize v
  tsize (UnreducedLevel v) = tsize v

instance TermSize a => TermSize (Substitution' a) where
  tsize IdS                = 1
  tsize (EmptyS _)         = 1
  tsize (Wk _ rho)         = 1 + tsize rho
  tsize (t :# rho)         = 1 + tsize t + tsize rho
  tsize (Strengthen _ rho) = 1 + tsize rho
  tsize (Lift _ rho)       = 1 + tsize rho

---------------------------------------------------------------------------
-- * KillRange instances.
---------------------------------------------------------------------------

instance KillRange ConHead where
  killRange (ConHead c i fs) = killRange3 ConHead c i fs

instance KillRange Term where
  killRange v = case v of
    Var i vs    -> killRange1 (Var i) vs
    Def c vs    -> killRange2 Def c vs
    Con c ci vs -> killRange3 Con c ci vs
    MetaV m vs  -> killRange1 (MetaV m) vs
    Lam i f     -> killRange2 Lam i f
    Lit l       -> killRange1 Lit l
    Level l     -> killRange1 Level l
    Pi a b      -> killRange2 Pi a b
    Sort s      -> killRange1 Sort s
    DontCare mv -> killRange1 DontCare mv
    Shared p    -> Shared $ updatePtr killRange p

instance KillRange Level where
  killRange (Max as) = killRange1 Max as

instance KillRange PlusLevel where
  killRange l@ClosedLevel{} = l
  killRange (Plus n l) = killRange1 (Plus n) l

instance KillRange LevelAtom where
  killRange (MetaLevel n as)   = killRange1 (MetaLevel n) as
  killRange (BlockedLevel m v) = killRange1 (BlockedLevel m) v
  killRange (NeutralLevel r v) = killRange1 (NeutralLevel r) v
  killRange (UnreducedLevel v) = killRange1 UnreducedLevel v

instance (KillRange a) => KillRange (Type' a) where
  killRange (El s v) = killRange2 El s v

instance KillRange Sort where
  killRange s = case s of
    Prop       -> Prop
    Inf        -> Inf
    SizeUniv   -> SizeUniv
    Type a     -> killRange1 Type a
    DLub s1 s2 -> killRange2 DLub s1 s2

instance KillRange Substitution where
  killRange IdS                  = IdS
  killRange (EmptyS err)         = EmptyS err
  killRange (Wk n rho)           = killRange1 (Wk n) rho
  killRange (t :# rho)           = killRange2 (:#) t rho
  killRange (Strengthen err rho) = killRange1 (Strengthen err) rho
  killRange (Lift n rho)         = killRange1 (Lift n) rho

instance KillRange ConPatternInfo where
  killRange (ConPatternInfo mr b mt) = killRange1 (ConPatternInfo mr b) mt

instance KillRange DBPatVar where
  killRange (DBPatVar x i) = killRange2 DBPatVar x i

instance KillRange a => KillRange (Pattern' a) where
  killRange p =
    case p of
      VarP x           -> killRange1 VarP x
      DotP o v         -> killRange2 DotP o v
      AbsurdP p        -> killRange1 AbsurdP p
      ConP con info ps -> killRange3 ConP con info ps
      LitP l           -> killRange1 LitP l
      ProjP o q        -> killRange1 (ProjP o) q

instance KillRange Clause where
  killRange (Clause rl rf tel ps body t catchall unreachable) =
    killRange8 Clause rl rf tel ps body t catchall unreachable

instance KillRange a => KillRange (Tele a) where
  killRange = fmap killRange

instance KillRange a => KillRange (Blocked a) where
  killRange = fmap killRange

instance KillRange a => KillRange (Abs a) where
  killRange = fmap killRange

instance KillRange a => KillRange (Elim' a) where
  killRange = fmap killRange

---------------------------------------------------------------------------
-- * UniverseBi instances.
---------------------------------------------------------------------------

instanceUniverseBiT' [] [t| (([Type], [Clause]), Pattern) |]
instanceUniverseBiT' [] [t| (Args, Pattern)               |]
instanceUniverseBiT' [] [t| (Elims, Pattern)              |] -- ?
instanceUniverseBiT' [] [t| (([Type], [Clause]), Term)    |]
instanceUniverseBiT' [] [t| (Args, Term)                  |]
instanceUniverseBiT' [] [t| (Elims, Term)                 |] -- ?
instanceUniverseBiT' [] [t| ([Term], Term)                |]

-----------------------------------------------------------------------------
-- * Simple pretty printing
-----------------------------------------------------------------------------

instance Pretty a => Pretty (Substitution' a) where
  prettyPrec p rho = pr p rho
    where
    pr p rho = case rho of
      IdS              -> text "idS"
      EmptyS err       -> text "emptyS"
      t :# rho         -> mparens (p > 2) $ sep [ pr 2 rho P.<> text ",", prettyPrec 3 t ]
      Strengthen _ rho -> mparens (p > 9) $ text "strS" <+> pr 10 rho
      Wk n rho         -> mparens (p > 9) $ text ("wkS " ++ show n) <+> pr 10 rho
      Lift n rho       -> mparens (p > 9) $ text ("liftS " ++ show n) <+> pr 10 rho

instance Pretty Term where
  prettyPrec p v =
    case ignoreSharing v of
      Var x els -> text ("@" ++ show x) `pApp` els
      Lam ai b   ->
        mparens (p > 0) $
        sep [ text "λ" <+> prettyHiding ai id (text . absName $ b) <+> text "->"
            , nest 2 $ pretty (unAbs b) ]
      Lit l                -> pretty l
      Def q els            -> pretty q `pApp` els
      Con c ci vs          -> pretty (conName c) `pApp` map Apply vs
      Pi a (NoAbs _ b)     -> mparens (p > 0) $
        sep [ prettyPrec 1 (unDom a) <+> text "->"
            , nest 2 $ pretty b ]
      Pi a b               -> mparens (p > 0) $
        sep [ pDom (domInfo a) (text (absName b) <+> text ":" <+> pretty (unDom a)) <+> text "->"
            , nest 2 $ pretty (unAbs b) ]
      Sort s      -> prettyPrec p s
      Level l     -> prettyPrec p l
      MetaV x els -> pretty x `pApp` els
      DontCare v  -> prettyPrec p v
      Shared{}    -> __IMPOSSIBLE__
    where
      pApp d els = mparens (not (null els) && p > 9) $
                   sep [d, nest 2 $ fsep (map (prettyPrec 10) els)]

pDom :: LensHiding a => a -> Doc -> Doc
pDom i =
  case getHiding i of
    NotHidden  -> parens
    Hidden     -> braces
    Instance{} -> braces . braces

instance Pretty Clause where
  pretty Clause{clauseTel = tel, namedClausePats = ps, clauseBody = b, clauseType = t} =
    sep [ pretty tel <+> text "|-"
        , nest 2 $ sep [ fsep (map (prettyPrec 10) ps) <+> text "="
                       , nest 2 $ pBody b t ] ]
    where
      pBody Nothing _ = text "(absurd)"
      pBody (Just b) Nothing  = pretty b
      pBody (Just b) (Just t) = sep [ pretty b <+> text ":", nest 2 $ pretty t ]

instance Pretty a => Pretty (Tele (Dom a)) where
  pretty tel = fsep [ pDom a (text x <+> text ":" <+> pretty (unDom a)) | (x, a) <- telToList tel ]
    where
      telToList EmptyTel = []
      telToList (ExtendTel a tel) = (absName tel, a) : telToList (unAbs tel)

instance Pretty Level where
  prettyPrec p (Max as) =
    case as of
      []  -> prettyPrec p (ClosedLevel 0)
      [a] -> prettyPrec p a
      _   -> mparens (p > 9) $ List.foldr1 (\a b -> text "lub" <+> a <+> b) $ map (prettyPrec 10) as

instance Pretty PlusLevel where
  prettyPrec p l =
    case l of
      ClosedLevel n -> sucs p n $ \_ -> text "lzero"
      Plus n a      -> sucs p n $ \p -> prettyPrec p a
    where
      sucs p 0 d = d p
      sucs p n d = mparens (p > 9) $ text "lsuc" <+> sucs 10 (n - 1) d

instance Pretty LevelAtom where
  prettyPrec p a =
    case a of
      MetaLevel x els  -> prettyPrec p (MetaV x els)
      BlockedLevel _ v -> prettyPrec p v
      NeutralLevel _ v -> prettyPrec p v
      UnreducedLevel v -> prettyPrec p v

instance Pretty Sort where
  prettyPrec p s =
    case s of
      Type (Max []) -> text "Set"
      Type (Max [ClosedLevel n]) -> text $ "Set" ++ show n
      Type l -> mparens (p > 9) $ text "Set" <+> prettyPrec 10 l
      Prop -> text "Prop"
      Inf -> text "Setω"
      SizeUniv -> text "SizeUniv"
      DLub s b -> mparens (p > 9) $
        text "dlub" <+> prettyPrec 10 s
                    <+> parens (sep [ text ("λ " ++ absName b ++ " ->")
                                    , nest 2 $ pretty (unAbs b) ])

instance Pretty Type where
  prettyPrec p (El _ a) = prettyPrec p a

instance Pretty tm => Pretty (Elim' tm) where
  prettyPrec p (Apply v)    = prettyPrec p v
  prettyPrec _ (Proj _o x)  = text ("." ++ prettyShow x)
  prettyPrec p (IApply x y r) = prettyPrec p r

instance Pretty DBPatVar where
  prettyPrec _ x = text $ patVarNameToString (dbPatVarName x) ++ "@" ++ show (dbPatVarIndex x)

instance Pretty a => Pretty (Pattern' a) where
  prettyPrec n (VarP x)      = prettyPrec n x
  prettyPrec _ (DotP _o t)   = text "." P.<> prettyPrec 10 t
  prettyPrec _ (AbsurdP _)   = text absurdPatternName
  prettyPrec n (ConP c i nps)= mparens (n > 0) $
    pretty (conName c) <+> fsep (map pretty ps)
    where ps = map (fmap namedThing) nps
  -- -- Version with printing record type:
  -- prettyPrec _ (ConP c i ps) = (if b then braces else parens) $ prTy $
  --   text (show $ conName c) <+> fsep (map (pretty . namedArg) ps)
  --   where
  --     b = maybe False (== ConOSystem) $ conPRecord i
  --     prTy d = caseMaybe (conPType i) d $ \ t -> d  <+> text ":" <+> pretty t
  prettyPrec _ (LitP l)      = pretty l
  prettyPrec _ (ProjP _o q)  = text ("." ++ prettyShow q)

-----------------------------------------------------------------------------
-- * NFData instances
-----------------------------------------------------------------------------

-- Note: only strict in the shape of the terms.

instance NFData Term where
  rnf v = case v of
    Var _ es   -> rnf es
    Lam _ b    -> rnf (unAbs b)
    Lit l      -> rnf l
    Def _ es   -> rnf es
    Con _ _ vs -> rnf vs
    Pi a b     -> rnf (unDom a, unAbs b)
    Sort s     -> rnf s
    Level l    -> rnf l
    MetaV _ es -> rnf es
    DontCare v -> rnf v
    Shared{}   -> ()

instance NFData Type where
  rnf (El s v) = rnf (s, v)

instance NFData Sort where
  rnf s = case s of
    Type l   -> rnf l
    Prop     -> ()
    Inf      -> ()
    SizeUniv -> ()
    DLub a b -> rnf (a, unAbs b)

instance NFData Level where
  rnf (Max as) = rnf as

instance NFData PlusLevel where
  rnf (ClosedLevel n) = rnf n
  rnf (Plus n l) = rnf (n, l)

instance NFData LevelAtom where
  rnf (MetaLevel _ es)   = rnf es
  rnf (BlockedLevel _ v) = rnf v
  rnf (NeutralLevel _ v) = rnf v
  rnf (UnreducedLevel v) = rnf v

instance NFData a => NFData (Elim' a) where
  rnf (Apply x) = rnf x
  rnf Proj{}    = ()
  rnf (IApply x y r) = rnf x `seq` rnf y `seq` rnf r<|MERGE_RESOLUTION|>--- conflicted
+++ resolved
@@ -127,12 +127,8 @@
 data Elim' a
   = Apply (Arg a)         -- ^ Application.
   | Proj ProjOrigin QName -- ^ Projection.  'QName' is name of a record projection.
-<<<<<<< HEAD
   | IApply a a a -- ^ IApply x y r, x and y are the endpoints
-  deriving (Typeable, Data, Show, Functor, Foldable, Traversable)
-=======
   deriving (Data, Show, Functor, Foldable, Traversable)
->>>>>>> f5b1b959
 
 type Elim = Elim' Term
 type Elims = [Elim]  -- ^ eliminations ordered left-to-right.
