--- conflicted
+++ resolved
@@ -130,13 +130,8 @@
       --   and the optional name is the constructor's name.
   | PatternSynDef QName [Arg Name] (Pattern' Void)
       -- ^ Only for highlighting purposes
-<<<<<<< HEAD
-  | UnquoteDecl MutualInfo DefInfo QName Expr
-  | UnquoteDef  DefInfo QName Expr
-=======
   | UnquoteDecl MutualInfo [DefInfo] [QName] Expr
   | UnquoteDef  [DefInfo] [QName] Expr
->>>>>>> 97c5415e
   | ScopedDecl ScopeInfo [Declaration]  -- ^ scope annotation
   deriving (Typeable, Show, Eq)
 
@@ -712,13 +707,8 @@
   allNames (RecSig _ q _ _)           = Seq.singleton q
   allNames (RecDef _ q _ _ c _ _ decls) = q <| allNames c >< allNames decls
   allNames (PatternSynDef q _ _)      = Seq.singleton q
-<<<<<<< HEAD
-  allNames (UnquoteDecl _ _ q _)      = Seq.singleton q
-  allNames (UnquoteDef _ q _)         = Seq.singleton q
-=======
   allNames (UnquoteDecl _ _ qs _)     = Seq.fromList qs
   allNames (UnquoteDef _ qs _)        = Seq.fromList qs
->>>>>>> 97c5415e
   allNames (FunDef _ q _ cls)         = q <| allNames cls
   allNames (Section _ _ _ decls)      = allNames decls
   allNames Apply{}                    = Seq.empty
