--- conflicted
+++ resolved
@@ -94,13 +94,9 @@
       DefP o q ps -> DefP o q <$> labelPatVars ps
       LitP l       -> return $ LitP l
       ProjP o q    -> return $ ProjP o q
-<<<<<<< HEAD
-    where next = caseListM get __IMPOSSIBLE__ $ \ x xs -> do put xs; return x
-=======
       IApplyP o u t x -> do i <- next
                             return $ IApplyP o u t (DBPatVar x i)
-    where next = do (x:xs) <- get; put xs; return x
->>>>>>> a21ac60f
+    where next = caseListM get __IMPOSSIBLE__ $ \ x xs -> do put xs; return x
   unlabelPatVars = fmap dbPatVarName
 
 -- | Augment pattern variables with their de Bruijn index.
