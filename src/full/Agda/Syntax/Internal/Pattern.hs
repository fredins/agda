{-# LANGUAGE CPP                    #-}
{-# LANGUAGE UndecidableInstances   #-}  -- because of func. deps.

#if __GLASGOW_HASKELL__ <= 708
{-# LANGUAGE OverlappingInstances #-}
#endif

module Agda.Syntax.Internal.Pattern where

import Control.Applicative
import Control.Monad.State

import Data.Maybe
import Data.List
import Data.Traversable (traverse)

import Agda.Syntax.Common
import Agda.Syntax.Abstract (IsProjP(..))
import Agda.Syntax.Internal
import qualified Agda.Syntax.Internal as I

import Agda.Utils.Empty
import Agda.Utils.Functor
import Agda.Utils.List
import Agda.Utils.Permutation
import Agda.Utils.Size (size)
import Agda.Utils.Tuple

#include "undefined.h"
import Agda.Utils.Impossible

-- * Tools for clauses

-- | Translate the clause patterns to terms with free variables bound by the
--   clause telescope.
--
--   Precondition: no projection patterns.
clauseArgs :: Clause -> Args
clauseArgs cl = fromMaybe __IMPOSSIBLE__ $ allApplyElims $ clauseElims cl

-- | Translate the clause patterns to an elimination spine
--   with free variables bound by the clause telescope.
clauseElims :: Clause -> Elims
clauseElims cl = patternsToElims $ namedClausePats cl

-- | Arity of a function, computed from clauses.
class FunArity a where
  funArity :: a -> Int

-- | Get the number of initial 'Apply' patterns.

#if __GLASGOW_HASKELL__ >= 710
instance {-# OVERLAPPABLE #-} IsProjP p => FunArity [p] where
#else
instance IsProjP p => FunArity [p] where
#endif
  funArity = length . takeWhile (isNothing . isProjP)

-- | Get the number of initial 'Apply' patterns in a clause.
instance FunArity Clause where
  funArity = funArity . namedClausePats

-- | Get the number of common initial 'Apply' patterns in a list of clauses.
#if __GLASGOW_HASKELL__ >= 710
instance {-# OVERLAPPING #-} FunArity [Clause] where
#else
instance FunArity [Clause] where
#endif
  funArity []  = 0
  funArity cls = minimum $ map funArity cls

-- * Tools for patterns

-- | Label the pattern variables from left to right
--   using one label for each variable pattern and one for each dot pattern.
class LabelPatVars a b i | b -> i where
  labelPatVars :: a -> State [i] b
  unlabelPatVars :: b -> a
  -- ^ Intended, but unpractical due to the absence of type-level lambda, is:
  --   @labelPatVars :: f (Pattern' x) -> State [i] (f (Pattern' (i,x)))@

instance LabelPatVars a b i => LabelPatVars (Arg a) (Arg b) i where
  labelPatVars = traverse labelPatVars
  unlabelPatVars = fmap unlabelPatVars

instance LabelPatVars a b i => LabelPatVars (Named x a) (Named x b) i where
  labelPatVars = traverse labelPatVars
  unlabelPatVars = fmap unlabelPatVars

instance LabelPatVars a b i => LabelPatVars [a] [b] i where
  labelPatVars = traverse labelPatVars
  unlabelPatVars = fmap unlabelPatVars

instance LabelPatVars Pattern DeBruijnPattern Int where
  labelPatVars p =
    case p of
      VarP x       -> do i <- next
                         return $ VarP (DBPatVar x i)
      DotP t       -> DotP t <$ next
      ConP c mt ps -> ConP c mt <$> labelPatVars ps
      LitP l       -> return $ LitP l
      ProjP o q    -> return $ ProjP o q
    where next = do (x:xs) <- get; put xs; return x
  unlabelPatVars = fmap dbPatVarName

-- | Augment pattern variables with their de Bruijn index.
{-# SPECIALIZE numberPatVars :: Int -> Permutation -> [NamedArg Pattern] -> [NamedArg DeBruijnPattern] #-}
--
--  Example:
--  @
--    f : (A : Set) (n : Nat) (v : Vec A n) -> ...
--    f A .(suc n) (cons n x xs)
--
--    clauseTel = (A : Set) (n : Nat) (x : A) (xs : Vec A n)
--    perm      = Perm 5 [0,2,3,4]
--    invertP __IMPOSSIBLE__ perm = Perm 4 [0,__IMPOSSIBLE__,1,2,3]
--    flipP ... = Perm 4 [3,__IMPOSSIBLE__,2,1,0]
--    pats      = A .(suc 2) (cons n x xs)
--    dBpats    = 3 .(suc 2) (cons 2 1 0 )
--  @
--
numberPatVars :: LabelPatVars a b Int => Int -> Permutation -> a -> b
numberPatVars err perm ps = evalState (labelPatVars ps) $
  permPicks $ flipP $ invertP err perm

unnumberPatVars :: LabelPatVars a b i => b -> a
unnumberPatVars = unlabelPatVars

-- | Computes the permutation from the clause telescope
--   to the pattern variables.
--
--   Use as @fromMaybe __IMPOSSIBLE__ . dbPatPerm@ to crash
--   in a controlled way if a de Bruijn index is out of scope here.
dbPatPerm :: [NamedArg DeBruijnPattern] -> Maybe Permutation
dbPatPerm ps = Perm (size ixs) <$> picks
  where
    ixs   = concatMap (getIndices . namedThing . unArg) ps
    n     = size $ catMaybes ixs
    picks = forM (downFrom n) $ \ i -> findIndex (Just i ==) ixs

    getIndices :: DeBruijnPattern -> [Maybe Int]
    getIndices (VarP x)      = [Just $ dbPatVarIndex x]
    getIndices (ConP c _ ps) = concatMap (getIndices . namedThing . unArg) ps
    getIndices (DotP _)      = [Nothing]
    getIndices (LitP _)      = []
    getIndices ProjP{}       = []


-- | Computes the permutation from the clause telescope
--   to the pattern variables.
--
--   Use as @fromMaybe __IMPOSSIBLE__ . clausePerm@ to crash
--   in a controlled way if a de Bruijn index is out of scope here.
clausePerm :: Clause -> Maybe Permutation
clausePerm = dbPatPerm . namedClausePats

-- | Turn a pattern into a term.
--   Projection patterns are turned into projection eliminations,
--   other patterns into apply elimination.
patternToElim :: Arg DeBruijnPattern -> Elim
patternToElim (Arg ai (VarP x)) = Apply $ Arg ai $ var $ dbPatVarIndex x
patternToElim (Arg ai (ConP c _ ps)) = Apply $ Arg ai $ Con c $
      map (argFromElim . patternToElim . fmap namedThing) ps
patternToElim (Arg ai (DotP t)     ) = Apply $ Arg ai t
patternToElim (Arg ai (LitP l)     ) = Apply $ Arg ai $ Lit l
patternToElim (Arg ai (ProjP o dest)) = Proj o dest

patternsToElims :: [NamedArg DeBruijnPattern] -> [Elim]
patternsToElims ps = map build ps
  where
    build :: NamedArg DeBruijnPattern -> Elim
    build = patternToElim . fmap namedThing

patternToTerm :: DeBruijnPattern -> Term
patternToTerm p = case patternToElim (defaultArg p) of
  Apply x -> unArg x
<<<<<<< HEAD
  Proj  f -> __IMPOSSIBLE__
  IApply{} -> __IMPOSSIBLE__
=======
  Proj{}  -> __IMPOSSIBLE__

class MapNamedArg f where
  mapNamedArg :: (NamedArg a -> NamedArg b) -> NamedArg (f a) -> NamedArg (f b)

instance MapNamedArg Pattern' where
  mapNamedArg f np =
    case namedArg np of
      VarP  x     -> map2 VarP $ f $ map2 (const x) np
      DotP  t     -> map2 (const $ DotP t) np  -- just Haskell type conversion
      LitP  l     -> map2 (const $ LitP l) np  -- ditto
      ProjP o q   -> map2 (const $ ProjP o q) np -- ditto
      ConP c i ps -> map2 (const $ ConP c i $ map (mapNamedArg f) ps) np
    where
    map2 :: (a -> b) -> NamedArg a -> NamedArg b
    map2 = fmap . fmap
>>>>>>> a0cf9974
<|MERGE_RESOLUTION|>--- conflicted
+++ resolved
@@ -174,11 +174,8 @@
 patternToTerm :: DeBruijnPattern -> Term
 patternToTerm p = case patternToElim (defaultArg p) of
   Apply x -> unArg x
-<<<<<<< HEAD
-  Proj  f -> __IMPOSSIBLE__
+  Proj{}  -> __IMPOSSIBLE__
   IApply{} -> __IMPOSSIBLE__
-=======
-  Proj{}  -> __IMPOSSIBLE__
 
 class MapNamedArg f where
   mapNamedArg :: (NamedArg a -> NamedArg b) -> NamedArg (f a) -> NamedArg (f b)
@@ -193,5 +190,4 @@
       ConP c i ps -> map2 (const $ ConP c i $ map (mapNamedArg f) ps) np
     where
     map2 :: (a -> b) -> NamedArg a -> NamedArg b
-    map2 = fmap . fmap
->>>>>>> a0cf9974
+    map2 = fmap . fmap