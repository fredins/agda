--- conflicted
+++ resolved
@@ -89,18 +89,12 @@
     PrimitiveSort{}    -> mempty
     AbstractDefn{}     -> __IMPOSSIBLE__
     -- Andreas 2017-07-27, Q: which names can be in @cc@ which are not already in @cl@?
-<<<<<<< HEAD
-    Function    { funClauses = cl, funCompiled = cc }              -> namesIn (cl, cc)
-    Datatype    { dataClause = cl, dataCons = cs, dataSort = s, dataTranspIx = trX, dataTransp = trD }   -> namesIn (cl, cs, s, (trX, trD))
-    Record      { recClause = cl, recConHead = c, recFields = fs, recComp = comp } -> namesIn (cl, c, fs, comp)
-=======
     Function    { funClauses = cl, funCompiled = cc }
       -> namesIn' sg (cl, cc)
-    Datatype    { dataClause = cl, dataCons = cs, dataSort = s }
-      -> namesIn' sg (cl, cs, s)
+    Datatype    { dataClause = cl, dataCons = cs, dataSort = s, dataTranspIx = trX, dataTransp = trD }
+      -> namesIn' sg (cl, cs, s, (trX, trD))
     Record      { recClause = cl, recConHead = c, recFields = fs, recComp = comp }
       -> namesIn' sg (cl, c, fs, comp)
->>>>>>> 73405f70
       -- Don't need recTel since those will be reachable from the constructor
     Constructor { conSrcCon = c, conData = d, conComp = kit, conProj = fs }
       -> namesIn' sg (c, d, kit, fs)
