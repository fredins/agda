--- conflicted
+++ resolved
@@ -219,11 +219,7 @@
 -- | Fixity of operators.
 
 data Fixity =
-<<<<<<< HEAD
-  Fixity { fixityRange :: !Range
-=======
   Fixity { fixityRange :: Range
->>>>>>> 8c1f3577
          , fixityLevel :: !PrecedenceLevel
          , fixityAssoc :: !Associativity
          }
