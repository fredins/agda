{-# LANGUAGE CPP #-}
{-# LANGUAGE DataKinds #-}
{-# LANGUAGE DeriveGeneric #-}
{-# LANGUAGE GADTs #-}
{-# LANGUAGE ScopedTypeVariables #-}
{-# LANGUAGE TypeFamilies #-}

module Agda.Syntax.Concrete.Operators.Parser where

import Control.Applicative
import Control.Exception (throw)

import Data.Either
import Data.Hashable
import Data.Maybe
import Data.Set (Set)

import GHC.Generics (Generic)

import Agda.Syntax.Position
import qualified Agda.Syntax.Abstract.Name as A
import qualified Agda.Syntax.Common as C
import Agda.Syntax.Common hiding (Arg, Dom, NamedArg)
import Agda.Syntax.Fixity
import Agda.Syntax.Notation
import Agda.Syntax.Concrete

import Agda.TypeChecking.Monad.Base (TCErr(Exception))
<<<<<<< HEAD
import qualified Agda.Utils.Parser.MemoisedCPS as MemoisedCPS
import Agda.Utils.Parser.MemoisedCPS hiding (Parser, parse)
import qualified Agda.Utils.Parser.MemoisedCPS as Parser
import Agda.Utils.Monad
import Agda.Utils.Suffix
import Agda.Utils.Tuple
=======

import Agda.Utils.Monad
import Agda.Utils.Pretty
import Agda.Utils.ReadP
>>>>>>> 3ab43d9a

#include "undefined.h"
import Agda.Utils.Impossible

data MemoKey = NodeK      (Either Integer Integer)
             | PostLeftsK (Either Integer Integer)
             | TopK
             | AppK
             | NonfixK
  deriving (Eq, Generic)

instance Hashable MemoKey

data Placeholder
  = Beginning
    -- ^ @_foo@.
  | Middle
    -- ^ @foo_bar@.
  | End
    -- ^ @foo_@.
  deriving (Eq, Ord, Show)

-- | Placeholders are used to represent the underscores in a section.
data MaybePlaceholder e
  = Placeholder Placeholder
  | NoPlaceholder e
  deriving (Eq, Ord, Show)

type Parser tok a =
  MemoisedCPS.Parser MemoKey tok (MaybePlaceholder tok) a

placeholder :: Placeholder -> Parser e (MaybePlaceholder e)
placeholder p = sat $ \t ->
  case t of
    Placeholder p' | p' == p -> True
    _                        -> False

maybePlaceholder ::
  Maybe Placeholder -> Parser e e -> Parser e (MaybePlaceholder e)
maybePlaceholder mp p = case mp of
  Nothing -> p'
  Just h  -> placeholder h <|> p'
  where
  p' = NoPlaceholder <$> p

notPlaceholder :: Parser e e
notPlaceholder = do
  tok <- token
  case tok of
    Placeholder _   -> empty
    NoPlaceholder e -> return e

sat' :: (e -> Bool) -> Parser e e
sat' p = do
  tok <- notPlaceholder
  if p tok then return tok else empty

data ExprView e
    = LocalV QName
    | WildV e
    | OtherV e
    | AppV e (NamedArg e)
    | OpAppV QName (Set A.Name) [NamedArg (OpApp e)]
      -- ^ The 'QName' is possibly ambiguous, but it must correspond
      -- to one of the names in the set.
    | HiddenArgV (Named_ e)
    | InstanceArgV (Named_ e)
    | LamV [LamBinding] e
    | ParenV e
--    deriving (Show)

class HasRange e => IsExpr e where
    exprView   :: e -> ExprView e
    unExprView :: ExprView e -> e

instance IsExpr e => HasRange (ExprView e) where
  getRange = getRange . unExprView

-- | Should sections be parsed?
data ParseSections = ParseSections | DoNotParseSections
  deriving (Eq, Show)

parse :: IsExpr e => (ParseSections, Parser e a) -> [e] -> [a]
parse (DoNotParseSections, p) es = Parser.parse p (map NoPlaceholder es)
parse (ParseSections,      p) es = Parser.parse p
                                     (concat $ map splitExpr es)
  where
  splitExpr :: IsExpr e => e -> [MaybePlaceholder e]
  splitExpr e = case exprView e of
    LocalV n -> splitName n
    _        -> noSplit
    where
    noSplit = [NoPlaceholder e]

    splitName n = case last ns of
      NoName{}  -> noSplit
      Name r ps -> splitParts r (init ns) Beginning ps
      where
      ns = qnameParts n

      -- Note that the same range is used for every name part. This is
      -- not entirely correct, but will hopefully not lead to any
      -- problems.

      -- Note also that the module qualifier, if any, is only applied
      -- to the first name part.

      splitParts _ _ _ []          = []
      splitParts _ _ _ (Hole : []) = [Placeholder End]
      splitParts r m w (Hole : ps) = Placeholder w : splitParts r m  Middle ps
      splitParts r m _ (Id s : ps) = part          : splitParts r [] Middle ps
        where
        part = NoPlaceholder $ unExprView $ LocalV $
                 foldr Qual (QName (Name r [Id s])) m

---------------------------------------------------------------------------
-- * Parser combinators
---------------------------------------------------------------------------

----------------------------
-- Specific combinators

-- | Parse a specific identifier as a NamePart
partP :: IsExpr e => [Name] -> RawName -> Parser e Range
partP ms s = do
    tok <- notPlaceholder
    case isLocal tok of
      Just p  -> return p
      Nothing -> empty
    where
        str = show (foldr Qual (QName (Name noRange [Id s])) ms)
        isLocal e = case exprView e of
            LocalV y | str == show y -> Just (getRange y)
            _                        -> Nothing

-- | Used to define the return type of 'opP'.

type family OperatorType (k :: NotationKind) (e :: *) :: *
type instance OperatorType 'InfixNotation   e = MaybePlaceholder e -> MaybePlaceholder e -> e
type instance OperatorType 'PrefixNotation  e = MaybePlaceholder e -> e
type instance OperatorType 'PostfixNotation e = MaybePlaceholder e -> e
type instance OperatorType 'NonfixNotation  e = e

-- | A singleton type for 'NotationKind' (except for the constructor
-- 'NoNotation').

data NK (k :: NotationKind) :: * where
  In   :: NK 'InfixNotation
  Pre  :: NK 'PrefixNotation
  Post :: NK 'PostfixNotation
  Non  :: NK 'NonfixNotation

-- | Parse the \"operator part\" of the given notation.
--
-- Normal holes (but not binders) at the beginning and end are
-- ignored.
--
-- If the notation does not contain any binders, then a section
-- notation is allowed.
opP :: forall e k. IsExpr e
    => ParseSections
    -> Parser e e -> NewNotation -> NK k -> Parser e (OperatorType k e)
opP parseSections p (NewNotation q names _ syn isOp) kind = do

  (range, hs) <- worker (init $ qnameParts q) withoutExternalHoles

  let (normal, binders) = partitionEithers hs
      lastHole          = maximum $ mapMaybe holeTarget syn

      app :: ([(MaybePlaceholder e, C.NamedArg () Int)] ->
              [(MaybePlaceholder e, C.NamedArg () Int)]) -> e
      app f = case bs of
        [] -> opApp
        bs -> -- Turn a section into a lambda, unless we have an
              -- operator and there is exactly one placeholder for
              -- every hole, in which case we only return the
              -- operator.
              if isOp && length bs == lastHole + 1
              then -- Note that the information in the set
                   -- "names" is thrown away here.
                   unExprView (LocalV q')
              else unExprView (LamV bs opApp)
        where
        args        = map (findExprFor (f normal) binders) [0..lastHole]
        (bs, args') = replacePlaceholders 0 args
        q'          = setRange range q
        opApp       = unExprView (OpAppV q' names args')

  return $ case kind of
    In   -> \x y -> app (\es -> (x, leadingHole) : es ++ [(y, trailingHole)])
    Pre  -> \  y -> app (\es ->                    es ++ [(y, trailingHole)])
    Post -> \x   -> app (\es -> (x, leadingHole) : es)
    Non  ->         app (\es ->                    es)

  where
<<<<<<< HEAD

  (leadingHoles,  syn1) = span isNormalHole syn
  (trailingHoles, syn2) = span isNormalHole (reverse syn1)
  withoutExternalHoles  = reverse syn2

  leadingHole = case leadingHoles of
    [NormalHole h] -> h
    _              -> __IMPOSSIBLE__

  trailingHole = case trailingHoles of
    [NormalHole h] -> h
    _              -> __IMPOSSIBLE__

  worker ::
    [Name] -> Notation ->
    Parser e (Range, [Either (MaybePlaceholder e, C.NamedArg () Int)
                             (LamBinding, Int)])
  worker ms []              = return (noRange, [])
  worker ms (IdPart x : xs) = do
    r1       <- partP ms x
    (r2, es) <- worker [] xs
                -- Only the first
                -- part is qualified.
    return (fuseRanges r1 r2, es)
  worker ms (NormalHole h : xs) = do
    e <- maybePlaceholder
           (if isOp && parseSections == ParseSections
            then Just Middle else Nothing)
           p
    (r, es) <- worker ms xs
    return (r, Left (e, h) : es)
  worker ms (WildHole h : xs) = do
    (r, es) <- worker ms xs
    return (r, Right (mkBinding h $ Name noRange [Hole]) : es)
  worker ms (BindHole h : xs) = do
    e <- notPlaceholder
    case exprView e of
      LocalV (QName name) -> ret name
      WildV e             -> ret (Name noRange [Hole])
      _                   -> empty
        -- Old error message: "Expected variable name in binding
        -- position".
=======
    exprs = map findExprFor [0..lastHole]
    filledHoles = zip es (filter isAHole syn)
    lastHole = maximum $ mapMaybe holeTarget syn
    findExprFor :: Int -> NamedArg (OpApp e)
    findExprFor n =
      case [setArgColors [] $ fmap (e <$) m | (e, NormalHole m) <- filledHoles, namedArg m == n] of
        []  -> __IMPOSSIBLE__
        [x] -> case [e | (e, BindHole m) <- filledHoles, m == n] of
                 [] -> (fmap . fmap) Ordinary x -- no variable to bind
                 vars ->
                  let bs = map (rebuildBinding . exprView) vars in
                  (fmap . fmap) (SyntaxBindingLambda (fuseRange bs x) bs) x
        _  -> __IMPOSSIBLE__

rebuildBinding :: IsExpr e => ExprView e -> LamBinding
  -- Andreas, 2011-04-07 put just 'Relevant' here, is this correct?
rebuildBinding (LocalV (QName name)) = DomainFree defaultArgInfo $ mkBoundName_ name
rebuildBinding (WildV e) =
  DomainFree defaultArgInfo $ mkBoundName_ $ Name noRange [Hole]
rebuildBinding e = throw $ Exception (getRange e) $
  text "Expected variable name in binding position"

-- | Parse using the appropriate fixity, given a parser parsing the
-- operator part, the name of the operator, and a parser of
-- subexpressions.
infixP, infixrP, infixlP, postfixP, prefixP,nonfixP :: IsExpr e => ReadP e (NewNotation,Range,[e]) -> ReadP e e -> ReadP e e
prefixP op p = do
    fs <- many (preop op)
    e  <- p
    return $ foldr ( $ ) e fs

postfixP op p = do
    e <- p
    fs <- many (postop op)
    return $ foldl (flip ( $ )) e fs

infixlP op p = chainl1 p (binop op)
infixrP op p = chainr1 p (binop op)
infixP  op p = do
    e <- p
    restP e
>>>>>>> 3ab43d9a
    where
    ret x = do
      (r, es) <- worker ms xs
      return (r, Right (mkBinding h x) : es)
      -- Andreas, 2011-04-07 put just 'Relevant' here, is this correct?

  mkBinding h x = (DomainFree defaultArgInfo $ mkBoundName_ x, h)

  set x arg = fmap (fmap (const x)) arg

  findExprFor ::
    [(MaybePlaceholder e, C.NamedArg () Int)] ->
    [(LamBinding, Int)] -> Int ->
    NamedArg (MaybePlaceholder (OpApp e))
  findExprFor normalHoles binders n =
    case [ (e, setArgColors [] m)
         | (e, m) <- normalHoles, namedArg m == n
         ] of
      [(Placeholder p,   arg)] -> set (Placeholder p) arg
      [(NoPlaceholder e, arg)] -> case [b | (b, m) <- binders, m == n] of
        [] -> set (NoPlaceholder (Ordinary e)) arg -- no variable to bind
        bs -> set (NoPlaceholder (SyntaxBindingLambda (fuseRange bs e) bs e)) arg
      _ -> __IMPOSSIBLE__


  -- Note that the bound names introduced below have the form
  -- .section-variable-n (for some natural number n). These names must
  -- not clash with any other names.
  --
  -- This hack can perhaps be avoided by translating sections to
  -- lambda expressions in the type checker instead of in the parser.
  -- Such a change could also lead to improved error messages.

  replacePlaceholders ::
    Integer ->
    [NamedArg (MaybePlaceholder (OpApp e))] ->
    ([LamBinding], [NamedArg (OpApp e)])
  replacePlaceholders n []       = ([], [])
  replacePlaceholders n (a : as) = case namedArg a of
    NoPlaceholder x -> mapSnd (set x a :) (replacePlaceholders n as)
    Placeholder p   ->
      ((b :) -*- (set (Ordinary (unExprView (LocalV (QName x)))) a :))
        (replacePlaceholders (succ n) as)
      where
      name = ".section" ++ map toSubscriptDigit (show n)
      x    = Name noRange [Id name]
      b    = DomainFree (argInfo a) (mkBoundName_ x)

argsP :: IsExpr e => Parser e e -> Parser e [NamedArg e]
argsP p = many (nothidden <|> hidden <|> instanceH)
    where
        isHidden (HiddenArgV _) = True
        isHidden _              = False

        isInstance (InstanceArgV _) = True
        isInstance _                = False

        nothidden = defaultArg . unnamed <$> do
            e <- p
            case exprView e of
                HiddenArgV   _ -> empty
                InstanceArgV _ -> empty
                _              -> return e

        instanceH = do
            InstanceArgV e <- exprView <$> sat' (isInstance . exprView)
            return $ makeInstance $ defaultArg e

        hidden = do
            HiddenArgV e <- exprView <$> sat' (isHidden . exprView)
            return $ hide $ defaultArg e

appP :: IsExpr e => Parser e e -> Parser e [NamedArg e] -> Parser e e
appP p pa = do
    h  <- p
    es <- pa
    return $ foldl app h es
    where
        app e = unExprView . AppV e

atomP :: IsExpr e => (QName -> Bool) -> Parser e e
atomP p = do
    e <- notPlaceholder
    case exprView e of
        LocalV x | not (p x) -> empty
        _                    -> return e<|MERGE_RESOLUTION|>--- conflicted
+++ resolved
@@ -26,19 +26,14 @@
 import Agda.Syntax.Concrete
 
 import Agda.TypeChecking.Monad.Base (TCErr(Exception))
-<<<<<<< HEAD
+
 import qualified Agda.Utils.Parser.MemoisedCPS as MemoisedCPS
 import Agda.Utils.Parser.MemoisedCPS hiding (Parser, parse)
 import qualified Agda.Utils.Parser.MemoisedCPS as Parser
 import Agda.Utils.Monad
+import Agda.Utils.Pretty
 import Agda.Utils.Suffix
 import Agda.Utils.Tuple
-=======
-
-import Agda.Utils.Monad
-import Agda.Utils.Pretty
-import Agda.Utils.ReadP
->>>>>>> 3ab43d9a
 
 #include "undefined.h"
 import Agda.Utils.Impossible
@@ -234,7 +229,6 @@
     Non  ->         app (\es ->                    es)
 
   where
-<<<<<<< HEAD
 
   (leadingHoles,  syn1) = span isNormalHole syn
   (trailingHoles, syn2) = span isNormalHole (reverse syn1)
@@ -277,49 +271,6 @@
       _                   -> empty
         -- Old error message: "Expected variable name in binding
         -- position".
-=======
-    exprs = map findExprFor [0..lastHole]
-    filledHoles = zip es (filter isAHole syn)
-    lastHole = maximum $ mapMaybe holeTarget syn
-    findExprFor :: Int -> NamedArg (OpApp e)
-    findExprFor n =
-      case [setArgColors [] $ fmap (e <$) m | (e, NormalHole m) <- filledHoles, namedArg m == n] of
-        []  -> __IMPOSSIBLE__
-        [x] -> case [e | (e, BindHole m) <- filledHoles, m == n] of
-                 [] -> (fmap . fmap) Ordinary x -- no variable to bind
-                 vars ->
-                  let bs = map (rebuildBinding . exprView) vars in
-                  (fmap . fmap) (SyntaxBindingLambda (fuseRange bs x) bs) x
-        _  -> __IMPOSSIBLE__
-
-rebuildBinding :: IsExpr e => ExprView e -> LamBinding
-  -- Andreas, 2011-04-07 put just 'Relevant' here, is this correct?
-rebuildBinding (LocalV (QName name)) = DomainFree defaultArgInfo $ mkBoundName_ name
-rebuildBinding (WildV e) =
-  DomainFree defaultArgInfo $ mkBoundName_ $ Name noRange [Hole]
-rebuildBinding e = throw $ Exception (getRange e) $
-  text "Expected variable name in binding position"
-
--- | Parse using the appropriate fixity, given a parser parsing the
--- operator part, the name of the operator, and a parser of
--- subexpressions.
-infixP, infixrP, infixlP, postfixP, prefixP,nonfixP :: IsExpr e => ReadP e (NewNotation,Range,[e]) -> ReadP e e -> ReadP e e
-prefixP op p = do
-    fs <- many (preop op)
-    e  <- p
-    return $ foldr ( $ ) e fs
-
-postfixP op p = do
-    e <- p
-    fs <- many (postop op)
-    return $ foldl (flip ( $ )) e fs
-
-infixlP op p = chainl1 p (binop op)
-infixrP op p = chainr1 p (binop op)
-infixP  op p = do
-    e <- p
-    restP e
->>>>>>> 3ab43d9a
     where
     ret x = do
       (r, es) <- worker ms xs
