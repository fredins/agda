{-# LANGUAGE CPP                 #-}
{-# LANGUAGE DataKinds           #-}
{-# LANGUAGE GADTs               #-}
{-# LANGUAGE ScopedTypeVariables #-}

{-| The parser doesn't know about operators and parses everything as normal
    function application. This module contains the functions that parses the
    operators properly. For a stand-alone implementation of this see
    @src\/prototyping\/mixfix\/old@.

    It also contains the function that puts parenthesis back given the
    precedence of the context.
-}
module Agda.Syntax.Concrete.Operators
    ( parseApplication
    , parseModuleApplication
    , parseLHS
    , parsePattern
    , parsePatternSyn
    ) where

import Control.Arrow ((***), (&&&), first, second)
import Control.DeepSeq
import Control.Applicative
import Control.Monad

import Data.Either (partitionEithers)
import qualified Data.Foldable as Fold
import Data.Function
import Data.List
import Data.Maybe
import Data.Map (Map)
import qualified Data.Map as Map
import Data.Set (Set)
import qualified Data.Set as Set
import Data.Traversable (traverse)
import qualified Data.Traversable as Trav

import Agda.Syntax.Concrete.Pretty ()
import Agda.Syntax.Common
import Agda.Syntax.Concrete hiding (appView)
import Agda.Syntax.Concrete.Operators.Parser
import qualified Agda.Syntax.Abstract.Name as A
import Agda.Syntax.Position
import Agda.Syntax.Fixity
import Agda.Syntax.Notation
import Agda.Syntax.Scope.Base
import Agda.Syntax.Scope.Monad

import Agda.TypeChecking.Monad.Base (typeError, TypeError(..), LHSOrPatSyn(..))
import qualified Agda.TypeChecking.Monad.Benchmark as Bench
import Agda.TypeChecking.Monad.State (getScope)
import Agda.TypeChecking.Monad.Options

import Agda.Utils.Either
import Agda.Utils.Parser.MemoisedCPS (memoise)
import Agda.Utils.Pretty
#if MIN_VERSION_base(4,8,0)
import Agda.Utils.List hiding ( uncons )
#else
import Agda.Utils.List
#endif
import Agda.Utils.Trie (Trie)
import qualified Agda.Utils.Trie as Trie

#include "undefined.h"
import Agda.Utils.Impossible

---------------------------------------------------------------------------
-- * Billing
---------------------------------------------------------------------------

-- | Bills the operator parser.

billToParser :: ScopeM a -> ScopeM a
billToParser = Bench.billTo [Bench.Parsing, Bench.Operators]

---------------------------------------------------------------------------
-- * Building the parser
---------------------------------------------------------------------------

type FlatScope = Map QName [AbstractName]

-- | Compute all defined names in scope and their fixities/notations.
-- Note that overloaded names (constructors) can have several
-- fixities/notations. Then we 'mergeNotations'. (See issue 1194.)
getDefinedNames :: [KindOfName] -> FlatScope -> [[NewNotation]]
getDefinedNames kinds names =
  [ mergeNotations $
      map (\d -> namesToNotation x (A.qnameName $ anameName d)) ds
  | (x, ds) <- Map.toList names
  , any ((`elem` kinds) . anameKind) ds
  , not (null ds)
  -- Andreas, 2013-03-21 see Issue 822
  -- Names can have different kinds, i.e., 'defined' and 'constructor'.
  -- We need to consider all names that have *any* matching kind,
  -- not only those whose first appearing kind is matching.
  ]

-- | Compute all names (first component) and operators/notations
-- (second component) in scope.
localNames :: FlatScope -> ScopeM ([QName], [NewNotation])
localNames flat = do
  let defs = getDefinedNames allKindsOfNames flat
  locals <- nubOn fst . notShadowedLocals <$> getLocalVars
  -- Note: Debug printout aligned with the one in buildParsers.
  reportSLn "scope.operators" 50 $ unlines
    [ "flat  = " ++ show flat
    , "defs  = " ++ show defs
    , "locals= " ++ show locals
    ]
  let localNots  = map localOp locals
      localNames = Set.fromList $ map notaName localNots
      otherNots  = filter (\n -> not (Set.member (notaName n) localNames))
                          (concat defs)
  return $ second (map useDefaultFixity) $ split $ localNots ++ otherNots
  where
    localOp (x, y) = namesToNotation (QName x) y
    split ops      = partitionEithers $ concatMap opOrNot ops
    opOrNot n      = Left (notaName n) :
                     if null (notation n) then [] else [Right n]

-- | Data structure filled in by @buildParsers@.
--   The top-level parser @pTop@ is of primary interest,
--   but @pArgs@ is used to convert module application
--   from concrete to abstract syntax.
data Parsers e = Parsers
  { pTop    :: Parser e e
  , pApp    :: Parser e e
  , pArgs   :: Parser e [NamedArg e]
  , pNonfix :: Parser e e
  , pAtom   :: Parser e e
  }

data ExprKind = IsPattern | IsExpr
  deriving (Eq, Show)

-- | Builds a parser for operator applications from all the operators
-- and function symbols in scope.
--
-- When parsing a pattern we do not use bound names. The effect is
-- that operator parts (that are not constructor parts) can be used as
-- atomic names in the pattern (so they can be rebound). See
-- @test/succeed/OpBind.agda@ for an example.
--
-- When parsing a pattern we also disallow the use of sections, mainly
-- because there is little need for sections in patterns. Note that
-- sections are parsed by splitting up names into multiple tokens
-- (@_+_@ is replaced by @_@, @+@ and @_@), and if we were to support
-- sections in patterns, then we would have to accept certain such
-- sequences of tokens as single pattern variables.
--
-- The list of names must include every name part in the
-- expression/pattern to be parsed (excluding name parts inside things
-- like parenthesised subexpressions that are treated as atoms). The
-- list is used to optimise the parser. For instance, a given notation
-- is only included in the generated grammar if all of the notation's
-- name parts are present in the list of names.
--
-- The returned list contains all operators/notations/sections that
-- were used to generate the grammar.

buildParsers ::
  forall e. IsExpr e =>
  Range -> FlatScope -> ExprKind -> [QName] ->
  ScopeM (ParseSections, [NotationSection], Parsers e)
buildParsers r flat kind exprNames = do
    (names, ops) <- localNames flat

    let -- All names.
        namesInExpr :: Set QName
        namesInExpr = Set.fromList exprNames

        partListsInExpr' = map (nameParts . unqualify) $
                           Set.toList namesInExpr

        partListTrie f =
          foldr (\ps -> Trie.union (Trie.everyPrefix ps ()))
                Trie.empty
                (f partListsInExpr')

        -- All names.
        partListsInExpr :: Trie NamePart ()
        partListsInExpr = partListTrie id

        -- All names, with the name parts in reverse order.
        reversedPartListsInExpr :: Trie NamePart ()
        reversedPartListsInExpr = partListTrie (map reverse)

        -- Every regular name part (not holes etc.).
        partsInExpr :: Set RawName
        partsInExpr =
          Set.fromList [ s | Id s <- concat partListsInExpr' ]

        -- Are all name parts present in the expression?
        partsPresent n =
          [ Set.member p partsInExpr
          | p <- stringParts (notation n)
          ]

        addHole True  p = [Hole, Id p]
        addHole False p = [Id p]

        -- Is the first identifier part present in n present in the
        -- expression, without any preceding name parts, except for a
        -- leading underscore iff withHole is True?
        firstPartPresent withHole n =
          Trie.member (addHole withHole p) partListsInExpr
          where
          p = case n of
            NormalHole{} : IdPart p : _ -> p
            IdPart p : _                -> p
            _                           -> __IMPOSSIBLE__

        -- Is the last identifier part present in n present in the
        -- expression, without any succeeding name parts, except for a
        -- trailing underscore iff withHole is True?
        lastPartPresent withHole n =
          Trie.member (addHole withHole p) reversedPartListsInExpr
          where
          p = case reverse n of
            NormalHole{} : IdPart p : _ -> p
            IdPart p : _                -> p
            _                           -> __IMPOSSIBLE__

        -- | Are the initial and final identifier parts present with
        -- the right mix of leading and trailing underscores?
        correctUnderscores :: Bool -> Bool -> Notation -> Bool
        correctUnderscores withInitialHole withFinalHole n =
          firstPartPresent withInitialHole n
            &&
          lastPartPresent  withFinalHole   n

        -- Should be used with operators (not sections) and notations
        -- coming from syntax declarations.
        filterCorrectUnderscoresOp :: [NewNotation] -> [NotationSection]
        filterCorrectUnderscoresOp ns =
          [ noSection n
          | n <- ns
          , if notaIsOperator n
            then correctUnderscores False False (notation n)
            else all (\s -> Trie.member [Id s] partListsInExpr)
                     (stringParts $ notation n)
          ]

        -- Should be used with sections.
        correctUnderscoresSect :: NotationKind -> Notation -> Bool
        correctUnderscoresSect k n = case (k, notationKind n) of
          (PrefixNotation,  InfixNotation)   -> correctUnderscores True False n
          (PostfixNotation, InfixNotation)   -> correctUnderscores False True n
          (NonfixNotation,  InfixNotation)   -> correctUnderscores True True n
          (NonfixNotation,  PrefixNotation)  -> correctUnderscores False True n
          (NonfixNotation,  PostfixNotation) -> correctUnderscores True False n
          _                                  -> __IMPOSSIBLE__

        -- If "or" is replaced by "and" in conParts/allParts below,
        -- then the misspelled operator application "if x thenn x else
        -- x" can be parsed as "if" applied to five arguments,
        -- resulting in a confusing error message claiming that "if"
        -- is not in scope.

        (non, fix) = partition nonfix (filter (and . partsPresent) ops)

        cons       = getDefinedNames [ConName, PatternSynName] flat
        conNames   = Set.fromList $
                       filter (flip Set.member namesInExpr) $
                       map (notaName . head) cons
        conParts   = Set.fromList $
                       concatMap notationNames $
                       filter (or . partsPresent) $
                       concat cons

        allNames   = Set.fromList $
                       filter (flip Set.member namesInExpr) names
        allParts   = Set.union conParts
                       (Set.fromList $
                        concatMap notationNames $
                        filter (or . partsPresent) ops)

        isAtom   x = case kind of
                       IsExpr    -> not (Set.member x allParts) || Set.member x allNames
                       IsPattern -> not (Set.member x conParts) || Set.member x conNames
        -- If string is a part of notation, it cannot be used as an identifier,
        -- unless it is also used as an identifier. See issue 307.

        parseSections = case kind of
          IsPattern -> DoNotParseSections
          IsExpr    -> ParseSections

    let nonClosedSections l ns =
          case parseSections of
            DoNotParseSections -> []
            ParseSections      ->
              [ NotationSection n k (Just l) True
              | n <- ns
              , isinfix n && notaIsOperator n
              , k <- [PrefixNotation, PostfixNotation]
              , correctUnderscoresSect k (notation n)
              ]

        unrelatedOperators :: [NotationSection]
        unrelatedOperators =
          filterCorrectUnderscoresOp unrelated
            ++
          nonClosedSections Unrelated unrelated
          where
          unrelated = filter ((== Unrelated) . level) fix

        nonWithSections :: [NotationSection]
        nonWithSections =
          map (\s -> s { sectLevel = Nothing })
              (filterCorrectUnderscoresOp non)
            ++
          case parseSections of
            DoNotParseSections -> []
            ParseSections      ->
              [ NotationSection n NonfixNotation Nothing True
              | n <- fix
              , notaIsOperator n
              , correctUnderscoresSect NonfixNotation (notation n)
              ]

        -- The triples have the form (level, operators). The lowest
        -- level comes first.
        relatedOperators :: [(Integer, [NotationSection])]
        relatedOperators =
          map (\((l, ns) : rest) -> (l, ns ++ concat (map snd rest))) .
          groupBy ((==) `on` fst) .
          sortBy (compare `on` fst) .
          mapMaybe (\n -> case level n of
                            Unrelated     -> Nothing
                            r@(Related l) ->
                              Just (l, filterCorrectUnderscoresOp [n] ++
                                       nonClosedSections r [n])) $
          fix

        everything :: [NotationSection]
        everything =
          concatMap snd relatedOperators ++
          unrelatedOperators ++
          nonWithSections

    reportSLn "scope.operators" 50 $ unlines
      [ "unrelatedOperators = " ++ show unrelatedOperators
      , "nonWithSections    = " ++ show nonWithSections
      , "relatedOperators   = " ++ show relatedOperators
      ]

    return (parseSections, everything, Data.Function.fix $ \p -> Parsers
        { pTop    = memoise TopK $
                    Fold.asum $
                      foldr ($) (pApp p)
                        (map (\(l, ns) higher ->
                                 mkP (Right l) parseSections
                                     (pTop p) ns higher True)
                             relatedOperators) :
                      map (\(k, n) ->
                              mkP (Left k) parseSections
                                  (pTop p) [n] (pApp p) False)
                          (zip [0..] unrelatedOperators)
        , pApp    = memoise AppK $ appP (pNonfix p) (pArgs p)
        , pArgs   = argsP (pNonfix p)
        , pNonfix = memoise NonfixK $
                    Fold.asum $
                      pAtom p :
                      flip map nonWithSections (\sect ->
                        let n = sectNotation sect

                            inner :: forall k. NK k ->
                                     Parser e (OperatorType k e)
                            inner = opP parseSections (pTop p) n
                        in
                        case notationKind (notation n) of
                          InfixNotation ->
                            flip ($) <$> placeholder Beginning
                                     <*> inner In
                                     <*> placeholder End
                          PrefixNotation ->
                            inner Pre <*> placeholder End
                          PostfixNotation ->
                            flip ($) <$> placeholder Beginning
                                     <*> inner Post
                          NonfixNotation -> inner Non
                          NoNotation     -> __IMPOSSIBLE__)
        , pAtom   = atomP isAtom
        })
    where
        level :: NewNotation -> PrecedenceLevel
        level = fixityLevel . notaFixity

        nonfix, isinfix, isprefix, ispostfix :: NewNotation -> Bool
        nonfix    = (== NonfixNotation)  . notationKind . notation
        isinfix   = (== InfixNotation)   . notationKind . notation
        isprefix  = (== PrefixNotation)  . notationKind . notation
        ispostfix = (== PostfixNotation) . notationKind . notation

        isPrefix, isPostfix :: NotationSection -> Bool
        isPrefix  = (== PrefixNotation)  . sectKind
        isPostfix = (== PostfixNotation) . sectKind

        isInfix :: Associativity -> NotationSection -> Bool
        isInfix ass s =
          sectKind s == InfixNotation
             &&
          fixityAssoc (notaFixity (sectNotation s)) == ass

        mkP :: Either Integer Integer
               -- ^ Memoisation key.
            -> ParseSections
            -> Parser e e
            -> [NotationSection]
            -> Parser e e
               -- ^ A parser for an expression of higher precedence.
            -> Bool
               -- ^ Include the \"expression of higher precedence\"
               -- parser as one of the choices?
            -> Parser e e
        mkP key parseSections p0 ops higher includeHigher =
            memoise (NodeK key) $
              Fold.asum $
                (if includeHigher then (higher :) else id) $
                catMaybes [nonAssoc, preRights, postLefts]
            where
            choice :: forall k.
                      NK k -> [NotationSection] ->
                      Parser e (OperatorType k e)
            choice k =
              Fold.asum .
              map (\sect ->
                let n = sectNotation sect

                    inner :: forall k.
                             NK k -> Parser e (OperatorType k e)
                    inner = opP parseSections p0 n
                in
                case k of
                  In   -> inner In

                  Pre  -> if isinfix n || ispostfix n
                          then flip ($) <$> placeholder Beginning
                                        <*> inner In
                          else inner Pre

                  Post -> if isinfix n || isprefix n
                          then flip <$> inner In
                                    <*> placeholder End
                          else inner Post

                  Non  -> __IMPOSSIBLE__)

            nonAssoc :: Maybe (Parser e e)
            nonAssoc = case filter (isInfix NonAssoc) ops of
              []  -> Nothing
              ops -> Just $ do
                x <- NoPlaceholder <$> higher
                f <- choice In ops
                y <- NoPlaceholder <$> higher
                return (f x y)

            or p1 []   p2 []   = Nothing
            or p1 []   p2 ops2 = Just (p2 ops2)
            or p1 ops1 p2 []   = Just (p1 ops1)
            or p1 ops1 p2 ops2 = Just (p1 ops1 <|> p2 ops2)

            preRight :: Maybe (Parser e (MaybePlaceholder e -> e))
            preRight =
              or (choice Pre)
                 (filter isPrefix ops)
                 (\ops -> flip ($) <$> (NoPlaceholder <$> higher)
                                   <*> choice In ops)
                 (filter (isInfix RightAssoc) ops)

            preRights :: Maybe (Parser e e)
            preRights = do
              preRight <- preRight
              return $ Data.Function.fix $ \preRights ->
                preRight <*> (NoPlaceholder <$> (preRights <|> higher))

            postLeft :: Maybe (Parser e (MaybePlaceholder e -> e))
            postLeft =
              or (choice Post)
                 (filter isPostfix ops)
                 (\ops -> flip <$> choice In ops
                               <*> (NoPlaceholder <$> higher))
                 (filter (isInfix LeftAssoc) ops)

            postLefts :: Maybe (Parser e e)
            postLefts = do
              postLeft <- postLeft
              return $ Data.Function.fix $ \postLefts ->
                memoise (PostLeftsK key) $
                  flip ($) <$> (NoPlaceholder <$> (postLefts <|> higher))
                           <*> postLeft

---------------------------------------------------------------------------
-- * Helpers for pattern and lhs parsing
---------------------------------------------------------------------------

-- | View a pattern @p@ as a list @p0 .. pn@ where @p0@ is the identifier
--   (in most cases a constructor).
--
--  Pattern needs to be parsed already (operators resolved).
patternAppView :: Pattern -> [NamedArg Pattern]
patternAppView p = case p of
    AppP p arg      -> patternAppView p ++ [arg]
    OpAppP _ x _ ps -> defaultNamedArg (IdentP x) : ps
    ParenP _ p      -> patternAppView p
    RawAppP _ _     -> __IMPOSSIBLE__
    _               -> [ defaultNamedArg p ]


---------------------------------------------------------------------------
-- * Parse functions
---------------------------------------------------------------------------

-- | Returns the list of possible parses.
parsePat ::
  (ParseSections, Parser Pattern Pattern) -> Pattern -> [Pattern]
parsePat prs p = case p of
    AppP p (Arg info q) ->
        fullParen' <$> (AppP <$> parsePat prs p <*> (Arg info <$> traverse (parsePat prs) q))
    RawAppP _ ps     -> fullParen' <$> (parsePat prs =<< parse prs ps)
    OpAppP r d ns ps -> fullParen' . OpAppP r d ns <$> (mapM . traverse . traverse) (parsePat prs) ps
    HiddenP _ _      -> fail "bad hidden argument"
    InstanceP _ _    -> fail "bad instance argument"
    AsP r x p        -> AsP r x <$> parsePat prs p
    DotP r e         -> return $ DotP r e
    ParenP r p       -> fullParen' <$> parsePat prs p
    WildP _          -> return p
    AbsurdP _        -> return p
    LitP _           -> return p
    QuoteP _         -> return p
    IdentP _         -> return p
    RecP r fs        -> RecP r <$> mapM (traverse (parsePat prs)) fs


{- Implement parsing of copattern left hand sides, e.g.

  record Tree (A : Set) : Set where
    field
      label : A
      child : Bool -> Tree A

  -- corecursive function defined by copattern matching
  alternate : {A : Set}(a b : A) -> Tree A
  -- shallow copatterns
         label (alternate a b)              = a
         child (alternate a b) True         = alternate b a
  -- deep copatterns:
  label (child (alternate a b) False)       = b
  child (child (alternate a b) False) True  = alternate a b
  child (child (alternate a b) False) False = alternate a b

  Delivers an infinite tree

                   a
              b        b
            a   a    a   a
           b b b b  b b b b
                 ...

  Each lhs is a pattern tree with a distinct path of destructors
  ("child", "label") from the root to the defined symbol ("alternate").
  All branches besides this distinct path are patterns.

  Syntax.Concrete.LHSCore represents a lhs
   - the destructor path
   - the side patterns
   - the defined function symbol
   - the applied patterns
-}

type ParseLHS = Either Pattern (QName, LHSCore)

<<<<<<< HEAD
-- | The returned list contains all operators/notations/sections that
-- were used to generate the grammar.

parseLHS' ::
  LHSOrPatSyn -> Maybe Name -> Pattern ->
  ScopeM (ParseLHS, [NotationSection])
=======
parseLHS' :: LHSOrPatSyn -> Maybe QName -> Pattern -> ScopeM ParseLHS
>>>>>>> 6f52c4fd
parseLHS' lhsOrPatSyn top p = do
    let names = patternQNames p
        ms    = qualifierModules names
    flat <- flattenScope ms <$> getScope
    (parseSections, ops, parsers) <-
      buildParsers (getRange p) flat IsPattern names
    let patP = (parseSections, pTop parsers)
    let cons = getNames [ConName, PatternSynName] flat
    let flds = getNames [FldName] flat
    case [ res | let result = parsePat patP p
               , p' <- foldr seq () result `seq` result
               , res <- validPattern (PatternCheckConfig top cons flds) p' ] of
        [(p,lhs)] -> do reportSDoc "scope.operators" 50 $ return $
                          text "Parsed lhs:" <+> pretty lhs
                        return (lhs, ops)
        []        -> typeError $ OperatorChangeMessage
                               $ OperatorInformation ops
                               $ NoParseForLHS lhsOrPatSyn p
        rs        -> typeError $ OperatorChangeMessage
                               $ OperatorInformation ops
                               $ AmbiguousParseForLHS lhsOrPatSyn p $
                       map (fullParen . fst) rs
    where
        getNames kinds flat =
          map (notaName . head) $ getDefinedNames kinds flat

        -- validPattern returns an empty or singleton list (morally a Maybe)
        validPattern :: PatternCheckConfig -> Pattern -> [(Pattern, ParseLHS)]
        validPattern conf p = case (classifyPattern conf p, top) of
            (Just r@(Left _), Nothing) -> [(p, r)] -- expect pattern
            (Just r@(Right _), Just{}) -> [(p, r)] -- expect lhs
            _ -> []

-- | Name sets for classifying a pattern.
data PatternCheckConfig = PatternCheckConfig
  { topName  :: Maybe QName -- ^ name of defined symbol
  , conNames :: [QName]     -- ^ valid constructor names
  , fldNames :: [QName]     -- ^ valid field names
  }

-- | Returns zero or one classified patterns.
classifyPattern :: PatternCheckConfig -> Pattern -> Maybe ParseLHS
classifyPattern conf p =
  case patternAppView p of

    -- case @f ps@
<<<<<<< HEAD
    Arg _ (Named _ (IdentP x@(QName f))) : ps | Just f == topName conf -> do
=======
    Common.Arg _ (Named _ (IdentP x)) : ps | Just x == topName conf -> do
>>>>>>> 6f52c4fd
      guard $ all validPat ps
      return $ Right (x, LHSHead x ps)

    -- case @d ps@
    Arg _ (Named _ (IdentP x)) : ps | x `elem` fldNames conf -> do
      -- ps0 :: [NamedArg ParseLHS]
      ps0 <- mapM classPat ps
      let (ps1, rest) = span (isLeft . namedArg) ps0
      (p2, ps3) <- uncons rest -- when (null rest): no field pattern or def pattern found
      guard $ all (isLeft . namedArg) ps3
      let (f, lhs)      = fromR p2
          (ps', _:ps'') = splitAt (length ps1) ps
      return $ Right (f, LHSProj x ps' lhs ps'')

    -- case: ordinary pattern
    _ -> do
      guard $ validConPattern (conNames conf) p
      return $ Left p

  where -- allNames = conNames conf ++ fldNames conf
        validPat = validConPattern (conNames conf) . namedArg
        classPat :: NamedArg Pattern -> Maybe (NamedArg ParseLHS)
        classPat = Trav.mapM (Trav.mapM (classifyPattern conf))
        fromR :: NamedArg (Either a (b, c)) -> (b, NamedArg c)
        fromR (Arg info (Named n (Right (b, c)))) = (b, Arg info (Named n c))
        fromR (Arg info (Named n (Left  a     ))) = __IMPOSSIBLE__



-- | Parses a left-hand side, and makes sure that it defined the expected name.
parseLHS :: QName -> Pattern -> ScopeM LHSCore
parseLHS top p = billToParser $ do
  (res, ops) <- parseLHS' IsLHS (Just top) p
  case res of
    Right (f, lhs) -> return lhs
    _ -> typeError $ OperatorChangeMessage
                   $ OperatorInformation ops
                   $ NoParseForLHS IsLHS p

-- | Parses a pattern.
parsePattern :: Pattern -> ScopeM Pattern
parsePattern = parsePatternOrSyn IsLHS

parsePatternSyn :: Pattern -> ScopeM Pattern
parsePatternSyn = parsePatternOrSyn IsPatSyn

parsePatternOrSyn :: LHSOrPatSyn -> Pattern -> ScopeM Pattern
parsePatternOrSyn lhsOrPatSyn p = billToParser $ do
  (res, ops) <- parseLHS' lhsOrPatSyn Nothing p
  case res of
    Left p -> return p
    _      -> typeError $ OperatorChangeMessage
                        $ OperatorInformation ops
                        $ NoParseForLHS lhsOrPatSyn p

-- | Helper function for 'parseLHS' and 'parsePattern'.
validConPattern :: [QName] -> Pattern -> Bool
validConPattern cons p = case appView p of
    [_]           -> True
    IdentP x : ps -> elem x cons && all (validConPattern cons) ps
    [QuoteP _, _] -> True
    _             -> False
-- Andreas, 2012-06-04: I do not know why the following line was
-- the catch-all case.  It seems that the new catch-all works also
-- and is more logical.
--    ps            -> all (validConPattern cons) ps

-- | Helper function for 'parseLHS' and 'parsePattern'.
appView :: Pattern -> [Pattern]
appView p = case p of
    AppP p a         -> appView p ++ [namedArg a]
    OpAppP _ op _ ps -> IdentP op : map namedArg ps
    ParenP _ p       -> appView p
    RawAppP _ _      -> __IMPOSSIBLE__
    HiddenP _ _      -> __IMPOSSIBLE__
    InstanceP _ _    -> __IMPOSSIBLE__
    _                -> [p]

-- | Return all qualifiers occuring in a list of 'QName's.
--   Each qualifier is returned as a list of names, e.g.
--   for @Data.Nat._+_@ we return the list @[Data,Nat]@.
qualifierModules :: [QName] -> [[Name]]
qualifierModules qs =
  nub $ filter (not . null) $ map (init . qnameParts) qs

-- | Parse a list of expressions into an application.
parseApplication :: [Expr] -> ScopeM Expr
parseApplication [e] = return e
parseApplication es  = billToParser $ do
    -- Build the parser
    let names = [ q | Ident q <- es ]
        ms    = qualifierModules names
    flat <- flattenScope ms <$> getScope
    (parseSections, ops, p) <- buildParsers (getRange es) flat IsExpr names

    -- Parse
    let result = parse (parseSections, pTop p) es
    case foldr seq () result `seq` result of
        [e] -> do
          reportSDoc "scope.operators" 50 $ return $
            text "Parsed an operator application:" <+> pretty e
          return e
        []  -> typeError $ OperatorChangeMessage
                         $ OperatorInformation ops
                         $ NoParseForApplication es
        es' -> typeError $ OperatorChangeMessage
                         $ OperatorInformation ops
                         $ AmbiguousParseForApplication es
                         $ map fullParen es'

parseModuleIdentifier :: Expr -> ScopeM QName
parseModuleIdentifier (Ident m) = return m
parseModuleIdentifier e = typeError $ NotAModuleExpr e

parseRawModuleApplication :: [Expr] -> ScopeM (QName, [NamedArg Expr])
parseRawModuleApplication es = billToParser $ do
    let e : es_args = es
    m <- parseModuleIdentifier e

    -- Build the arguments parser
    let names = [ q | Ident q <- es_args ]
        ms    = qualifierModules names
    flat <- flattenScope ms <$> getScope
    (parseSections, ops, p) <-
      buildParsers (getRange es_args) flat IsExpr names

    -- Parse
    -- TODO: not sure about forcing
    case {-force $-} parse (parseSections, pArgs p) es_args of
        [as] -> return (m, as)
        []   -> typeError $ OperatorChangeMessage
                          $ OperatorInformation ops
                          $ NoParseForApplication es
        ass -> do
          let f = fullParen . foldl (App noRange) (Ident m)
          typeError $ OperatorChangeMessage
                    $ OperatorInformation ops
                    $ AmbiguousParseForApplication es
                    $ map f ass

-- | Parse an expression into a module application
--   (an identifier plus a list of arguments).
parseModuleApplication :: Expr -> ScopeM (QName, [NamedArg Expr])
parseModuleApplication (RawApp _ es) = parseRawModuleApplication es
parseModuleApplication (App r e1 e2) = do -- TODO: do we need this case?
    (m, args) <- parseModuleApplication e1
    return (m, args ++ [e2])
parseModuleApplication e = do
    m <- parseModuleIdentifier e
    return (m, [])

---------------------------------------------------------------------------
-- * Inserting parenthesis
---------------------------------------------------------------------------

fullParen :: IsExpr e => e -> e
fullParen e = case exprView $ fullParen' e of
    ParenV e    -> e
    e'          -> unExprView e'

fullParen' :: IsExpr e => e -> e
fullParen' e = case exprView e of
    LocalV _     -> e
    WildV _      -> e
    OtherV _     -> e
    HiddenArgV _ -> e
    InstanceArgV _ -> e
    ParenV _     -> e
    AppV e1 (Arg info e2) -> par $ unExprView $ AppV (fullParen' e1) (Arg info e2')
        where
            e2' = case argInfoHiding info of
                Hidden    -> e2
                Instance  -> e2
                NotHidden -> fullParen' <$> e2
    OpAppV x ns es -> par $ unExprView $ OpAppV x ns $ (map . fmap . fmap . fmap . fmap) fullParen' es
    LamV bs e -> par $ unExprView $ LamV bs (fullParen e)
    where
        par = unExprView . ParenV<|MERGE_RESOLUTION|>--- conflicted
+++ resolved
@@ -572,16 +572,12 @@
 
 type ParseLHS = Either Pattern (QName, LHSCore)
 
-<<<<<<< HEAD
 -- | The returned list contains all operators/notations/sections that
 -- were used to generate the grammar.
 
 parseLHS' ::
-  LHSOrPatSyn -> Maybe Name -> Pattern ->
+  LHSOrPatSyn -> Maybe QName -> Pattern ->
   ScopeM (ParseLHS, [NotationSection])
-=======
-parseLHS' :: LHSOrPatSyn -> Maybe QName -> Pattern -> ScopeM ParseLHS
->>>>>>> 6f52c4fd
 parseLHS' lhsOrPatSyn top p = do
     let names = patternQNames p
         ms    = qualifierModules names
@@ -628,11 +624,7 @@
   case patternAppView p of
 
     -- case @f ps@
-<<<<<<< HEAD
-    Arg _ (Named _ (IdentP x@(QName f))) : ps | Just f == topName conf -> do
-=======
-    Common.Arg _ (Named _ (IdentP x)) : ps | Just x == topName conf -> do
->>>>>>> 6f52c4fd
+    Arg _ (Named _ (IdentP x)) : ps | Just x == topName conf -> do
       guard $ all validPat ps
       return $ Right (x, LHSHead x ps)
 
