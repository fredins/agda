--- conflicted
+++ resolved
@@ -440,11 +440,7 @@
 getFixity :: Name -> Nice Fixity'
 getFixity x = do
   when (isUnderscore x) $ throwError $ InvalidName x
-<<<<<<< HEAD
-  gets $ Map.findWithDefault noFixity' x . fixs
-=======
-  Map.findWithDefault defaultFixity' x <$> gets fixs
->>>>>>> ae1cf11a
+  Map.findWithDefault noFixity' x <$> gets fixs  -- WAS: defaultFixity'
 
 runNice :: Nice a -> Either DeclarationException a
 runNice nice = nice `evalStateT` initNiceEnv
