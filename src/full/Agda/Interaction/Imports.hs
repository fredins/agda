--- conflicted
+++ resolved
@@ -310,13 +310,8 @@
      -- ^ Should the file be type-checked, or only scope-checked?
   -> SourceInfo
      -- ^ Information about the source code.
-<<<<<<< HEAD
-  -> TCM (Interface, MaybeWarnings)
+  -> TCM (Interface, [TCWarning])
 typeCheckMain mode si = do
-=======
-  -> TCM (Interface, [TCWarning])
-typeCheckMain f mode si = do
->>>>>>> 3e9c23f3
   -- liftIO $ putStrLn $ "This is typeCheckMain " ++ prettyShow f
   -- liftIO . putStrLn . show =<< getVerbosity
   reportSLn "import.main" 10 "Importing the primitive modules."
