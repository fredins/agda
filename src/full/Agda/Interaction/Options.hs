--- conflicted
+++ resolved
@@ -153,11 +153,8 @@
   , optExactSplit                :: Bool
   , optEta                       :: Bool
   , optRewriting                 :: Bool  -- ^ Can rewrite rules be added and used?
-<<<<<<< HEAD
   , optCubical                   :: Bool
-=======
   , optGeneralize                :: Bool
->>>>>>> 3df72c26
   , optPostfixProjections        :: Bool
       -- ^ Should system generated projections 'ProjSystem' be printed
       --   postfix (True) or prefix (False).
@@ -250,11 +247,8 @@
   , optExactSplit                = False
   , optEta                       = True
   , optRewriting                 = False
-<<<<<<< HEAD
   , optCubical                   = False
-=======
   , optGeneralize                = False
->>>>>>> 3df72c26
   , optPostfixProjections        = False
   , optInstanceSearchDepth       = 500
   , optInversionMaxDepth         = 50
@@ -500,13 +494,11 @@
 rewritingFlag :: Flag PragmaOptions
 rewritingFlag o = return $ o { optRewriting = True }
 
-<<<<<<< HEAD
 cubicalFlag :: Flag PragmaOptions
 cubicalFlag o = return $ o { optCubical = True, optWithoutK = True }
-=======
+
 generalizeFlag :: Flag PragmaOptions
 generalizeFlag o = return $ o { optGeneralize = True }
->>>>>>> 3df72c26
 
 postfixProjectionsFlag :: Flag PragmaOptions
 postfixProjectionsFlag o = return $ o { optPostfixProjections = True }
@@ -710,13 +702,10 @@
                     "default records to no-eta-equality"
     , Option []     ["rewriting"] (NoArg rewritingFlag)
                     "enable declaration and use of REWRITE rules"
-<<<<<<< HEAD
     , Option []     ["cubical"] (NoArg cubicalFlag)
                     "enable cubical features (e.g. overloads lambdas for paths), implies --without-K"
-=======
     , Option []     ["generalize"] (NoArg generalizeFlag)
                     "enable automatic generalization of predefined variable bindings"
->>>>>>> 3df72c26
     , Option []     ["postfix-projections"] (NoArg postfixProjectionsFlag)
                     "make postfix projection notation the default"
     , Option []     ["instance-search-depth"] (ReqArg instanceDepthFlag "N")
