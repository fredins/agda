--- conflicted
+++ resolved
@@ -999,18 +999,6 @@
         replEquals (w   : ws) = w : replEquals ws
         replEquals []         = []
 
-<<<<<<< HEAD
-    -- Drops pattern added to extended lambda functions when lambda lifting them
-    extlam_dropLLifted :: CaseContext -> Bool -> A.Clause -> A.Clause
-    extlam_dropLLifted Nothing _ x = x
-    extlam_dropLLifted _ _ (A.Clause (A.LHS _ A.LHSProj{}) _ _ _ _) = __IMPOSSIBLE__
-    extlam_dropLLifted _ _ (A.Clause (A.LHS _ A.LHSWith{}) _ _ _ _) = __IMPOSSIBLE__
-    extlam_dropLLifted (Just (ExtLamInfo h nh _)) hidden cl@A.Clause{ A.clauseLHS = A.LHS info (A.LHSHead name nps) }
-      = let n = if hidden then h + nh else nh
-        in cl{ A.clauseLHS = A.LHS info (A.LHSHead name (drop n nps)) }
-
-=======
->>>>>>> 2d452b4d
 interpret (Cmd_compute cmode ii rng s) = display_info . Info_NormalForm =<< do
   liftLocalState $ do
     e <- B.parseExprIn ii rng $ computeWrapInput cmode s
