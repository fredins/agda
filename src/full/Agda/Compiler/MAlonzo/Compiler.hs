{-# LANGUAGE CPP #-} -- GHC 7.4.2 requires this indentation. See Issue 1460.
{-# LANGUAGE FlexibleContexts #-}
{-# LANGUAGE PatternGuards    #-}

module Agda.Compiler.MAlonzo.Compiler where

import Control.Applicative
import Control.Monad.Reader
import Control.Monad.State

import Data.Generics.Geniplate
import Data.List as List
import Data.Map as Map
import Data.Set as Set

import qualified Language.Haskell.Exts.Extension as HS
import qualified Language.Haskell.Exts.Parser as HS
import qualified Language.Haskell.Exts.Pretty as HS
import qualified Language.Haskell.Exts.Syntax as HS

import System.Directory (createDirectoryIfMissing)
import System.FilePath hiding (normalise)

import Agda.Compiler.CallCompiler
import Agda.Compiler.MAlonzo.Misc
import Agda.Compiler.MAlonzo.Pretty
import Agda.Compiler.MAlonzo.Primitives

import Agda.Interaction.FindFile
import Agda.Interaction.Imports
import Agda.Interaction.Options

import Agda.Syntax.Common
import qualified Agda.Syntax.Abstract.Name as A
import qualified Agda.Syntax.Concrete.Name as C
import Agda.Syntax.Internal as I
import Agda.Syntax.Literal

import Agda.TypeChecking.Monad
import Agda.TypeChecking.Monad.Builtin
import Agda.TypeChecking.Reduce
import Agda.TypeChecking.Pretty
import Agda.TypeChecking.Substitute
import Agda.TypeChecking.Telescope
import Agda.TypeChecking.Level (reallyUnLevelView)

import Agda.Utils.FileName
import Agda.Utils.Lens
import Agda.Utils.Monad
import Agda.Utils.Pretty (prettyShow)
import qualified Agda.Utils.IO.UTF8 as UTF8
import qualified Agda.Utils.HashMap as HMap

#include "undefined.h"
import Agda.Utils.Impossible

compilerMain :: Bool -> Interface -> TCM ()
compilerMain modIsMain mainI =
  -- Preserve the state (the compiler modifies the state).
  -- Andreas, 2014-03-23 But we might want to collect Benchmark info,
  -- so use localTCState.
  localTCState $ do

    -- Compute the output directory.
    opts <- commandLineOptions
    compileDir <- case optCompileDir opts of
      Just dir -> return dir
      Nothing  -> do
        -- The default output directory is the project root.
        let tm = toTopLevelModuleName $ iModuleName mainI
        f <- findFile tm
        return $ filePath $ C.projectRoot f tm
    setCommandLineOptions $
      opts { optCompileDir = Just compileDir }

    ignoreAbstractMode $ do
      mapM_ (compile . miInterface) =<< (Map.elems <$> getVisitedModules)
      writeModule rteModule
      callGHC modIsMain mainI

compile :: Interface -> TCM ()
compile i = do
  setInterface i
  ifM uptodate noComp $ {- else -} do
    yesComp
    writeModule =<< decl <$> curHsMod <*> (definitions =<< curDefs) <*> imports
  where
  decl mn ds imp = HS.Module dummy mn [] Nothing Nothing imp ds
  uptodate = liftIO =<< (isNewerThan <$> outFile_ <*> ifile)
  ifile    = maybe __IMPOSSIBLE__ filePath <$>
               (findInterfaceFile . toTopLevelModuleName =<< curMName)
  noComp   = reportSLn "" 1 . (++ " : no compilation is needed.") . show . A.mnameToConcrete =<< curMName
  yesComp  = reportSLn "" 1 . (`repl` "Compiling <<0>> in <<1>> to <<2>>") =<<
             sequence [show . A.mnameToConcrete <$> curMName, ifile, outFile_] :: TCM ()

--------------------------------------------------
-- imported modules
--   I use stImportedModules in a non-standard way,
--   accumulating in it what are acutally used in Misc.xqual
--------------------------------------------------

imports :: TCM [HS.ImportDecl]
imports = (++) <$> hsImps <*> imps where
  hsImps :: TCM [HS.ImportDecl]
  hsImps = (List.map decl . Set.toList .
            Set.insert mazRTE . Set.map HS.ModuleName) <$>
             getHaskellImports

  imps :: TCM [HS.ImportDecl]
  imps = List.map decl . uniq <$>
           ((++) <$> importsForPrim <*> (List.map mazMod <$> mnames))

  decl :: HS.ModuleName -> HS.ImportDecl
  decl m = HS.ImportDecl dummy m True False False Nothing Nothing Nothing

  mnames :: TCM [ModuleName]
  mnames = (++) <$> (Set.elems <$> use stImportedModules)
                <*> (List.map fst . iImportedModules <$> curIF)

  uniq :: [HS.ModuleName] -> [HS.ModuleName]
  uniq = List.map head . group . List.sort

--------------------------------------------------
-- Main compiling clauses
--------------------------------------------------

definitions :: Definitions -> TCM [HS.Decl]
definitions defs = do
  kit <- coinductionKit
  HMap.foldr (liftM2 (++) . (definition kit <=< instantiateFull))
             declsForPrim defs

-- | Note that the INFINITY, SHARP and FLAT builtins are translated as
-- follows (if a 'CoinductionKit' is given):
--
-- @
--   type Infinity a b = b
--
--   sharp :: a -> a
--   sharp x = x
--
--   flat :: a -> a
--   flat x = x
-- @

definition :: Maybe CoinductionKit -> Definition -> TCM [HS.Decl]
-- ignore irrelevant definitions
{- Andreas, 2012-10-02: Invariant no longer holds
definition kit (Defn Forced{}  _ _  _ _ _ _ _ _) = __IMPOSSIBLE__
definition kit (Defn UnusedArg _ _  _ _ _ _ _ _) = __IMPOSSIBLE__
definition kit (Defn NonStrict _ _  _ _ _ _ _ _) = __IMPOSSIBLE__
-}
definition kit Defn{defArgInfo = info, defName = q} | isIrrelevant info = do
  reportSDoc "malonzo.definition" 10 $
    text "Not compiling" <+> prettyTCM q <> text "."
  return []
definition kit Defn{defName = q, defType = ty, defCompiledRep = compiled, theDef = d} = do
  reportSDoc "malonzo.definition" 10 $ vcat
    [ text "Compiling" <+> prettyTCM q <> text ":"
    , nest 2 $ text (show d)
    ]
  checkTypeOfMain q ty $ do
  (infodecl q :) <$> case d of

    _ | Just (HsDefn ty hs) <- compiledHaskell compiled ->
      return $ fbWithType ty (fakeExp hs)

    -- Special treatment of coinductive builtins.
    Datatype{} | Just q == (nameOfInf <$> kit) -> do
      let infT = unqhname "T" q
          infV = unqhname "d" q
          a    = ihname "a" 0
          b    = ihname "a" 1
          vars = [a, b]
      return [ HS.TypeDecl dummy infT
                           (List.map HS.UnkindedVar vars)
                           (HS.TyVar b)
             , HS.FunBind [HS.Match dummy infV
                                    (List.map HS.PVar vars) Nothing
                                    (HS.UnGuardedRhs HS.unit_con)
                                    (HS.BDecls [])]
             ]
    Constructor{} | Just q == (nameOfSharp <$> kit) -> do
      let sharp = unqhname "d" q
          x     = ihname "x" 0
      return $
        [ HS.TypeSig dummy [sharp] $ fakeType $
            "forall a. a -> a"
        , HS.FunBind [HS.Match dummy sharp
                               [HS.PVar x]
                               Nothing
                               (HS.UnGuardedRhs (HS.Var (HS.UnQual x)))
                               (HS.BDecls [])]
        ]
    Function{} | Just q == (nameOfFlat <$> kit) -> do
      let flat = unqhname "d" q
          x    = ihname "x" 0
      return $
        [ HS.TypeSig dummy [flat] $ fakeType $
            "forall a. a -> a"
        , HS.FunBind [HS.Match dummy flat
                               [HS.PVar x]
                               Nothing
                               (HS.UnGuardedRhs (HS.Var (HS.UnQual x)))
                               (HS.BDecls [])]
        ]

    Axiom{} -> return $ fb axiomErr
    Primitive{ primClauses = [], primName = s } -> fb <$> primBody s
    Primitive{ primClauses = cls } -> function cls Nothing
    Function{ funClauses =   cls } -> function cls (exportHaskell compiled)
    Datatype{ dataPars = np, dataIxs = ni, dataClause = cl, dataCons = cs }
      | Just (HsType ty) <- compiledHaskell compiled -> do
      ccs <- concat <$> mapM checkConstructorType cs
      cov <- checkCover q ty np cs
      return $ tvaldecl q (dataInduction d) 0 (np + ni) [] (Just __IMPOSSIBLE__) ++ ccs ++ cov
    Datatype{ dataPars = np, dataIxs = ni, dataClause = cl, dataCons = cs } -> do
      (ars, cds) <- unzip <$> mapM condecl cs
      return $ tvaldecl q (dataInduction d) (maximum (np:ars) - np) (np + ni) cds cl
    Constructor{} -> return []
    Record{ recClause = cl, recConHead = con, recFields = flds } -> do
      let c = conName con
      let noFields = genericLength flds
      let ar = arity ty
      cd <- snd <$> condecl c
--       cd <- case c of
--         Nothing -> return $ cdecl q noFields
--         Just c  -> snd <$> condecl c
      return $ tvaldecl q Inductive noFields ar [cd] cl
  where
  function :: [Clause] -> Maybe HaskellExport -> TCM [HS.Decl]
  function cls (Just (HsExport t name)) =
    do ccls <- functionStdName cls
       let tsig :: HS.Decl
           tsig = HS.TypeSig dummy [HS.Ident name] (fakeType t)

           def :: HS.Decl
           def = HS.FunBind [HS.Match dummy (HS.Ident name) [] Nothing (HS.UnGuardedRhs (hsVarUQ $ dsubname q 0)) (HS.BDecls [])]
       return ([tsig,def] ++ ccls)
  function cls Nothing = functionStdName cls

  functionStdName :: [Clause] -> TCM [HS.Decl]
  functionStdName cls = mkwhere <$> mapM (clause q Nothing) (tag 0 cls)

  tag :: Nat -> [Clause] -> [(Nat, Bool, Clause)]
  tag _ []       = []
  tag i [cl]     = (i, True , cl) : []
  tag i (cl:cls) = (i, False, cl) : tag (i + 1) cls

  mkwhere :: [HS.Decl] -> [HS.Decl]
  mkwhere (HS.FunBind [m0, HS.Match _     dn ps mt rhs (HS.BDecls [])] :
           fbs@(_:_)) =
          [HS.FunBind [m0, HS.Match dummy dn ps mt rhs (HS.BDecls fbs)]]
  mkwhere fbs = fbs

  fbWithType :: HaskellType -> HS.Exp -> [HS.Decl]
  fbWithType ty e =
    [ HS.TypeSig dummy [unqhname "d" q] $ fakeType ty ] ++ fb e

  fb :: HS.Exp -> [HS.Decl]
  fb e  = [HS.FunBind [HS.Match dummy (unqhname "d" q) [] Nothing
                                (HS.UnGuardedRhs $ e) (HS.BDecls [])]]

  axiomErr :: HS.Exp
  axiomErr = rtmError $ "postulate evaluated: " ++ show (A.qnameToConcrete q)

checkConstructorType :: QName -> TCM [HS.Decl]
checkConstructorType q = do
  Just (HsDefn ty hs) <- compiledHaskell . defCompiledRep <$> getConstInfo q
  return [ HS.TypeSig dummy [unqhname "check" q] $ fakeType ty
         , HS.FunBind [HS.Match dummy (unqhname "check" q) [] Nothing
                                (HS.UnGuardedRhs $ fakeExp hs) (HS.BDecls [])]
         ]

checkCover :: QName -> HaskellType -> Nat -> [QName] -> TCM [HS.Decl]
checkCover q ty n cs = do
  let tvs = [ "a" ++ show i | i <- [1..n] ]
      makeClause c = do
        (a, _) <- conArityAndPars c
        Just (HsDefn _ hsc) <- compiledHaskell . defCompiledRep <$> getConstInfo c
        let pat = HS.PApp (HS.UnQual $ HS.Ident hsc) $ genericReplicate a HS.PWildCard
        return $ HS.Alt dummy pat (HS.UnGuardedRhs $ HS.unit_con) (HS.BDecls [])

  cs <- mapM makeClause cs
  let rhs = case cs of
              [] -> fakeExp "()" -- There is no empty case statement in Haskell
              _  -> HS.Case (HS.Var $ HS.UnQual $ HS.Ident "x") cs

  return [ HS.TypeSig dummy [unqhname "cover" q] $ fakeType $ unwords (ty : tvs) ++ " -> ()"
         , HS.FunBind [HS.Match dummy (unqhname "cover" q) [HS.PVar $ HS.Ident "x"]
                                Nothing (HS.UnGuardedRhs rhs) (HS.BDecls [])]
         ]

-- | Move somewhere else!
conArityAndPars :: QName -> TCM (Nat, Nat)
conArityAndPars q = do
  def <- getConstInfo q
  TelV tel _ <- telView $ defType def
  let Constructor{ conPars = np } = theDef def
      n = genericLength (telToList tel)
  return (n - np, np)

clause :: QName -> Maybe String -> (Nat, Bool, Clause) -> TCM HS.Decl
clause q maybeName (i, isLast, Clause{ namedClausePats = ps, clauseBody = b }) =
  HS.FunBind . (: cont) <$> main where
  main = match <$> argpatts ps (bvars b (0::Nat)) <*> clausebody b
  cont | isLast && any isCon ps = [match (List.map HS.PVar cvs) failrhs]
       | isLast                 = []
       | otherwise              = [match (List.map HS.PVar cvs) crhs]
  cvs  = List.map (ihname "v") [0 .. genericLength ps - 1]
  crhs = hsCast$ List.foldl HS.App (hsVarUQ $ dsubname q (i + 1)) (List.map hsVarUQ cvs)
  failrhs = rtmIncompleteMatch q  -- Andreas, 2011-11-16 call to RTE instead of inlined error
--  failrhs = rtmError $ "incomplete pattern matching: " ++ show q
  match hps rhs = HS.Match dummy (maybe (dsubname q i) HS.Ident maybeName) hps Nothing
                           (HS.UnGuardedRhs rhs) (HS.BDecls [])
  bvars (Body _)           _ = []
  bvars (Bind (Abs _ b'))  n = HS.PVar (ihname "v" n) : bvars b' (n + 1)
  bvars (Bind (NoAbs _ b)) n = HS.PWildCard : bvars b n
  bvars NoBody             _ = repeat HS.PWildCard -- ?

  isCon (Arg _ (Named _ ConP{})) = True
  isCon _                        = False

-- argpatts aps xs = hps
-- xs is alist of haskell *variables* in form of patterns (because of wildcard)
argpatts :: [I.NamedArg Pattern] -> [HS.Pat] -> TCM [HS.Pat]
argpatts ps0 bvs = evalStateT (concat <$> mapM pat' ps0) bvs
  where
  pat :: Pattern -> StateT [HS.Pat] TCM [HS.Pat]
  pat   (ProjP p  ) = do
    kit <- lift coinductionKit
    -- Sharps and flats are erased from compiled code
    if Just p == fmap nameOfFlat kit then return [] else
      lift $ typeError $ NotImplemented $ "Compilation of copatterns"
  pat   (VarP _   ) = do v <- gets head; modify tail; return [v]
  pat   (DotP _   ) = pat (VarP dummy) -- WHY NOT: return HS.PWildCard -- SEE ABOVE
  pat   (LitP (LitQName _ x)) = return [litqnamepat x]
  pat   (LitP l   ) = return [HS.PLit HS.Signless $ hslit l]

  pat p@(ConP c _ ps) = do
    -- Note that irr is applied once for every subpattern, so in the
    -- worst case it is quadratic in the size of the pattern. I
    -- suspect that this will not be a problem in practice, though.
    irrefutable <- lift $ irr p
    let tilde :: HS.Pat -> HS.Pat
        tilde = if tildesEnabled && irrefutable
                then HS.PParen . HS.PIrrPat
                else id
    ((:[]) . tilde . HS.PParen) <$>
      (HS.PApp <$> lift (conhqn $ conName c) <*> (concat <$> mapM pat' ps))

  {- Andreas, 2013-02-15 this triggers Issue 794,
     because it fails to count the variables bound in p,
     thus, the following variables bound by patterns do
     not correspond to the according rhs-variables.

  -- Andreas, 2010-09-29
  -- do not match against irrelevant stuff
  pat' a | isIrrelevant a = return $ HS.PWildCard
-}
  pat' :: I.NamedArg Pattern -> StateT [HS.Pat] TCM [HS.Pat]
  pat' a = pat $ namedArg a

  tildesEnabled = False

  -- | Is the pattern irrefutable?
  irr :: Pattern -> TCM Bool
  irr (ProjP {})  = __IMPOSSIBLE__
  irr (VarP {})   = return True
  irr (DotP {})   = return True
  irr (LitP {})   = return False
  irr (ConP c _ ps) =
    (&&) <$> singleConstructorType (conName c)
         <*> (andM $ List.map irr' ps)

  -- | Irrelevant patterns are naturally irrefutable.
  irr' :: I.NamedArg Pattern -> TCM Bool
  irr' a | isIrrelevant a = return $ True
  irr' a = irr $ namedArg a

clausebody :: ClauseBody -> TCM HS.Exp
clausebody b0 = runReaderT (go b0) 0 where
  go (Body tm       )   = hsCast <$> term tm
  go (Bind (Abs _ b))   = local (1+) $ go b
  go (Bind (NoAbs _ b)) = go b
  go NoBody             = return $ rtmError $ "Impossible Clause Body"

-- | Extract Agda term to Haskell expression.
--   Irrelevant arguments are extracted as @()@.
--   Types are extracted as @()@.
--   @DontCare@ outside of irrelevant arguments is extracted as @error@.
term :: Term -> ReaderT Nat TCM HS.Exp
term tm0 = case unSpine $ ignoreSharing tm0 of
  Var   i es -> do
    let Just as = allApplyElims es
    n <- ask
    apps (hsVarUQ $ ihname "v" (n - i - 1)) as
  Lam   _ at -> do n <- ask; HS.Lambda dummy [HS.PVar $ ihname "v" n] <$>
                              local (1+) (term $ absBody at)
  Lit   l    -> lift $ literal l
  Def   q es -> do
    let Just as = allApplyElims es
    q <- lift $ xhqn "d" q
    HS.Var q `apps` as
  Con   c as -> do
    let q = conName c
    kit <- lift coinductionKit
    if Just q == (nameOfSharp <$> kit)
      then (`apps` as) . HS.Var =<< lift (xhqn "d" q)
      else (`apps` as) . HS.Con =<< lift (conhqn q)
  Level l    -> term =<< lift (reallyUnLevelView l)
  Pi    _ _  -> return HS.unit_con
  Sort  _    -> return HS.unit_con
  MetaV _ _  -> mazerror "hit MetaV"
  DontCare _ -> return $ rtmError $ "hit DontCare"
  Shared{}   -> __IMPOSSIBLE__
  where apps =  foldM (\h a -> HS.App h <$> term' a)

-- | Irrelevant arguments are replaced by Haskells' ().
term' :: I.Arg Term -> ReaderT Nat TCM HS.Exp
term' a | isIrrelevant a = return HS.unit_con
term' a = term $ unArg a

literal :: Literal -> TCM HS.Exp
literal l = case l of
  LitInt    _ _   -> do toN <- bltQual "NATURAL" mazIntegerToNat
                        return $ HS.Var toN `HS.App` typed "Integer"
  LitFloat  _ _   -> return $ typed "Double"
  LitQName  _ x   -> return $ litqname x
  _               -> return $ l'
  where l'    = HS.Lit $ hslit l
        typed = HS.ExpTypeSig dummy l' . HS.TyCon . rtmQual

hslit :: Literal -> HS.Literal
hslit l = case l of LitInt    _ x -> HS.Int    x
                    LitFloat  _ x -> HS.Frac   (toRational x)
                    LitString _ x -> HS.String x
                    LitChar   _ x -> HS.Char   x
                    LitQName  _ x -> __IMPOSSIBLE__

litqname :: QName -> HS.Exp
litqname x =
  HS.Con (HS.Qual mazRTE $ HS.Ident "QName") `HS.App`
  HS.Lit (HS.Int n) `HS.App`
  HS.Lit (HS.Int m) `HS.App`
  (rtmError "primQNameType: not implemented") `HS.App`
  (rtmError "primQNameDefinition: not implemented") `HS.App`
  HS.Lit (HS.String $ show x )
  where
    NameId n m = nameId $ qnameName x

litqnamepat :: QName -> HS.Pat
litqnamepat x =
  HS.PApp (HS.Qual mazRTE $ HS.Ident "QName")
          [ HS.PLit HS.Signless (HS.Int n)
          , HS.PLit HS.Signless (HS.Int m)
          , HS.PWildCard
          , HS.PWildCard
          , HS.PWildCard]
  where
    NameId n m = nameId $ qnameName x

condecl :: QName -> TCM (Nat, HS.ConDecl)
condecl q = do
  (ar, np) <- conArityAndPars q
  return $ (ar + np, cdecl q ar)

cdecl :: QName -> Nat -> HS.ConDecl
cdecl q n = HS.ConDecl (unqhname "C" q)
            [ HS.TyVar $ ihname "a" i | i <- [0 .. n - 1] ]

tvaldecl :: QName
         -> Induction
            -- ^ Is the type inductive or coinductive?
         -> Nat -> Nat -> [HS.ConDecl] -> Maybe Clause -> [HS.Decl]
tvaldecl q ind ntv npar cds cl =
  HS.FunBind [HS.Match dummy vn pvs Nothing
                       (HS.UnGuardedRhs HS.unit_con) (HS.BDecls [])] :
  maybe [HS.DataDecl dummy kind [] tn tvs
                     (List.map (HS.QualConDecl dummy [] []) cds) []]
        (const []) cl
  where
  (tn, vn) = (unqhname "T" q, unqhname "d" q)
  tvs = [ HS.UnkindedVar $ ihname "a" i | i <- [0 .. ntv  - 1]]
  pvs = [ HS.PVar        $ ihname "a" i | i <- [0 .. npar - 1]]

  -- Inductive data types consisting of a single constructor with a
  -- single argument are translated into newtypes.
  kind = case (ind, cds) of
    (Inductive, [HS.ConDecl _ [_]]) -> HS.NewType
    (Inductive, [HS.RecDecl _ [_]]) -> HS.NewType
    _                               -> HS.DataType

infodecl :: QName -> HS.Decl
infodecl q = fakeD (unqhname "name" q) $ show $ prettyShow q

--------------------------------------------------
-- Inserting unsafeCoerce
--------------------------------------------------

hsCast :: HS.Exp -> HS.Exp
{-
hsCast = addcast . go where
  addcast [e@(HS.Var(HS.UnQual(HS.Ident(c:ns))))] | c == 'v' && all isDigit ns = e
  addcast es = foldl HS.App mazCoerce es
  -- this need to be extended if you generate other kinds of exps.
  go (HS.App e1 e2    ) = go e1 ++ [hsCast e2]
  go (HS.Lambda _ ps e) = [ HS.Lambda dummy ps (hsCast e) ]
  go e = [e]
-}

hsCast e = mazCoerce `HS.App` hsCast' e

hsCast' :: HS.Exp -> HS.Exp
hsCast' (HS.App e1 e2)     = hsCast' e1 `HS.App` (hsCoerce $ hsCast' e2)
hsCast' (HS.Lambda _ ps e) = HS.Lambda dummy ps $ hsCast' e
hsCast' e = e

-- No coercion for literal integers
hsCoerce :: HS.Exp -> HS.Exp
hsCoerce e@(HS.ExpTypeSig _ (HS.Lit (HS.Int{})) _) = e
hsCoerce e = HS.App mazCoerce e

--------------------------------------------------
-- Writing out a haskell module
--------------------------------------------------

writeModule :: HS.Module -> TCM ()
writeModule (HS.Module l m ps w ex imp ds) = do
  -- Note that GHC assumes that sources use ASCII or UTF-8.
  out <- outFile m
  liftIO $ UTF8.writeFile out $ prettyPrint $
    HS.Module l m (p : ps) w ex imp ds
  where
  p = HS.LanguagePragma dummy $ List.map HS.Ident $
        [ "EmptyDataDecls"
        , "ExistentialQuantification"
        , "ScopedTypeVariables"
        , "NoMonomorphismRestriction"
        , "Rank2Types"
        ]

rteModule :: HS.Module
rteModule = ok $ parse $ unlines
  [ "module " ++ prettyPrint mazRTE ++ " where"
  , "import Unsafe.Coerce"
  , ""
  , "-- Special version of coerce that plays well with rules."
  , "{-# INLINE [1] mazCoerce #-}"
  , "mazCoerce = Unsafe.Coerce.unsafeCoerce"
  , "{-# RULES \"coerce-id\" forall (x :: a) . mazCoerce x = x #-}"
  , ""
  , "-- Builtin QNames, the third field is for the type."
  , "data QName a b = QName { nameId, moduleId :: Integer, qnameType :: a, qnameDefinition :: b, qnameString :: String}"
  , "instance Eq (QName a b) where"
<<<<<<< HEAD
  , "  QName a b _ _ == QName c d _ _ = (a, b) == (c, d)"
  , "instance Ord (QName a b) where"
  , "  compare (QName a b _ _) (QName c d _ _) = compare (a, b) (c, d)"
=======
  , "  QName a b _ _ _ == QName c d _ _ _ = (a, b) == (c, d)"
>>>>>>> 55187e7d
  , ""
  , "mazIncompleteMatch :: String -> a"
  , "mazIncompleteMatch s = error (\"MAlonzo Runtime Error: incomplete pattern matching: \" ++ s)"
  ]
  where
    parse :: String -> HS.ParseResult HS.Module
    parse = HS.parseModuleWithMode
              HS.defaultParseMode
                { HS.extensions = [ HS.EnableExtension HS.ExplicitForAll ] }

    ok :: HS.ParseResult HS.Module -> HS.Module
    ok (HS.ParseOk d)   = d
    ok HS.ParseFailed{} = __IMPOSSIBLE__

compileDir :: TCM FilePath
compileDir = do
  mdir <- optCompileDir <$> commandLineOptions
  case mdir of
    Just dir -> return dir
    Nothing  -> __IMPOSSIBLE__

outFile' :: (HS.Pretty a, TransformBi HS.ModuleName (Wrap a)) =>
            a -> TCM (FilePath, FilePath)
outFile' m = do
  mdir <- compileDir
  let (fdir, fn) = splitFileName $ repldot pathSeparator $
                   prettyPrint m
  let dir = mdir </> fdir
      fp  = dir </> replaceExtension fn "hs"
  liftIO $ createDirectoryIfMissing True dir
  return (mdir, fp)
  where
  repldot c = List.map $ \ c' -> if c' == '.' then c else c'

outFile :: HS.ModuleName -> TCM FilePath
outFile m = snd <$> outFile' m

outFile_ :: TCM FilePath
outFile_ = outFile =<< curHsMod

callGHC :: Bool -> Interface -> TCM ()
callGHC modIsMain i = do
  setInterface i
  mdir          <- compileDir
  hsmod         <- prettyPrint <$> curHsMod
  MName agdaMod <- curMName
  let outputName = case agdaMod of
        [] -> __IMPOSSIBLE__
        ms -> last ms
  (mdir, fp) <- outFile' =<< curHsMod
  opts       <- optGhcFlags <$> commandLineOptions

  let overridableArgs =
        [ "-O"] ++
        (if modIsMain then ["-o", mdir </> show (nameConcrete outputName)] else []) ++
        [ "-Werror"]
      otherArgs       =
        [ "-i" ++ mdir] ++
        (if modIsMain then ["-main-is", hsmod] else []) ++
        [ fp
        , "--make"
        , "-fwarn-incomplete-patterns"
        , "-fno-warn-overlapping-patterns"
        ]
      args     = overridableArgs ++ opts ++ otherArgs
      compiler = "ghc"

  -- Note: Some versions of GHC use stderr for progress reports. For
  -- those versions of GHC we don't print any progress information
  -- unless an error is encountered.
  callCompiler compiler args<|MERGE_RESOLUTION|>--- conflicted
+++ resolved
@@ -553,13 +553,9 @@
   , "-- Builtin QNames, the third field is for the type."
   , "data QName a b = QName { nameId, moduleId :: Integer, qnameType :: a, qnameDefinition :: b, qnameString :: String}"
   , "instance Eq (QName a b) where"
-<<<<<<< HEAD
-  , "  QName a b _ _ == QName c d _ _ = (a, b) == (c, d)"
+  , "  QName a b _ _ _ == QName c d _ _ _ = (a, b) == (c, d)"
   , "instance Ord (QName a b) where"
-  , "  compare (QName a b _ _) (QName c d _ _) = compare (a, b) (c, d)"
-=======
-  , "  QName a b _ _ _ == QName c d _ _ _ = (a, b) == (c, d)"
->>>>>>> 55187e7d
+  , "  compare (QName a b _ _ _) (QName c d _ _ _) = compare (a, b) (c, d)"
   , ""
   , "mazIncompleteMatch :: String -> a"
   , "mazIncompleteMatch s = error (\"MAlonzo Runtime Error: incomplete pattern matching: \" ++ s)"
