--- conflicted
+++ resolved
@@ -40,7 +40,6 @@
 import Agda.Utils.Monad
 import Agda.Utils.Pretty (prettyShow)
 import Agda.Utils.String
-import Agda.Utils.Pretty
 import qualified Agda.Utils.Trie as Trie
 
 import Agda.Tests
@@ -87,11 +86,7 @@
                        accounts
                 -- Second column is times.
                 col2 = Boxes.vcat Boxes.right $
-<<<<<<< HEAD
-                       map (Boxes.text . show . pretty) $
-=======
                        map (Boxes.text . prettyShow) $
->>>>>>> b2a00013
                        times
                 table = Boxes.hsep 1 Boxes.left [col1, col2]
             reportBenchmarkingLn $ Boxes.render table
